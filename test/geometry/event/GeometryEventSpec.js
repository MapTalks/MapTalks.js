describe('Geometry.Events', function () {
    var container;
    var map;
    var center = new maptalks.Coordinate(118.846825, 32.046534);
    var eventContainer;
    var layer;

    beforeEach(function () {
        var setups = COMMON_CREATE_MAP(center, null, {
            width: 800,
            height: 600
        });
        container = setups.container;
        map = setups.map;
        map.config('onlyVisibleGeometryEvents', false);
        eventContainer = map._panels.canvasContainer;
        layer = new maptalks.VectorLayer('vector');
        map.addLayer(layer);
    });

    afterEach(function () {
        map.remove();
        REMOVE_CONTAINER(container);
    });

    it('event propagation to map', function () {
        var circle = new maptalks.Circle(map.getCenter(), 10);
        circle.addTo(layer);
        var domPosition = GET_PAGE_POSITION(container);
        var point = map.coordinateToContainerPoint(center).add(domPosition);

        var spy = sinon.spy();
        circle.on('click', spy);
        var spy2 = sinon.spy();
        map.on('click', spy2);
        happen.mousedown(eventContainer, {
            'clientX': point.x,
            'clientY': point.y
        });
        happen.click(eventContainer, {
            'clientX': point.x,
            'clientY': point.y
        });
        expect(spy.called).to.be.ok();
        expect(spy2.called).to.be.ok();
    });


    it('can stop event\'s propagation', function () {
        var circle = new maptalks.Circle(map.getCenter(), 10);
        circle.addTo(layer);
        var domPosition = GET_PAGE_POSITION(container);
        var point = map.coordinateToContainerPoint(center).add(domPosition);

        var circleClicked = false;
        circle.on('click', function () {
            circleClicked = true;
            return false;
        });
        var spy = sinon.spy();
        map.on('click', spy);
        happen.click(eventContainer, {
            'clientX': point.x,
            'clientY': point.y
        });
        expect(circleClicked).to.be.ok();
        expect(spy.called).not.to.be.ok();
    });

    it('mousemove and mouseout', function (done) {
        var circle = new maptalks.Circle(map.getCenter(), 10);
        circle.addTo(layer);
        var domPosition = GET_PAGE_POSITION(container);
        var point = map.coordinateToContainerPoint(center).add(domPosition);
        function onMouseMove(param) {
            expect(param.type).to.be.eql('mousemove');
            circle.off('mousemove', onMouseMove);
            happen.mousemove(eventContainer, {
                'clientX': point.x + 100,
                'clientY': point.y + 100
            });
        }
        circle.on('mousemove', onMouseMove);
        circle.on('mouseout', function (param) {
            expect(param.type).to.be.eql('mouseout');
            done();
        });

        happen.mousemove(eventContainer, {
            'clientX': point.x,
            'clientY': point.y
        });
    });

    it('mouseover and mouseenter', function (done) {
        var circle = new maptalks.Circle(map.getCenter(), 10);
        circle.addTo(layer);
        var domPosition = GET_PAGE_POSITION(container);
        var point = map.coordinateToContainerPoint(center).add(domPosition);
        var count = 0;
        function onMouseOver(param) {
            if (count === 0) {
                expect(param.type).to.be.eql('mouseenter');
            } else {
                expect(param.type).to.be.eql('mouseover');
            }
            expect(param.target === circle).to.be.ok();
            count++;
            if (count === 3) {
                done();
            }
        }
        circle.on('mouseover', onMouseOver);
        circle.on('mouseenter', onMouseOver);
        happen.mousemove(eventContainer, {
            'clientX': point.x,
            'clientY': point.y
        });
        setTimeout(function () {
            happen.mousemove(eventContainer, {
                'clientX': point.x,
                'clientY': point.y
            });
        }, 300);

    });

    it('click', function () {
        var circle = new maptalks.Circle(map.getCenter(), 10);
        circle.addTo(layer);
        var domPosition = GET_PAGE_POSITION(container);
        var point = map.coordinateToContainerPoint(center).add(domPosition);
        var spy = sinon.spy();
        circle.on('click', spy);

        happen.click(eventContainer, {
            'clientX': point.x,
            'clientY': point.y
        });
        expect(spy.called).to.be.ok();
        spy.reset();
        happen.click(eventContainer, {
            'clientX': point.x,
            'clientY': point.y
        });
        expect(spy.called).to.be.ok();
    });

    it('prevent click longer than 300ms', function (done) {
        var circle = new maptalks.Circle(map.getCenter(), 10);
        circle.addTo(layer);
        var domPosition = GET_PAGE_POSITION(container);
        var point = map.coordinateToContainerPoint(center).add(domPosition);
        var spy = sinon.spy();
        circle.on('click', spy);

        happen.mousedown(eventContainer, {
            'clientX': point.x,
            'clientY': point.y
        });
        setTimeout(function () {
            happen.click(eventContainer, {
                'clientX': point.x,
                'clientY': point.y
            });
            expect(spy.called).not.to.be.ok();
            done();
        }, 500);
    });

    it('fire an additional click event after touch', function () {
        var circle = new maptalks.Circle(map.getCenter(), 10);
        circle.addTo(layer);
        var domPosition = GET_PAGE_POSITION(container);
        var point = map.coordinateToContainerPoint(center).add(domPosition);
        var spy = sinon.spy();
        circle.on('click', spy);

        happen.once(eventContainer, {
            'type': 'touchstart',
            'touches': [{
                'clientX': point.x,
                'clientY': point.y
            }]
        });
        happen.once(eventContainer, {
            'type': 'touchend',
            'touches': [{
                'clientX': point.x,
                'clientY': point.y
            }]
        });
        expect(spy.called).to.be.ok();
    });

    it('listen click once', function () {
        var circle = new maptalks.Circle(map.getCenter(), 10);
        circle.addTo(layer);
        var domPosition = GET_PAGE_POSITION(container);
        var point = map.coordinateToContainerPoint(center).add(domPosition);
        var spy = sinon.spy();
        circle.once('click', spy);

        happen.click(eventContainer, {
            'clientX': point.x,
            'clientY': point.y
        });
        expect(spy.called).to.be.ok();
        spy.reset();
        happen.click(eventContainer, {
            'clientX': point.x,
            'clientY': point.y
        });
        expect(spy.called).not.to.be.ok();
    });

    it('disable events listening', function () {
        var circle = new maptalks.Circle(map.getCenter(), 10);
        circle.addTo(layer);
        map.config('geometryEvents', false);
        var domPosition = GET_PAGE_POSITION(container);
        var point = map.coordinateToContainerPoint(center).add(domPosition);
        var spy = sinon.spy();
        circle.on('click', spy);

        happen.click(eventContainer, {
            'clientX': point.x,
            'clientY': point.y
        });
        expect(spy.called).not.to.be.ok();
    });

    it('#1029, event for invisible dynamic size marker', function () {
        var circle = new maptalks.Marker(map.getCenter(), {
            'symbol': {
                'markerType': 'circle',
                'markerWidth': { stops: [[18, 0], [20, 30]] },
                'markerHeight': { stops: [[18, 0], [20, 30]] },
            }
        });
        circle.addTo(layer);
        var domPosition = GET_PAGE_POSITION(container);
        var point = map.coordinateToContainerPoint(center).add(domPosition);
        var spy = sinon.spy();
        circle.on('click', spy);

        happen.click(eventContainer, {
            'clientX': point.x + 3,
            'clientY': point.y
        });
        expect(spy.called).not.to.be.ok();
    });

    it('#1029, event for visible dynamic size marker', function () {
        var circle = new maptalks.Marker(map.getCenter(), {
            'symbol': {
                'markerType': 'circle',
                'markerWidth': { stops: [[10, 0], [20, 30]] },
                'markerHeight': { stops: [[10, 0], [20, 30]] },
            }
        });
        circle.addTo(layer);
        var domPosition = GET_PAGE_POSITION(container);
        var point = map.coordinateToContainerPoint(center).add(domPosition);
        var spy = sinon.spy();
        circle.on('click', spy);

        happen.click(eventContainer, {
            'clientX': point.x + 1,
            'clientY': point.y
        });
        expect(spy.called).to.be.ok();
    });

    it('#2027 Horizontal line', function () {
        var center = map.getCenter();
        var c1 = center.add(1, 0);
        var line = new maptalks.LineString([center, c1]);
        line.addTo(layer);
        var domPosition = GET_PAGE_POSITION(container);
        var point = map.coordinateToContainerPoint(center).add(domPosition);
        var spy = sinon.spy();
        line.on('click', spy);

        happen.click(eventContainer, {
            'clientX': point.x,
            'clientY': point.y
        });
        expect(spy.called).to.be.ok();
        spy.reset();
        happen.click(eventContainer, {
            'clientX': point.x,
            'clientY': point.y
        });
        expect(spy.called).to.be.ok();
    });

    it('geometryEventTolerance', function () {
        layer.config('geometryEventTolerance', 5);
        var center = map.getCenter();
        var c1 = center.add(1, 0);
        var line = new maptalks.LineString([center, c1]);
        line.addTo(layer);
        var domPosition = GET_PAGE_POSITION(container);
        var point = map.coordinateToContainerPoint(center).add(domPosition);
        var spy = sinon.spy();
        line.on('click', spy);

        happen.click(eventContainer, {
            'clientX': point.x,
            'clientY': point.y + 3
        });
        expect(spy.called).to.be.ok();
    });

    it('marker rotation #2047', function (done) {
        var center = map.getCenter();
        const symbols = [
            {
                markerType: 'ellipse',
                markerWidth: 40,
                markerHeight: 40
            },
            {
                markerFile: 'resources/infownd-close-hover.png',
                markerWidth: 40,
                markerHeight: 40
            },
            {
                'markerType': 'path',
                'markerPath': [{
                    'path': 'M0 0h1024v1024H0z',
                    'fill': '#DE3333'
                }],
                'markerPathWidth': 1024,
                'markerPathHeight': 1024,
                markerWidth: 40,
                markerHeight: 40
            },
        ];
        const rotations = [15, 45, 90, 100, 180, -15, -60, -90, -115, -135, -180];

        const dxdys = [
            {
                markerDx: 0,
                markerDy: 0
            },
            {
                markerDx: Math.random() * 100,
                markerDy: Math.random() * 100
            },
            {
                markerDx: -Math.random() * 100,
                markerDy: -Math.random() * 100
            }
        ];
        const markers = [];
        symbols.forEach(symbol => {
            rotations.forEach(rotation => {
                dxdys.forEach(dxdy => {
                    const marker = new maptalks.Marker(center.copy(), {
                        symbol: Object.assign({}, symbol, { markerRotation: rotation }, dxdy),
                    });
                    markers.push(marker);
                });
            });
        });

        var domPosition = GET_PAGE_POSITION(container);

        function test() {
            console.log('markers.length:', markers.length);
            if (markers.length === 0) {
                done();
            } else {
                const marker = markers[0];
                layer.clear();
                var spy = sinon.spy();
                marker.on('click', spy);
                setTimeout(() => {
                    const center = marker.getContainerExtent().getCenter();
                    var point = center.add(domPosition);
                    happen.click(eventContainer, {
                        'clientX': point.x,
                        'clientY': point.y
                    });
                    expect(spy.called).to.be.ok();
                    markers.splice(0, 1);
                    test();
                }, 50);
                marker.addTo(layer);
            }
        }
        test();
    });

    it('text rotation #2061', function (done) {
        var center = map.getCenter();
        const symbols = [
            {
                textFaceName: "sans-serif",
                textName: '■',
                textSize: 22,
                textFill: "blue",
                textHaloFill: "black",
                textHaloRadius: 12,
            },
        ];
        const rotations = [15, 45, 90, 100, 180, -15, -60, -90, -115, -135, -180];

        const dxdys = [
            {
                textDx: 0,
                textDy: 0
            },
            {
                textDx: Math.random() * 100,
                textDy: Math.random() * 100
            },
            {
                textDx: -Math.random() * 100,
                textDy: -Math.random() * 100
            }
        ];
        const markers = [];
        symbols.forEach(symbol => {
            rotations.forEach(rotation => {
                dxdys.forEach(dxdy => {
                    const marker = new maptalks.Marker(center.copy(), {
                        symbol: Object.assign({}, symbol, { textRotation: rotation }, dxdy),
                    });
                    markers.push(marker);
                });
            });
        });

        var domPosition = GET_PAGE_POSITION(container);

        function test() {
            console.log('texts.length:', markers.length);
            if (markers.length === 0) {
                done();
            } else {
                const marker = markers[0];
                layer.clear();
                var spy = sinon.spy();
                marker.on('click', spy);
                setTimeout(() => {
                    const center = marker.getContainerExtent().getCenter();
                    var point = center.add(domPosition);
                    happen.click(eventContainer, {
                        'clientX': point.x,
                        'clientY': point.y
                    });
                    expect(spy.called).to.be.ok();
                    markers.splice(0, 1);
                    test();
                }, 50);
                marker.addTo(layer);
            }
        }
        test();
    });

<<<<<<< HEAD
    it('#2148 geometry cursor when listens is empty', function (done) {
        var circle = new maptalks.Circle(map.getCenter(), 10, { cursor: 'zoom-in' });
        circle.addTo(layer);
        var domPosition = GET_PAGE_POSITION(container);
        var point = map.coordinateToContainerPoint(center).add(domPosition);
=======
    it('#2103 mouseout when no others mouse events', function (done) {
        var circle = new maptalks.Circle(map.getCenter(), 10);
        circle.addTo(layer);
        var domPosition = GET_PAGE_POSITION(container);
        var point = map.coordinateToContainerPoint(center).add(domPosition);
        circle.on('mouseout', function (param) {
            expect(param.type).to.be.eql('mouseout');
            done();
        });
>>>>>>> 2462b720

        happen.mousemove(eventContainer, {
            'clientX': point.x,
            'clientY': point.y
        });
<<<<<<< HEAD
        setTimeout(() => {
            happen.mousemove(eventContainer, {
                'clientX': point.x + 2,
                'clientY': point.y + 2
            });

            setTimeout(() => {
                expect(map._priorityCursor).to.be.eql('zoom-in');
                done();
            }, 100);
        }, 16);
=======

        setTimeout(() => {
            happen.mousemove(eventContainer, {
                'clientX': point.x + 100,
                'clientY': point.y + 100
            });
        }, 50);
>>>>>>> 2462b720
    });
});<|MERGE_RESOLUTION|>--- conflicted
+++ resolved
@@ -462,13 +462,6 @@
         test();
     });
 
-<<<<<<< HEAD
-    it('#2148 geometry cursor when listens is empty', function (done) {
-        var circle = new maptalks.Circle(map.getCenter(), 10, { cursor: 'zoom-in' });
-        circle.addTo(layer);
-        var domPosition = GET_PAGE_POSITION(container);
-        var point = map.coordinateToContainerPoint(center).add(domPosition);
-=======
     it('#2103 mouseout when no others mouse events', function (done) {
         var circle = new maptalks.Circle(map.getCenter(), 10);
         circle.addTo(layer);
@@ -478,13 +471,30 @@
             expect(param.type).to.be.eql('mouseout');
             done();
         });
->>>>>>> 2462b720
 
         happen.mousemove(eventContainer, {
             'clientX': point.x,
             'clientY': point.y
         });
-<<<<<<< HEAD
+
+        setTimeout(() => {
+            happen.mousemove(eventContainer, {
+                'clientX': point.x + 100,
+                'clientY': point.y + 100
+            });
+        }, 50);
+    });
+
+    it('#2148 geometry cursor when listens is empty', function (done) {
+        var circle = new maptalks.Circle(map.getCenter(), 10, { cursor: 'zoom-in' });
+        circle.addTo(layer);
+        var domPosition = GET_PAGE_POSITION(container);
+        var point = map.coordinateToContainerPoint(center).add(domPosition);
+
+        happen.mousemove(eventContainer, {
+            'clientX': point.x,
+            'clientY': point.y
+        });
         setTimeout(() => {
             happen.mousemove(eventContainer, {
                 'clientX': point.x + 2,
@@ -496,14 +506,5 @@
                 done();
             }, 100);
         }, 16);
-=======
-
-        setTimeout(() => {
-            happen.mousemove(eventContainer, {
-                'clientX': point.x + 100,
-                'clientY': point.y + 100
-            });
-        }, 50);
->>>>>>> 2462b720
     });
 });