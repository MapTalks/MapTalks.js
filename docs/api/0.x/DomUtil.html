--- conflicted
+++ resolved
@@ -1689,7 +1689,6 @@
 
 <div class="description">
     Prevent default behavior of the browser. <br/>
-<<<<<<< HEAD
 preventDefault Cancels the event if it is cancelable, without stopping further propagation of the event.
 </div>
 
@@ -3152,1482 +3151,6 @@
 </div>
 
 <nav class="page-nav">
-    <h2><a href="index.html">V0.47.5</a></h2><h4>Classes</h4><ul></ul><h5>Map</h5><ul><li><a href="Map.html">Map</a></li></ul><h5>Layer</h5><ul><li><a href="Layer.html">Layer</a></li><li><a href="TileSystem.html">TileSystem</a></li><li><a href="TileLayer.html">TileLayer</a></li><li><a href="GroupTileLayer.html">GroupTileLayer</a></li><li><a href="WMSTileLayer.html">WMSTileLayer</a></li><li><a href="OverlayLayer.html">OverlayLayer</a></li><li><a href="VectorLayer.html">VectorLayer</a></li><li><a href="CanvasLayer.html">CanvasLayer</a></li><li><a href="ParticleLayer.html">ParticleLayer</a></li><li><a href="ImageLayer.html">ImageLayer</a></li></ul><h5>Geometry</h5><ul><li><a href="Geometry.html">Geometry</a></li><li><a href="Path.html">Path</a></li><li><a href="Marker.html">Marker</a></li><li><a href="TextMarker.html">TextMarker</a></li><li><a href="Label.html">Label</a></li><li><a href="TextBox.html">TextBox</a></li><li><a href="Polygon.html">Polygon</a></li><li><a href="LineString.html">LineString</a></li><li><a href="Curve.html">Curve</a></li><li><a href="ArcCurve.html">ArcCurve</a></li><li><a href="QuadBezierCurve.html">QuadBezierCurve</a></li><li><a href="CubicBezierCurve.html">CubicBezierCurve</a></li><li><a href="ConnectorLine.html">ConnectorLine</a></li><li><a href="ArcConnectorLine.html">ArcConnectorLine</a></li><li><a href="Ellipse.html">Ellipse</a></li><li><a href="Circle.html">Circle</a></li><li><a href="Sector.html">Sector</a></li><li><a href="Rectangle.html">Rectangle</a></li><li><a href="GeometryCollection.html">GeometryCollection</a></li><li><a href="MultiGeometry.html">MultiGeometry</a></li><li><a href="MultiPoint.html">MultiPoint</a></li><li><a href="MultiLineString.html">MultiLineString</a></li><li><a href="MultiPolygon.html">MultiPolygon</a></li><li><a href="GeoJSON.html">GeoJSON</a></li><li><a href="GeometryEditor.html">GeometryEditor</a></li></ul><h5>Basic types</h5><ul><li><a href="Coordinate.html">Coordinate</a></li><li><a href="Extent.html">Extent</a></li><li><a href="Point.html">Point</a></li><li><a href="PointExtent.html">PointExtent</a></li><li><a href="Position.html">Position</a></li><li><a href="Size.html">Size</a></li></ul><h5>Maptool</h5><ul><li><a href="MapTool.html">MapTool</a></li><li><a href="DrawTool.html">DrawTool</a></li><li><a href="DistanceTool.html">DistanceTool</a></li><li><a href="AreaTool.html">AreaTool</a></li></ul><h5>Ui</h5><ul><li><a href="ui.UIComponent.html">ui.UIComponent</a></li><li><a href="ui.UIMarker.html">ui.UIMarker</a></li><li><a href="ui.InfoWindow.html">ui.InfoWindow</a></li><li><a href="ui.ToolTip.html">ui.ToolTip</a></li><li><a href="ui.Menu.html">ui.Menu</a></li></ul><h5>Control</h5><ul><li><a href="control.Control.html">control.Control</a></li><li><a href="control.Zoom.html">control.Zoom</a></li><li><a href="control.LayerSwitcher.html">control.LayerSwitcher</a></li><li><a href="control.Attribution.html">control.Attribution</a></li><li><a href="control.Scale.html">control.Scale</a></li><li><a href="control.Panel.html">control.Panel</a></li><li><a href="control.Toolbar.html">control.Toolbar</a></li><li><a href="control.Overview.html">control.Overview</a></li></ul><h5>Core</h5><ul><li><a href="Ajax.html">Ajax</a></li><li><a href="Class.html">Class</a></li><li><a href="MapboxUtil.html">MapboxUtil</a></li><li><a href="Util.html">Util</a></li><li><a href="DomUtil.html">DomUtil</a></li><li><a href="StringUtil.html">StringUtil</a></li></ul><h5>Animation</h5><ul><li><a href="animation.Easing.html">animation.Easing</a></li><li><a href="animation.Frame.html">animation.Frame</a></li><li><a href="animation.Player.html">animation.Player</a></li><li><a href="animation.Animation.html">animation.Animation</a></li></ul><h5>Geo</h5><ul><li><a href="CRS.html">CRS</a></li><li><a href="measurer.Identity.html">measurer.Identity</a></li><li><a href="measurer.DEFAULT.html">measurer.DEFAULT</a></li><li><a href="measurer.Measurer.html">measurer.Measurer</a></li><li><a href="measurer.WGS84Sphere.html">measurer.WGS84Sphere</a></li><li><a href="measurer.BaiduSphere.html">measurer.BaiduSphere</a></li><li><a href="projection.DEFAULT.html">projection.DEFAULT</a></li><li><a href="projection.BAIDU.html">projection.BAIDU</a></li><li><a href="projection.EPSG3857.html">projection.EPSG3857</a></li><li><a href="projection.EPSG4326.html">projection.EPSG4326</a></li><li><a href="projection.EPSG4490.html">projection.EPSG4490</a></li><li><a href="projection.IDENTITY.html">projection.IDENTITY</a></li><li><a href="Transformation.html">Transformation</a></li></ul><h5>Handler</h5><ul><li><a href="Handler.html">Handler</a></li><li><a href="DragHandler.html">DragHandler</a></li></ul><h5>Other</h5><ul><li><a href="renderer.CanvasRenderer.html">renderer.CanvasRenderer</a></li></ul><h4>Namespaces</h4><ul><li><a href="measurer.html">measurer</a></li><li><a href="projection.html">projection</a></li><li><a href="renderer.html">renderer</a></li></ul><h4>Mixins</h4><ul><li><a href="Eventable.html">Eventable</a></li><li><a href="JSONAble.html">JSONAble</a></li><li><a href="measurer.Common.html">measurer.Common</a></li><li><a href="projection.Common.html">projection.Common</a></li><li><a href="Handlerable.html">Handlerable</a></li><li><a href="CenterMixin.html">CenterMixin</a></li><li><a href="TextEditable.html">TextEditable</a></li><li><a href="Renderable.html">Renderable</a></li><li><a href="ui.Menuable.html">ui.Menuable</a></li></ul><h3>Global</h3><ul><li><a href="global.html#INTERNAL_LAYER_PREFIX">INTERNAL_LAYER_PREFIX</a></li><li><a href="global.html#RESOURCE_PROPERTIES">RESOURCE_PROPERTIES</a></li><li><a href="global.html#RESOURCE_SIZE_PROPERTIES">RESOURCE_SIZE_PROPERTIES</a></li><li><a href="global.html#NUMERICAL_PROPERTIES">NUMERICAL_PROPERTIES</a></li><li><a href="global.html#COLOR_PROPERTIES">COLOR_PROPERTIES</a></li><li><a href="global.html#getListeningEvents">getListeningEvents</a></li><li><a href="global.html#isEmpty">isEmpty</a></li><li><a href="global.html#IS_NODE">IS_NODE</a></li><li><a href="global.html#identity">identity</a></li><li><a href="global.html#copy">copy</a></li><li><a href="global.html#set">set</a></li><li><a href="global.html#add">add</a></li><li><a href="global.html#subtract">subtract</a></li><li><a href="global.html#length">length</a></li><li><a href="global.html#normalize">normalize</a></li><li><a href="global.html#dot">dot</a></li><li><a href="global.html#scale">scale</a></li><li><a href="global.html#cross">cross</a></li><li><a href="global.html#distance">distance</a></li><li><a href="global.html#transformMat4">transformMat4</a></li></ul>
-</nav>
-
-<br class="clear">
-
-<footer>
-    Documentation generated by <a href="https://github.com/jsdoc3/jsdoc">JSDoc 3.5.5</a> on Wed Jun 24 2020 16:41:01 GMT+0800 (GMT+08:00)
-</footer>
-
-<script> prettyPrint(); </script>
-<script src="scripts/linenumber.js"> </script>
-
-</body>
-=======
-preventDefault Cancels the event if it is cancelable, without stopping further propagation of the event.
-</div>
-
-
-
-
-<!--  -->
-
-
-
-
-    
-
-<table class="params">
-    <thead>
-    <tr>
-        
-        <th>Parameter</th>
-        
-        <th>Type</th>
-
-        
-
-        <th class="last">Description</th>
-    </tr>
-    </thead>
-
-    <tbody>
-    
-
-        <tr>
-            
-                <td class="name"><code>event</code>
-                
-                </td>
-            
-
-            <td class="type">
-            
-                
-<span class="param-type">Event</span>
-
-
-            
-            </td>
-
-            
-
-            <td class="description last">browser event</td>
-        </tr>
-
-    
-    </tbody>
-</table>
-
-
-
-<!-- event properties -->
-
-
-
-
-
-
-
-
-
-
-
-
-
-
-
-
-
-
-
-
-
-
-
-
-
-
-
-
-
-
-<hr>
-        
-            
-
-    <!-- <h2>Constructor</h2> -->
-    
-    <li>
-    
-    <h4 class="name" id=".exports.stopPropagation"><span class="type-signature">(static) </span><a href="#.exports.stopPropagation">exports.stopPropagation</a><span class="signature">(e)</span>
-    
-        
-            <a target="_blank" href="https://github.com/maptalks/maptalks.js/tree/master/src/core/util/dom.js#L270" class="improvelink">[source]</a>
-        
-    
-    <!-- 
-        <a target="_blank" href="https://github.com/maptalks/maptalks.js/tree/master/src/core/util/dom.js#L270" class="improvelink">[help to improve]</a>
-     -->
-    <!-- <a href="#.exports.stopPropagation" class="improvelink">[link]</a> -->
-    </h4>
-
-    
-    </li>
-    
-    
-
-
-
-
-<div class="description">
-    Stop browser event propagation
-</div>
-
-
-
-
-<!--  -->
-
-
-
-
-    
-
-<table class="params">
-    <thead>
-    <tr>
-        
-        <th>Parameter</th>
-        
-        <th>Type</th>
-
-        
-
-        <th class="last">Description</th>
-    </tr>
-    </thead>
-
-    <tbody>
-    
-
-        <tr>
-            
-                <td class="name"><code>e</code>
-                
-                </td>
-            
-
-            <td class="type">
-            
-                
-<span class="param-type">Event</span>
-
-
-            
-            </td>
-
-            
-
-            <td class="description last">browser event.</td>
-        </tr>
-
-    
-    </tbody>
-</table>
-
-
-
-<!-- event properties -->
-
-
-
-
-
-
-
-
-
-
-
-
-
-
-
-
-
-
-
-
-
-
-
-
-
-
-
-
-
-
-<hr>
-        
-            
-
-    <!-- <h2>Constructor</h2> -->
-    
-    <li>
-    
-    <h4 class="name" id=".exports.offsetDom"><span class="type-signature">(static) </span><a href="#.exports.offsetDom">exports.offsetDom</a><span class="signature">(dom, offset<span class="signature-attributes">opt</span>)</span>
-    
-        
-            <a target="_blank" href="https://github.com/maptalks/maptalks.js/tree/master/src/core/util/dom.js#L297" class="improvelink">[source]</a>
-        
-    
-    <!-- 
-        <a target="_blank" href="https://github.com/maptalks/maptalks.js/tree/master/src/core/util/dom.js#L297" class="improvelink">[help to improve]</a>
-     -->
-    <!-- <a href="#.exports.offsetDom" class="improvelink">[link]</a> -->
-    </h4>
-
-    
-    </li>
-    
-    
-
-
-
-
-<div class="description">
-    Get the dom element's current position or offset its position by offset
-</div>
-
-
-
-
-<!--  -->
-
-
-
-
-    
-
-<table class="params">
-    <thead>
-    <tr>
-        
-        <th>Parameter</th>
-        
-        <th>Type</th>
-
-        
-        <th>Default</th>
-        
-
-        <th class="last">Description</th>
-    </tr>
-    </thead>
-
-    <tbody>
-    
-
-        <tr>
-            
-                <td class="name"><code>dom</code>
-                
-                    
-                    
-                    
-                
-                </td>
-            
-
-            <td class="type">
-            
-                
-<span class="param-type">HTMLElement</span>
-
-
-            
-            </td>
-
-            
-                <td class="default">
-                
-                </td>
-            
-
-            <td class="description last">HTMLElement</td>
-        </tr>
-
-    
-
-        <tr>
-            
-                <td class="name"><code>offset</code>
-                
-                    
-                        <span class="signature-attributes">opt</span>
-                    
-                    
-                    
-                
-                </td>
-            
-
-            <td class="type">
-            
-                
-<span class="param-type"><a href="Point.html">Point</a></span>
-
-
-            
-            </td>
-
-            
-                <td class="default">
-                
-                    null
-                
-                </td>
-            
-
-            <td class="description last">position to set.</td>
-        </tr>
-
-    
-    </tbody>
-</table>
-
-
-
-<!-- event properties -->
-
-
-
-
-
-
-
-
-
-
-
-
-
-
-
-
-
-
-
-
-
-
-
-
-
-
-
-
-<h5>Returns:</h5>
-<span class="type-signature"><a href="Point.html">Point</a></span>:
-
-        
-<!-- <div class="param-desc"> -->
-    - dom element's current position if offset is null.
-<!-- </div> -->
-
-
-
-    
-
-
-<hr>
-        
-            
-
-    <!-- <h2>Constructor</h2> -->
-    
-    <li>
-    
-    <h4 class="name" id=".exports.computeDomPosition"><span class="type-signature">(static) </span><a href="#.exports.computeDomPosition">exports.computeDomPosition</a><span class="signature">(dom)</span>
-    
-        
-            <a target="_blank" href="https://github.com/maptalks/maptalks.js/tree/master/src/core/util/dom.js#L317" class="improvelink">[source]</a>
-        
-    
-    <!-- 
-        <a target="_blank" href="https://github.com/maptalks/maptalks.js/tree/master/src/core/util/dom.js#L317" class="improvelink">[help to improve]</a>
-     -->
-    <!-- <a href="#.exports.computeDomPosition" class="improvelink">[link]</a> -->
-    </h4>
-
-    
-    </li>
-    
-    
-
-
-
-
-<div class="description">
-    Compute dom's position
-</div>
-
-
-
-
-<!--  -->
-
-
-
-
-    
-
-<table class="params">
-    <thead>
-    <tr>
-        
-        <th>Parameter</th>
-        
-        <th>Type</th>
-
-        
-
-        <th class="last">Description</th>
-    </tr>
-    </thead>
-
-    <tbody>
-    
-
-        <tr>
-            
-                <td class="name"><code>dom</code>
-                
-                </td>
-            
-
-            <td class="type">
-            
-                
-<span class="param-type">HTMLElement</span>
-
-
-            
-            </td>
-
-            
-
-            <td class="description last"></td>
-        </tr>
-
-    
-    </tbody>
-</table>
-
-
-
-<!-- event properties -->
-
-
-
-
-
-
-
-
-
-
-
-
-
-
-
-
-
-
-
-
-
-
-
-
-
-
-
-
-<h5>Returns:</h5>
-<span class="type-signature">Array.&lt;Number></span>:
-
-        
-
-
-    
-
-
-<hr>
-        
-            
-
-    <!-- <h2>Constructor</h2> -->
-    
-    <li>
-    
-    <h4 class="name" id=".exports.getEventContainerPoint"><span class="type-signature">(static) </span><a href="#.exports.getEventContainerPoint">exports.getEventContainerPoint</a><span class="signature">(ev)</span>
-    
-        
-            <a target="_blank" href="https://github.com/maptalks/maptalks.js/tree/master/src/core/util/dom.js#L339" class="improvelink">[source]</a>
-        
-    
-    <!-- 
-        <a target="_blank" href="https://github.com/maptalks/maptalks.js/tree/master/src/core/util/dom.js#L339" class="improvelink">[help to improve]</a>
-     -->
-    <!-- <a href="#.exports.getEventContainerPoint" class="improvelink">[link]</a> -->
-    </h4>
-
-    
-    </li>
-    
-    
-
-
-
-
-<div class="description">
-    Get event's position from the top-left corner of the dom container
-</div>
-
-
-
-
-<!--  -->
-
-
-
-
-    
-
-<table class="params">
-    <thead>
-    <tr>
-        
-        <th>Parameter</th>
-        
-        <th>Type</th>
-
-        
-
-        <th class="last">Description</th>
-    </tr>
-    </thead>
-
-    <tbody>
-    
-
-        <tr>
-            
-                <td class="name"><code>ev</code>
-                
-                </td>
-            
-
-            <td class="type">
-            
-                
-<span class="param-type">Event</span>
-
-
-            
-            </td>
-
-            
-
-            <td class="description last">event</td>
-        </tr>
-
-    
-    </tbody>
-</table>
-
-
-
-<!-- event properties -->
-
-
-
-
-
-
-
-
-
-
-
-
-
-
-
-
-
-
-
-
-
-
-
-
-
-
-
-
-<h5>Returns:</h5>
-<span class="type-signature"><a href="Point.html">Point</a></span>:
-
-        
-
-
-    
-
-
-<hr>
-        
-            
-
-    <!-- <h2>Constructor</h2> -->
-    
-    <li>
-    
-    <h4 class="name" id=".exports.setStyle"><span class="type-signature">(static) </span><a href="#.exports.setStyle">exports.setStyle</a><span class="signature">(dom, strCss)</span>
-    
-        
-            <a target="_blank" href="https://github.com/maptalks/maptalks.js/tree/master/src/core/util/dom.js#L365" class="improvelink">[source]</a>
-        
-    
-    <!-- 
-        <a target="_blank" href="https://github.com/maptalks/maptalks.js/tree/master/src/core/util/dom.js#L365" class="improvelink">[help to improve]</a>
-     -->
-    <!-- <a href="#.exports.setStyle" class="improvelink">[link]</a> -->
-    </h4>
-
-    
-    </li>
-    
-    
-
-
-
-
-<div class="description">
-    set css style to the dom element
-</div>
-
-
-
-
-<!--  -->
-
-
-
-
-    
-
-<table class="params">
-    <thead>
-    <tr>
-        
-        <th>Parameter</th>
-        
-        <th>Type</th>
-
-        
-
-        <th class="last">Description</th>
-    </tr>
-    </thead>
-
-    <tbody>
-    
-
-        <tr>
-            
-                <td class="name"><code>dom</code>
-                
-                </td>
-            
-
-            <td class="type">
-            
-                
-<span class="param-type">HTMLElement</span>
-
-
-            
-            </td>
-
-            
-
-            <td class="description last">dom element</td>
-        </tr>
-
-    
-
-        <tr>
-            
-                <td class="name"><code>strCss</code>
-                
-                </td>
-            
-
-            <td class="type">
-            
-                
-<span class="param-type">String</span>
-
-
-            
-            </td>
-
-            
-
-            <td class="description last">css text</td>
-        </tr>
-
-    
-    </tbody>
-</table>
-
-
-
-<!-- event properties -->
-
-
-
-
-
-
-
-
-
-
-
-
-
-
-
-
-
-
-
-
-
-
-
-
-
-
-
-
-
-
-<hr>
-        
-            
-
-    <!-- <h2>Constructor</h2> -->
-    
-    <li>
-    
-    <h4 class="name" id=".exports.hasClass"><span class="type-signature">(static) </span><a href="#.exports.hasClass">exports.hasClass</a><span class="signature">(el, name)</span>
-    
-        
-            <a target="_blank" href="https://github.com/maptalks/maptalks.js/tree/master/src/core/util/dom.js#L380" class="improvelink">[source]</a>
-        
-    
-    <!-- 
-        <a target="_blank" href="https://github.com/maptalks/maptalks.js/tree/master/src/core/util/dom.js#L380" class="improvelink">[help to improve]</a>
-     -->
-    <!-- <a href="#.exports.hasClass" class="improvelink">[link]</a> -->
-    </h4>
-
-    
-    </li>
-    
-    
-
-
-
-
-<div class="description">
-    Whether the dom has the given css class.
-</div>
-
-
-
-
-<!--  -->
-
-
-
-
-    
-
-<table class="params">
-    <thead>
-    <tr>
-        
-        <th>Parameter</th>
-        
-        <th>Type</th>
-
-        
-
-        <th class="last">Description</th>
-    </tr>
-    </thead>
-
-    <tbody>
-    
-
-        <tr>
-            
-                <td class="name"><code>el</code>
-                
-                </td>
-            
-
-            <td class="type">
-            
-                
-<span class="param-type">HTMLElement</span>
-
-
-            
-            </td>
-
-            
-
-            <td class="description last">HTML Element</td>
-        </tr>
-
-    
-
-        <tr>
-            
-                <td class="name"><code>name</code>
-                
-                </td>
-            
-
-            <td class="type">
-            
-                
-<span class="param-type">String</span>
-
-
-            
-            </td>
-
-            
-
-            <td class="description last">css class</td>
-        </tr>
-
-    
-    </tbody>
-</table>
-
-
-
-<!-- event properties -->
-
-
-
-
-
-
-
-
-
-
-
-
-
-
-
-
-
-
-
-
-
-
-
-
-
-
-
-
-
-
-<hr>
-        
-            
-
-    <!-- <h2>Constructor</h2> -->
-    
-    <li>
-    
-    <h4 class="name" id=".exports.addClass"><span class="type-signature">(static) </span><a href="#.exports.addClass">exports.addClass</a><span class="signature">(el, name)</span>
-    
-        
-            <a target="_blank" href="https://github.com/maptalks/maptalks.js/tree/master/src/core/util/dom.js#L394" class="improvelink">[source]</a>
-        
-    
-    <!-- 
-        <a target="_blank" href="https://github.com/maptalks/maptalks.js/tree/master/src/core/util/dom.js#L394" class="improvelink">[help to improve]</a>
-     -->
-    <!-- <a href="#.exports.addClass" class="improvelink">[link]</a> -->
-    </h4>
-
-    
-    </li>
-    
-    
-
-
-
-
-<div class="description">
-    add css class to dom element
-</div>
-
-
-
-
-<!--  -->
-
-
-
-
-    
-
-<table class="params">
-    <thead>
-    <tr>
-        
-        <th>Parameter</th>
-        
-        <th>Type</th>
-
-        
-
-        <th class="last">Description</th>
-    </tr>
-    </thead>
-
-    <tbody>
-    
-
-        <tr>
-            
-                <td class="name"><code>el</code>
-                
-                </td>
-            
-
-            <td class="type">
-            
-                
-<span class="param-type">HTMLElement</span>
-
-
-            
-            </td>
-
-            
-
-            <td class="description last">HTML Element</td>
-        </tr>
-
-    
-
-        <tr>
-            
-                <td class="name"><code>name</code>
-                
-                </td>
-            
-
-            <td class="type">
-            
-                
-<span class="param-type">String</span>
-
-
-            
-            </td>
-
-            
-
-            <td class="description last">css class</td>
-        </tr>
-
-    
-    </tbody>
-</table>
-
-
-
-<!-- event properties -->
-
-
-
-
-
-
-
-
-
-
-
-
-
-
-
-
-
-
-
-
-
-
-
-
-
-
-
-
-
-
-<hr>
-        
-            
-
-    <!-- <h2>Constructor</h2> -->
-    
-    <li>
-    
-    <h4 class="name" id=".exports.setClass"><span class="type-signature">(static) </span><a href="#.exports.setClass">exports.setClass</a><span class="signature">(el, name)</span>
-    
-        
-            <a target="_blank" href="https://github.com/maptalks/maptalks.js/tree/master/src/core/util/dom.js#L413" class="improvelink">[source]</a>
-        
-    
-    <!-- 
-        <a target="_blank" href="https://github.com/maptalks/maptalks.js/tree/master/src/core/util/dom.js#L413" class="improvelink">[help to improve]</a>
-     -->
-    <!-- <a href="#.exports.setClass" class="improvelink">[link]</a> -->
-    </h4>
-
-    
-    </li>
-    
-    
-
-
-
-
-<div class="description">
-    Set dom's css class
-</div>
-
-
-
-
-<!--  -->
-
-
-
-
-    
-
-<table class="params">
-    <thead>
-    <tr>
-        
-        <th>Parameter</th>
-        
-        <th>Type</th>
-
-        
-
-        <th class="last">Description</th>
-    </tr>
-    </thead>
-
-    <tbody>
-    
-
-        <tr>
-            
-                <td class="name"><code>el</code>
-                
-                </td>
-            
-
-            <td class="type">
-            
-                
-<span class="param-type">HTMLElement</span>
-
-
-            
-            </td>
-
-            
-
-            <td class="description last">HTML Element</td>
-        </tr>
-
-    
-
-        <tr>
-            
-                <td class="name"><code>name</code>
-                
-                </td>
-            
-
-            <td class="type">
-            
-                
-<span class="param-type">String</span>
-
-
-            
-            </td>
-
-            
-
-            <td class="description last">css class</td>
-        </tr>
-
-    
-    </tbody>
-</table>
-
-
-
-<!-- event properties -->
-
-
-
-
-
-
-
-
-
-
-
-
-
-
-
-
-
-
-
-
-
-
-
-
-
-
-
-
-
-
-<hr>
-        
-            
-
-    <!-- <h2>Constructor</h2> -->
-    
-    <li>
-    
-    <h4 class="name" id=".exports.getClass"><span class="type-signature">(static) </span><a href="#.exports.getClass">exports.getClass</a><span class="signature">(name)</span>
-    
-        
-            <a target="_blank" href="https://github.com/maptalks/maptalks.js/tree/master/src/core/util/dom.js#L428" class="improvelink">[source]</a>
-        
-    
-    <!-- 
-        <a target="_blank" href="https://github.com/maptalks/maptalks.js/tree/master/src/core/util/dom.js#L428" class="improvelink">[help to improve]</a>
-     -->
-    <!-- <a href="#.exports.getClass" class="improvelink">[link]</a> -->
-    </h4>
-
-    
-    </li>
-    
-    
-
-
-
-
-<div class="description">
-    Get dom's css class
-</div>
-
-
-
-
-<!--  -->
-
-
-
-
-    
-
-<table class="params">
-    <thead>
-    <tr>
-        
-        <th>Parameter</th>
-        
-        <th>Type</th>
-
-        
-
-        <th class="last">Description</th>
-    </tr>
-    </thead>
-
-    <tbody>
-    
-
-        <tr>
-            
-                <td class="name"><code>name</code>
-                
-                </td>
-            
-
-            <td class="type">
-            
-                
-<span class="param-type">String</span>
-
-
-            
-            </td>
-
-            
-
-            <td class="description last">css class</td>
-        </tr>
-
-    
-    </tbody>
-</table>
-
-
-
-<!-- event properties -->
-
-
-
-
-
-
-
-
-
-
-
-
-
-
-
-
-
-
-
-
-
-
-
-
-
-
-
-
-
-
-<hr>
-        
-            
-
-    <!-- <h2>Constructor</h2> -->
-    
-    <li>
-    
-    <h4 class="name" id=".exports.setTransform"><span class="type-signature">(static) </span><a href="#.exports.setTransform">exports.setTransform</a><span class="signature">(el, offset)</span>
-    
-        
-            <a target="_blank" href="https://github.com/maptalks/maptalks.js/tree/master/src/core/util/dom.js#L455" class="improvelink">[source]</a>
-        
-    
-    <!-- 
-        <a target="_blank" href="https://github.com/maptalks/maptalks.js/tree/master/src/core/util/dom.js#L455" class="improvelink">[help to improve]</a>
-     -->
-    <!-- <a href="#.exports.setTransform" class="improvelink">[link]</a> -->
-    </h4>
-
-    
-    </li>
-    
-    
-
-
-
-
-<div class="description">
-    Resets the 3D CSS transform of `el` so it is translated by `offset` pixels
-</div>
-
-
-
-
-<!--  -->
-
-
-
-
-    
-
-<table class="params">
-    <thead>
-    <tr>
-        
-        <th>Parameter</th>
-        
-        <th>Type</th>
-
-        
-
-        <th class="last">Description</th>
-    </tr>
-    </thead>
-
-    <tbody>
-    
-
-        <tr>
-            
-                <td class="name"><code>el</code>
-                
-                </td>
-            
-
-            <td class="type">
-            
-                
-<span class="param-type">HTMLElement</span>
-
-
-            
-            </td>
-
-            
-
-            <td class="description last"></td>
-        </tr>
-
-    
-
-        <tr>
-            
-                <td class="name"><code>offset</code>
-                
-                </td>
-            
-
-            <td class="type">
-            
-                
-<span class="param-type"><a href="Point.html">Point</a></span>
-
-
-            
-            </td>
-
-            
-
-            <td class="description last"></td>
-        </tr>
-
-    
-    </tbody>
-</table>
-
-
-
-<!-- event properties -->
-
-
-
-
-
-
-
-
-
-
-
-
-
-
-
-
-
-
-
-
-
-
-
-
-
-
-
-
-
-
-<hr>
-        
-
-        
-    
-
-    
-
-    
-</article>
-
-</section>
-
-
-
-
-</div>
-
-<nav class="page-nav">
     <h2><a href="index.html">V0.49.0</a></h2><h4>Classes</h4><ul></ul><h5>Map</h5><ul><li><a href="Map.html">Map</a></li></ul><h5>Layer</h5><ul><li><a href="Layer.html">Layer</a></li><li><a href="TileSystem.html">TileSystem</a></li><li><a href="TileLayer.html">TileLayer</a></li><li><a href="GroupTileLayer.html">GroupTileLayer</a></li><li><a href="WMSTileLayer.html">WMSTileLayer</a></li><li><a href="OverlayLayer.html">OverlayLayer</a></li><li><a href="VectorLayer.html">VectorLayer</a></li><li><a href="CanvasLayer.html">CanvasLayer</a></li><li><a href="ParticleLayer.html">ParticleLayer</a></li><li><a href="ImageLayer.html">ImageLayer</a></li></ul><h5>Geometry</h5><ul><li><a href="Geometry.html">Geometry</a></li><li><a href="Path.html">Path</a></li><li><a href="Marker.html">Marker</a></li><li><a href="TextMarker.html">TextMarker</a></li><li><a href="Label.html">Label</a></li><li><a href="TextBox.html">TextBox</a></li><li><a href="Polygon.html">Polygon</a></li><li><a href="LineString.html">LineString</a></li><li><a href="Curve.html">Curve</a></li><li><a href="ArcCurve.html">ArcCurve</a></li><li><a href="QuadBezierCurve.html">QuadBezierCurve</a></li><li><a href="CubicBezierCurve.html">CubicBezierCurve</a></li><li><a href="ConnectorLine.html">ConnectorLine</a></li><li><a href="ArcConnectorLine.html">ArcConnectorLine</a></li><li><a href="Ellipse.html">Ellipse</a></li><li><a href="Circle.html">Circle</a></li><li><a href="Sector.html">Sector</a></li><li><a href="Rectangle.html">Rectangle</a></li><li><a href="GeometryCollection.html">GeometryCollection</a></li><li><a href="MultiGeometry.html">MultiGeometry</a></li><li><a href="MultiPoint.html">MultiPoint</a></li><li><a href="MultiLineString.html">MultiLineString</a></li><li><a href="MultiPolygon.html">MultiPolygon</a></li><li><a href="GeoJSON.html">GeoJSON</a></li><li><a href="GeometryEditor.html">GeometryEditor</a></li></ul><h5>Basic types</h5><ul><li><a href="Coordinate.html">Coordinate</a></li><li><a href="Extent.html">Extent</a></li><li><a href="Point.html">Point</a></li><li><a href="PointExtent.html">PointExtent</a></li><li><a href="Position.html">Position</a></li><li><a href="Size.html">Size</a></li></ul><h5>Maptool</h5><ul><li><a href="MapTool.html">MapTool</a></li><li><a href="DrawTool.html">DrawTool</a></li><li><a href="DistanceTool.html">DistanceTool</a></li><li><a href="AreaTool.html">AreaTool</a></li></ul><h5>Ui</h5><ul><li><a href="ui.UIComponent.html">ui.UIComponent</a></li><li><a href="ui.UIMarker.html">ui.UIMarker</a></li><li><a href="ui.InfoWindow.html">ui.InfoWindow</a></li><li><a href="ui.ToolTip.html">ui.ToolTip</a></li><li><a href="ui.Menu.html">ui.Menu</a></li></ul><h5>Control</h5><ul><li><a href="control.Control.html">control.Control</a></li><li><a href="control.Zoom.html">control.Zoom</a></li><li><a href="control.LayerSwitcher.html">control.LayerSwitcher</a></li><li><a href="control.Attribution.html">control.Attribution</a></li><li><a href="control.Scale.html">control.Scale</a></li><li><a href="control.Panel.html">control.Panel</a></li><li><a href="control.Toolbar.html">control.Toolbar</a></li><li><a href="control.Overview.html">control.Overview</a></li></ul><h5>Core</h5><ul><li><a href="Ajax.html">Ajax</a></li><li><a href="Class.html">Class</a></li><li><a href="MapboxUtil.html">MapboxUtil</a></li><li><a href="Util.html">Util</a></li><li><a href="DomUtil.html">DomUtil</a></li><li><a href="StringUtil.html">StringUtil</a></li></ul><h5>Animation</h5><ul><li><a href="animation.Easing.html">animation.Easing</a></li><li><a href="animation.Frame.html">animation.Frame</a></li><li><a href="animation.Player.html">animation.Player</a></li><li><a href="animation.Animation.html">animation.Animation</a></li></ul><h5>Geo</h5><ul><li><a href="CRS.html">CRS</a></li><li><a href="measurer.Identity.html">measurer.Identity</a></li><li><a href="measurer.DEFAULT.html">measurer.DEFAULT</a></li><li><a href="measurer.Measurer.html">measurer.Measurer</a></li><li><a href="measurer.WGS84Sphere.html">measurer.WGS84Sphere</a></li><li><a href="measurer.BaiduSphere.html">measurer.BaiduSphere</a></li><li><a href="projection.DEFAULT.html">projection.DEFAULT</a></li><li><a href="projection.BAIDU.html">projection.BAIDU</a></li><li><a href="projection.EPSG3857.html">projection.EPSG3857</a></li><li><a href="projection.EPSG4326.html">projection.EPSG4326</a></li><li><a href="projection.EPSG4490.html">projection.EPSG4490</a></li><li><a href="projection.IDENTITY.html">projection.IDENTITY</a></li><li><a href="Transformation.html">Transformation</a></li></ul><h5>Handler</h5><ul><li><a href="Handler.html">Handler</a></li><li><a href="DragHandler.html">DragHandler</a></li></ul><h5>Other</h5><ul><li><a href="renderer.CanvasRenderer.html">renderer.CanvasRenderer</a></li></ul><h4>Namespaces</h4><ul><li><a href="measurer.html">measurer</a></li><li><a href="projection.html">projection</a></li><li><a href="renderer.html">renderer</a></li></ul><h4>Mixins</h4><ul><li><a href="Eventable.html">Eventable</a></li><li><a href="JSONAble.html">JSONAble</a></li><li><a href="measurer.Common.html">measurer.Common</a></li><li><a href="projection.Common.html">projection.Common</a></li><li><a href="Handlerable.html">Handlerable</a></li><li><a href="CenterMixin.html">CenterMixin</a></li><li><a href="TextEditable.html">TextEditable</a></li><li><a href="Renderable.html">Renderable</a></li><li><a href="ui.Menuable.html">ui.Menuable</a></li></ul><h3>Global</h3><ul><li><a href="global.html#INTERNAL_LAYER_PREFIX">INTERNAL_LAYER_PREFIX</a></li><li><a href="global.html#RESOURCE_PROPERTIES">RESOURCE_PROPERTIES</a></li><li><a href="global.html#RESOURCE_SIZE_PROPERTIES">RESOURCE_SIZE_PROPERTIES</a></li><li><a href="global.html#NUMERICAL_PROPERTIES">NUMERICAL_PROPERTIES</a></li><li><a href="global.html#COLOR_PROPERTIES">COLOR_PROPERTIES</a></li><li><a href="global.html#getListeningEvents">getListeningEvents</a></li><li><a href="global.html#isEmpty">isEmpty</a></li><li><a href="global.html#IS_NODE">IS_NODE</a></li><li><a href="global.html#identity">identity</a></li><li><a href="global.html#copy">copy</a></li><li><a href="global.html#set">set</a></li><li><a href="global.html#add">add</a></li><li><a href="global.html#subtract">subtract</a></li><li><a href="global.html#length">length</a></li><li><a href="global.html#normalize">normalize</a></li><li><a href="global.html#dot">dot</a></li><li><a href="global.html#scale">scale</a></li><li><a href="global.html#cross">cross</a></li><li><a href="global.html#distance">distance</a></li><li><a href="global.html#transformMat4">transformMat4</a></li></ul>
 </nav>
 
@@ -4641,5 +3164,4 @@
 <script src="scripts/linenumber.js"> </script>
 
 </body>
->>>>>>> 75e58cc8
 </html>