--- conflicted
+++ resolved
@@ -1,3319 +1,3311 @@
-<!DOCTYPE html>
-<html lang="en">
-<head>
-    <meta charset="utf-8">
-    <meta http-equiv="X-UA-Compatible" content="IE=EDGE">
-    <title>Class: PointExtent</title>
-
-    <script src="scripts/prettify/prettify.js"> </script>
-    <script src="scripts/prettify/lang-css.js"> </script>
-    <link type="text/css" rel="stylesheet" href="styles/prettify-tomorrow.css">
-    <link type="text/css" rel="stylesheet" href="styles/jsdoc-default.css">
-    <link type="text/css" rel="stylesheet" href="styles/custom.css">
-    <!--[if lt IE 9]>
-    <script src="scripts/html5shiv.min.js"></script>
-    <script src="scripts/respond.min.js"></script>
-    <![endif]-->
-</head>
-
-<body>
-
-<div style="position:fixed;top:0px;left:0px;"><h1 class="page-title">Class: PointExtent</h1></div>
-<div id="main" style="margin-top:77px;">
-    
-
-
-
-
-
-<nav class="classnav scroll-styled">
-
-    <h5><a href="#main" style="color:#000">class : PointExtent</a></h5>
-    
-        <h5>Members</h5>
-        <ul>
-        
-            <li><a href="#xmin">xmin</a></li>
-        
-            <li><a href="#xmax">xmax</a></li>
-        
-            <li><a href="#ymin">ymin</a></li>
-        
-            <li><a href="#ymax">ymax</a></li>
-        
-        </ul>
-    
-
-    
-
-        
-            
-            
-            
-            
-            
-            
-            
-            
-            
-            
-            
-            
-            
-            
-            
-            
-            
-            
-            
-            
-            
-            
-        
-        <h5>Methods</h5>
-        <ul>
-        
-            
-                <li><a class="inherit" href="#add">
-            
-                add</a></li>
-        
-            
-                <li><a class="inherit" href="#sub">
-            
-                sub</a></li>
-        
-            
-                <li><a class="inherit" href="#substract">
-            
-                substract</a></li>
-        
-            
-                <li><a class="inherit" href="#round">
-            
-                round</a></li>
-        
-            
-                <li><a class="inherit" href="#getMin">
-            
-                getMin</a></li>
-        
-            
-                <li><a class="inherit" href="#getMax">
-            
-                getMax</a></li>
-        
-            
-                <li><a class="inherit" href="#getCenter">
-            
-                getCenter</a></li>
-        
-            
-                <li><a class="inherit" href="#isValid">
-            
-                isValid</a></li>
-        
-            
-                <li><a class="inherit" href="#equals">
-            
-                equals</a></li>
-        
-            
-                <li><a class="inherit" href="#intersects">
-            
-                intersects</a></li>
-        
-            
-                <li><a class="inherit" href="#within">
-            
-                within</a></li>
-        
-            
-                <li><a class="inherit" href="#contains">
-            
-                contains</a></li>
-        
-            
-                <li><a class="inherit" href="#getWidth">
-            
-                getWidth</a></li>
-        
-            
-                <li><a class="inherit" href="#getHeight">
-            
-                getHeight</a></li>
-        
-            
-                <li><a class="inherit" href="#getSize">
-            
-                getSize</a></li>
-        
-            
-                <li><a class="inherit" href="#combine">
-            
-                combine</a></li>
-        
-            
-                <li><a class="inherit" href="#intersection">
-            
-                intersection</a></li>
-        
-            
-                <li><a class="inherit" href="#expand">
-            
-                expand</a></li>
-        
-            
-                <li><a class="inherit" href="#toJSON">
-            
-                toJSON</a></li>
-        
-            
-                <li><a class="inherit" href="#toArray">
-            
-                toArray</a></li>
-        
-            
-                <li><a class="inherit" href="#copy">
-            
-                copy</a></li>
-        
-            
-                <li><a class="inherit" href="#convertTo">
-            
-                convertTo</a></li>
-        
-        </ul>
-    
-
-    
-</nav>
-
-
-<section class="classmain">
-    
-
-
-<header>
-    
-        <h2>PointExtent</h2>
-        
-            <div class="class-description">Represent a bounding box on 2d surface , a rectangular area with minimum and maximum points. <br>
-There are serveral ways to create a PointExtent:</div>
-        
-    
-</header>
-
-<article>
-    <div class="container-overview">
-    
-        
-
-    <!-- <h2>Constructor</h2> -->
-    
-    <h4 class="name" id="PointExtent"><span class="type-signature"></span>new <a href="#PointExtent">PointExtent</a><span class="signature">(x1, y1, x2, y2)</span>
-    
-        
-            <a target="_blank" href="https://github.com/maptalks/maptalks.js/tree/master/src/geo/PointExtent.js#L23" class="improvelink">[source]</a>
-        
-    
-    <!-- 
-        <a target="_blank" href="https://github.com/maptalks/maptalks.js/tree/master/src/geo/PointExtent.js#L23" class="improvelink">[help to improve]</a>
-     -->
-    <!-- <a href="#PointExtent" class="improvelink">[link]</a> -->
-    </h4>
-
-    
-    
-
-
-
-
-
-    <!--<h5>Examples:</h5>-->
-    
-    
-        <pre class="prettyprint"><code>//with 4 numbers
-var extent = new PointExtent(100, 10, 120, 20);</code></pre>
-    
-
-    
-        <pre class="prettyprint"><code>//with 2 points
-var extent = new PointExtent(new Point(100, 10), new Point(120, 20));</code></pre>
-    
-
-    
-        <pre class="prettyprint"><code>//with a json object containing xmin, ymin, xmax and ymax
-var extent = new PointExtent({xmin : 100, ymin: 10, xmax: 120, ymax:20});</code></pre>
-    
-
-    
-        <pre class="prettyprint"><code>var extent1 = new PointExtent(100, 10, 120, 20);
-//with another extent
-var extent2 = new PointExtent(extent1);</code></pre>
-    
-
-
-
-
-<!--  -->
-
-
-
-
-    
-
-<table class="params">
-    <thead>
-    <tr>
-        
-        <th>Parameter</th>
-        
-        <th>Type</th>
-
-        
-
-        <th class="last">Description</th>
-    </tr>
-    </thead>
-
-    <tbody>
-    
-
-        <tr>
-            
-                <td class="name"><code>x1</code>
-                
-                </td>
-            
-
-            <td class="type">
-            
-                
-<span class="param-type">Number</span>
-
-
-            
-            </td>
-
-            
-
-            <td class="description last">x of point 1</td>
-        </tr>
-
-    
-
-        <tr>
-            
-                <td class="name"><code>y1</code>
-                
-                </td>
-            
-
-            <td class="type">
-            
-                
-<span class="param-type">Number</span>
-
-
-            
-            </td>
-
-            
-
-            <td class="description last">y of point 1</td>
-        </tr>
-
-    
-
-        <tr>
-            
-                <td class="name"><code>x2</code>
-                
-                </td>
-            
-
-            <td class="type">
-            
-                
-<span class="param-type">Number</span>
-
-
-            
-            </td>
-
-            
-
-            <td class="description last">x of point 2</td>
-        </tr>
-
-    
-
-        <tr>
-            
-                <td class="name"><code>y2</code>
-                
-                </td>
-            
-
-            <td class="type">
-            
-                
-<span class="param-type">Number</span>
-
-
-            
-            </td>
-
-            
-
-            <td class="description last">y of point 2</td>
-        </tr>
-
-    
-    </tbody>
-</table>
-
-
-
-<!-- event properties -->
-
-
-
-
-    <h5>Extends:</h5>
-    
-
-
-    <ul>
-        <li><a href="Extent.html">Extent</a></li>
-    </ul>
-
-
-
-
-
-
-
-
-
-
-
-
-
-
-
-
-
-
-
-
-
-
-
-
-
-
-
-
-
-<hr>
-    
-    </div>
-
-    <!-- 
-        <h3 class="subsection-title">Extends</h3>
-
-        
-
-
-    <ul>
-        <li><a href="Extent.html">Extent</a></li>
-    </ul>
-
-
-     -->
-
-    
-
-    
-
-     
-
-    
-
-    
-        <h3 class="subsection-title">Members</h3>
-
-        
-            
-<li>
-<h4 class="name" id="xmin"><span class="type-signature"></span>xmin<span class="type-signature"></span>
-
-<!-- 
-        <a target="_blank" href="https://github.com/maptalks/maptalks.js/tree/master/src/geo/Extent.js#L63" class="improvelink">[help to improve]</a>
-    
-    <a href="#xmin" class="improvelink">[link]</a></h4> -->
-</li>
-
-
-
-
-
-
-
-
-
-
-
-
-
-
-    <h5 class="subsection-title">Properties:</h5>
-
-    
-
-<table class="props">
-    <thead>
-    <tr>
-        
-        <th>Name</th>
-        
-
-        <th>Type</th>
-
-
-
-        
-
-        <th class="last">Description</th>
-    </tr>
-    </thead>
-
-    <tbody>
-    
-
-        <tr>
-            
-                <td class="name"><code>xmin</code>
-                    
-                </td>
-            
-
-            <td class="type">
-            
-                
-<span class="param-type">Number</span>
-
-
-            
-            </td>
-
-
-
-            
-
-            <td class="description last">minimum x</td>
-        </tr>
-
-    
-    </tbody>
-</table>
-
-
-
-<dl class="details">
-
-    
-
-    
-
-    
-
-    
-    <dt class="tag-overrides">Overrides:</dt>
-    <dd class="tag-overrides"><ul class="dummy"><li>
-        <a href="Extent.html#xmin">Extent#xmin</a>
-    </li></ul></dd>
-    
-
-    
-
-        
-
-    
-
-    
-
-    
-
-    
-
-    
-
-    
-
-    
-    <dt class="tag-source">Source:</dt>
-    <dd class="tag-source"><ul class="dummy"><li>
-        
-            <a target="_blank" href="https://github.com/maptalks/maptalks.js/tree/master/src/geo/Extent.js">geo/Extent.js</a>, <a target="_blank" href="https://github.com/maptalks/maptalks.js/tree/master/src/geo/Extent.js#L63">line 63</a>
-        
-
-    </li></ul></dd>
-    
-
-    
-
-    
-
-    
-</dl>
-
-
-
-
-
-
-<hr>
-        
-            
-<li>
-<h4 class="name" id="xmax"><span class="type-signature"></span>xmax<span class="type-signature"></span>
-
-<!-- 
-        <a target="_blank" href="https://github.com/maptalks/maptalks.js/tree/master/src/geo/Extent.js#L67" class="improvelink">[help to improve]</a>
-    
-    <a href="#xmax" class="improvelink">[link]</a></h4> -->
-</li>
-
-
-
-
-
-
-
-
-
-
-
-
-
-
-    <h5 class="subsection-title">Properties:</h5>
-
-    
-
-<table class="props">
-    <thead>
-    <tr>
-        
-        <th>Name</th>
-        
-
-        <th>Type</th>
-
-
-
-        
-
-        <th class="last">Description</th>
-    </tr>
-    </thead>
-
-    <tbody>
-    
-
-        <tr>
-            
-                <td class="name"><code>xmax</code>
-                    
-                </td>
-            
-
-            <td class="type">
-            
-                
-<span class="param-type">Number</span>
-
-
-            
-            </td>
-
-
-
-            
-
-            <td class="description last">maximum x</td>
-        </tr>
-
-    
-    </tbody>
-</table>
-
-
-
-<dl class="details">
-
-    
-
-    
-
-    
-
-    
-    <dt class="tag-overrides">Overrides:</dt>
-    <dd class="tag-overrides"><ul class="dummy"><li>
-        <a href="Extent.html#xmax">Extent#xmax</a>
-    </li></ul></dd>
-    
-
-    
-
-        
-
-    
-
-    
-
-    
-
-    
-
-    
-
-    
-
-    
-    <dt class="tag-source">Source:</dt>
-    <dd class="tag-source"><ul class="dummy"><li>
-        
-            <a target="_blank" href="https://github.com/maptalks/maptalks.js/tree/master/src/geo/Extent.js">geo/Extent.js</a>, <a target="_blank" href="https://github.com/maptalks/maptalks.js/tree/master/src/geo/Extent.js#L67">line 67</a>
-        
-
-    </li></ul></dd>
-    
-
-    
-
-    
-
-    
-</dl>
-
-
-
-
-
-
-<hr>
-        
-            
-<li>
-<h4 class="name" id="ymin"><span class="type-signature"></span>ymin<span class="type-signature"></span>
-
-<!-- 
-        <a target="_blank" href="https://github.com/maptalks/maptalks.js/tree/master/src/geo/Extent.js#L71" class="improvelink">[help to improve]</a>
-    
-    <a href="#ymin" class="improvelink">[link]</a></h4> -->
-</li>
-
-
-
-
-
-
-
-
-
-
-
-
-
-
-    <h5 class="subsection-title">Properties:</h5>
-
-    
-
-<table class="props">
-    <thead>
-    <tr>
-        
-        <th>Name</th>
-        
-
-        <th>Type</th>
-
-
-
-        
-
-        <th class="last">Description</th>
-    </tr>
-    </thead>
-
-    <tbody>
-    
-
-        <tr>
-            
-                <td class="name"><code>ymin</code>
-                    
-                </td>
-            
-
-            <td class="type">
-            
-                
-<span class="param-type">Number</span>
-
-
-            
-            </td>
-
-
-
-            
-
-            <td class="description last">minimum y</td>
-        </tr>
-
-    
-    </tbody>
-</table>
-
-
-
-<dl class="details">
-
-    
-
-    
-
-    
-
-    
-    <dt class="tag-overrides">Overrides:</dt>
-    <dd class="tag-overrides"><ul class="dummy"><li>
-        <a href="Extent.html#ymin">Extent#ymin</a>
-    </li></ul></dd>
-    
-
-    
-
-        
-
-    
-
-    
-
-    
-
-    
-
-    
-
-    
-
-    
-    <dt class="tag-source">Source:</dt>
-    <dd class="tag-source"><ul class="dummy"><li>
-        
-            <a target="_blank" href="https://github.com/maptalks/maptalks.js/tree/master/src/geo/Extent.js">geo/Extent.js</a>, <a target="_blank" href="https://github.com/maptalks/maptalks.js/tree/master/src/geo/Extent.js#L71">line 71</a>
-        
-
-    </li></ul></dd>
-    
-
-    
-
-    
-
-    
-</dl>
-
-
-
-
-
-
-<hr>
-        
-            
-<li>
-<h4 class="name" id="ymax"><span class="type-signature"></span>ymax<span class="type-signature"></span>
-
-<!-- 
-        <a target="_blank" href="https://github.com/maptalks/maptalks.js/tree/master/src/geo/Extent.js#L75" class="improvelink">[help to improve]</a>
-    
-    <a href="#ymax" class="improvelink">[link]</a></h4> -->
-</li>
-
-
-
-
-
-
-
-
-
-
-
-
-
-
-    <h5 class="subsection-title">Properties:</h5>
-
-    
-
-<table class="props">
-    <thead>
-    <tr>
-        
-        <th>Name</th>
-        
-
-        <th>Type</th>
-
-
-
-        
-
-        <th class="last">Description</th>
-    </tr>
-    </thead>
-
-    <tbody>
-    
-
-        <tr>
-            
-                <td class="name"><code>ymax</code>
-                    
-                </td>
-            
-
-            <td class="type">
-            
-                
-<span class="param-type">Number</span>
-
-
-            
-            </td>
-
-
-
-            
-
-            <td class="description last">maximum y</td>
-        </tr>
-
-    
-    </tbody>
-</table>
-
-
-
-<dl class="details">
-
-    
-
-    
-
-    
-
-    
-    <dt class="tag-overrides">Overrides:</dt>
-    <dd class="tag-overrides"><ul class="dummy"><li>
-        <a href="Extent.html#ymax">Extent#ymax</a>
-    </li></ul></dd>
-    
-
-    
-
-        
-
-    
-
-    
-
-    
-
-    
-
-    
-
-    
-
-    
-    <dt class="tag-source">Source:</dt>
-    <dd class="tag-source"><ul class="dummy"><li>
-        
-            <a target="_blank" href="https://github.com/maptalks/maptalks.js/tree/master/src/geo/Extent.js">geo/Extent.js</a>, <a target="_blank" href="https://github.com/maptalks/maptalks.js/tree/master/src/geo/Extent.js#L75">line 75</a>
-        
-
-    </li></ul></dd>
-    
-
-    
-
-    
-
-    
-</dl>
-
-
-
-
-
-
-<hr>
-        
-    
-
-    
-        
-
-        
-                    <h3 class="subsection-title">Methods</h3>
-                
-            
-
-    <!-- <h2>Constructor</h2> -->
-    
-    <li>
-    
-    <h4 class="name" id="add"><span class="type-signature"></span><i><span class="type-signature"> (inherited)  </span><a href="#add">add</a><span class="signature">(p)</span></i>
-    
-        
-            <a target="_blank" href="https://github.com/maptalks/maptalks.js/tree/master/src/geo/Extent.js#L165" class="improvelink">[source]</a>
-        
-    
-    <!-- 
-        <a target="_blank" href="https://github.com/maptalks/maptalks.js/tree/master/src/geo/Extent.js#L165" class="improvelink">[help to improve]</a>
-     -->
-    <!-- <a href="#add" class="improvelink">[link]</a> -->
-    </h4>
-
-    
-    </li>
-    
-    
-
-
-
-
-<div class="description">
-    Add the extent with a coordinate or a point.
-</div>
-
-
-
-
-<!--  -->
-
-
-
-
-    
-
-<table class="params">
-    <thead>
-    <tr>
-        
-        <th>Parameter</th>
-        
-        <th>Type</th>
-
-        
-
-        <th class="last">Description</th>
-    </tr>
-    </thead>
-
-    <tbody>
-    
-
-        <tr>
-            
-                <td class="name"><code>p</code>
-                
-                </td>
-            
-
-            <td class="type">
-            
-                
-<span class="param-type"><a href="Coordinate.html">Coordinate</a></span>
-|
-
-<span class="param-type"><a href="Point.html">Point</a></span>
-
-
-            
-            </td>
-
-            
-
-            <td class="description last">point or coordinate to add</td>
-        </tr>
-
-    
-    </tbody>
-</table>
-
-
-
-<!-- event properties -->
-
-
-
-
-
-
-
-
-
-
-
-
-
-
-
-
-
-
-
-
-
-
-
-
-
-
-
-
-<h5>Returns:</h5>
-<span class="type-signature"><a href="Extent.html">Extent</a></span>:
-
-        
-<!-- <div class="param-desc"> -->
-    a new extent
-<!-- </div> -->
-
-
-
-    
-
-
-<hr>
-        
-            
-
-    <!-- <h2>Constructor</h2> -->
-    
-    <li>
-    
-    <h4 class="name" id="sub"><span class="type-signature"></span><i><span class="type-signature"> (inherited)  </span><a href="#sub">sub</a><span class="signature">(p)</span></i>
-    
-        
-            <a target="_blank" href="https://github.com/maptalks/maptalks.js/tree/master/src/geo/Extent.js#L209" class="improvelink">[source]</a>
-        
-    
-    <!-- 
-        <a target="_blank" href="https://github.com/maptalks/maptalks.js/tree/master/src/geo/Extent.js#L209" class="improvelink">[help to improve]</a>
-     -->
-    <!-- <a href="#sub" class="improvelink">[link]</a> -->
-    </h4>
-
-    
-    </li>
-    
-    
-
-
-
-
-<div class="description">
-    Substract the extent with a coordinate or a point.
-</div>
-
-
-
-
-<!--  -->
-
-
-
-
-    
-
-<table class="params">
-    <thead>
-    <tr>
-        
-        <th>Parameter</th>
-        
-        <th>Type</th>
-
-        
-
-        <th class="last">Description</th>
-    </tr>
-    </thead>
-
-    <tbody>
-    
-
-        <tr>
-            
-                <td class="name"><code>p</code>
-                
-                </td>
-            
-
-            <td class="type">
-            
-                
-<span class="param-type"><a href="Coordinate.html">Coordinate</a></span>
-|
-
-<span class="param-type"><a href="Point.html">Point</a></span>
-
-
-            
-            </td>
-
-            
-
-            <td class="description last">point or coordinate to substract</td>
-        </tr>
-
-    
-    </tbody>
-</table>
-
-
-
-<!-- event properties -->
-
-
-
-
-
-
-
-
-
-
-
-
-
-
-
-
-
-
-
-
-
-
-
-
-
-
-
-
-<h5>Returns:</h5>
-<span class="type-signature"><a href="Extent.html">Extent</a></span>:
-
-        
-<!-- <div class="param-desc"> -->
-    a new extent
-<!-- </div> -->
-
-
-
-    
-
-
-<hr>
-        
-            
-
-    <!-- <h2>Constructor</h2> -->
-    
-    <li>
-    
-    <h4 class="name" id="substract"><span class="type-signature"></span><i><span class="type-signature"> (inherited)  </span><a href="#substract">substract</a><span class="signature">(p)</span></i>
-    
-        
-            <a target="_blank" href="https://github.com/maptalks/maptalks.js/tree/master/src/geo/Extent.js#L219" class="improvelink">[source]</a>
-        
-    
-    <!-- 
-        <a target="_blank" href="https://github.com/maptalks/maptalks.js/tree/master/src/geo/Extent.js#L219" class="improvelink">[help to improve]</a>
-     -->
-    <!-- <a href="#substract" class="improvelink">[link]</a> -->
-    </h4>
-
-    
-    </li>
-    
-    
-
-
-
-
-<div class="description">
-    Alias for sub
-</div>
-
-
-
-
-<!--  -->
-
-
-
-
-    
-
-<table class="params">
-    <thead>
-    <tr>
-        
-        <th>Parameter</th>
-        
-        <th>Type</th>
-
-        
-
-        <th class="last">Description</th>
-    </tr>
-    </thead>
-
-    <tbody>
-    
-
-        <tr>
-            
-                <td class="name"><code>p</code>
-                
-                </td>
-            
-
-            <td class="type">
-            
-                
-<span class="param-type"><a href="Coordinate.html">Coordinate</a></span>
-|
-
-<span class="param-type"><a href="Point.html">Point</a></span>
-
-
-            
-            </td>
-
-            
-
-            <td class="description last">point or coordinate to substract</td>
-        </tr>
-
-    
-    </tbody>
-</table>
-
-
-
-<!-- event properties -->
-
-
-
-
-
-
-
-
-
-
-
-
-
-
-
-
-
-
-
-
-
-
-
-
-
-
-
-
-<h5>Returns:</h5>
-<span class="type-signature"><a href="Extent.html">Extent</a></span>:
-
-        
-<!-- <div class="param-desc"> -->
-    a new extent
-<!-- </div> -->
-
-
-
-    
-
-
-<hr>
-        
-            
-
-    <!-- <h2>Constructor</h2> -->
-    
-    <li>
-    
-    <h4 class="name" id="round"><span class="type-signature"></span><i><span class="type-signature"> (inherited)  </span><a href="#round">round</a><span class="signature">()</span></i>
-    
-        
-            <a target="_blank" href="https://github.com/maptalks/maptalks.js/tree/master/src/geo/Extent.js#L228" class="improvelink">[source]</a>
-        
-    
-    <!-- 
-        <a target="_blank" href="https://github.com/maptalks/maptalks.js/tree/master/src/geo/Extent.js#L228" class="improvelink">[help to improve]</a>
-     -->
-    <!-- <a href="#round" class="improvelink">[link]</a> -->
-    </h4>
-
-    
-    </li>
-    
-    
-
-
-
-
-<div class="description">
-    Round the extent
-</div>
-
-
-
-
-<!--  -->
-
-
-
-
-
-<!-- event properties -->
-
-
-
-
-
-
-
-
-
-
-
-
-
-
-
-
-
-
-
-
-
-
-
-
-
-
-
-
-<h5>Returns:</h5>
-<span class="type-signature"><a href="Extent.html">Extent</a></span>:
-
-        
-<!-- <div class="param-desc"> -->
-    rounded extent
-<!-- </div> -->
-
-
-
-    
-
-
-<hr>
-        
-            
-
-    <!-- <h2>Constructor</h2> -->
-    
-    <li>
-    
-    <h4 class="name" id="getMin"><span class="type-signature"></span><i><span class="type-signature"> (inherited)  </span><a href="#getMin">getMin</a><span class="signature">()</span></i>
-    
-        
-            <a target="_blank" href="https://github.com/maptalks/maptalks.js/tree/master/src/geo/Extent.js#L247" class="improvelink">[source]</a>
-        
-    
-    <!-- 
-        <a target="_blank" href="https://github.com/maptalks/maptalks.js/tree/master/src/geo/Extent.js#L247" class="improvelink">[help to improve]</a>
-     -->
-    <!-- <a href="#getMin" class="improvelink">[link]</a> -->
-    </h4>
-
-    
-    </li>
-    
-    
-
-
-
-
-<div class="description">
-    Get the minimum point
-</div>
-
-
-
-
-<!--  -->
-
-
-
-
-
-<!-- event properties -->
-
-
-
-
-
-
-
-
-
-
-
-
-
-
-
-
-
-
-
-
-
-
-
-
-
-
-
-
-<h5>Returns:</h5>
-<span class="type-signature"><a href="Coordinate.html">Coordinate</a></span>:
-
-        
-
-
-    
-
-
-<hr>
-        
-            
-
-    <!-- <h2>Constructor</h2> -->
-    
-    <li>
-    
-    <h4 class="name" id="getMax"><span class="type-signature"></span><i><span class="type-signature"> (inherited)  </span><a href="#getMax">getMax</a><span class="signature">()</span></i>
-    
-        
-            <a target="_blank" href="https://github.com/maptalks/maptalks.js/tree/master/src/geo/Extent.js#L260" class="improvelink">[source]</a>
-        
-    
-    <!-- 
-        <a target="_blank" href="https://github.com/maptalks/maptalks.js/tree/master/src/geo/Extent.js#L260" class="improvelink">[help to improve]</a>
-     -->
-    <!-- <a href="#getMax" class="improvelink">[link]</a> -->
-    </h4>
-
-    
-    </li>
-    
-    
-
-
-
-
-<div class="description">
-    Get the maximum point
-</div>
-
-
-
-
-<!--  -->
-
-
-
-
-
-<!-- event properties -->
-
-
-
-
-
-
-
-
-
-
-
-
-
-
-
-
-
-
-
-
-
-
-
-
-
-
-
-
-<h5>Returns:</h5>
-<span class="type-signature"><a href="Coordinate.html">Coordinate</a></span>:
-
-        
-
-
-    
-
-
-<hr>
-        
-            
-
-    <!-- <h2>Constructor</h2> -->
-    
-    <li>
-    
-    <h4 class="name" id="getCenter"><span class="type-signature"></span><i><span class="type-signature"> (inherited)  </span><a href="#getCenter">getCenter</a><span class="signature">()</span></i>
-    
-        
-            <a target="_blank" href="https://github.com/maptalks/maptalks.js/tree/master/src/geo/Extent.js#L273" class="improvelink">[source]</a>
-        
-    
-    <!-- 
-        <a target="_blank" href="https://github.com/maptalks/maptalks.js/tree/master/src/geo/Extent.js#L273" class="improvelink">[help to improve]</a>
-     -->
-    <!-- <a href="#getCenter" class="improvelink">[link]</a> -->
-    </h4>
-
-    
-    </li>
-    
-    
-
-
-
-
-<div class="description">
-    Get center of the extent.
-</div>
-
-
-
-
-<!--  -->
-
-
-
-
-
-<!-- event properties -->
-
-
-
-
-
-
-
-
-
-
-
-
-
-
-
-
-
-
-
-
-
-
-
-
-
-
-
-
-<h5>Returns:</h5>
-<span class="type-signature"><a href="Coordinate.html">Coordinate</a></span>:
-
-        
-
-
-    
-
-
-<hr>
-        
-            
-
-    <!-- <h2>Constructor</h2> -->
-    
-    <li>
-    
-    <h4 class="name" id="isValid"><span class="type-signature">(protected) </span><i><span class="type-signature"> (inherited)  </span><a href="#isValid">isValid</a><span class="signature">()</span></i>
-    
-        
-            <a target="_blank" href="https://github.com/maptalks/maptalks.js/tree/master/src/geo/Extent.js#L288" class="improvelink">[source]</a>
-        
-    
-    <!-- 
-        <a target="_blank" href="https://github.com/maptalks/maptalks.js/tree/master/src/geo/Extent.js#L288" class="improvelink">[help to improve]</a>
-     -->
-    <!-- <a href="#isValid" class="improvelink">[link]</a> -->
-    </h4>
-
-    
-    </li>
-    
-    
-
-
-
-
-<div class="description">
-    Whether the extent is valid
-</div>
-
-
-
-
-<!--  -->
-
-
-
-
-
-<!-- event properties -->
-
-
-
-
-
-
-
-
-
-
-
-
-
-
-
-
-
-
-
-
-
-
-
-
-
-
-
-
-<h5>Returns:</h5>
-<span class="type-signature">Boolean</span>:
-
-        
-
-
-    
-
-
-<hr>
-        
-            
-
-    <!-- <h2>Constructor</h2> -->
-    
-    <li>
-    
-    <h4 class="name" id="equals"><span class="type-signature"></span><i><span class="type-signature"> (inherited)  </span><a href="#equals">equals</a><span class="signature">(ext2)</span></i>
-    
-        
-            <a target="_blank" href="https://github.com/maptalks/maptalks.js/tree/master/src/geo/Extent.js#L300" class="improvelink">[source]</a>
-        
-    
-    <!-- 
-        <a target="_blank" href="https://github.com/maptalks/maptalks.js/tree/master/src/geo/Extent.js#L300" class="improvelink">[help to improve]</a>
-     -->
-    <!-- <a href="#equals" class="improvelink">[link]</a> -->
-    </h4>
-
-    
-    </li>
-    
-    
-
-
-
-
-<div class="description">
-    Compare with another extent to see whether they are equal.
-</div>
-
-
-
-
-<!--  -->
-
-
-
-
-    
-
-<table class="params">
-    <thead>
-    <tr>
-        
-        <th>Parameter</th>
-        
-        <th>Type</th>
-
-        
-
-        <th class="last">Description</th>
-    </tr>
-    </thead>
-
-    <tbody>
-    
-
-        <tr>
-            
-                <td class="name"><code>ext2</code>
-                
-                </td>
-            
-
-            <td class="type">
-            
-                
-<span class="param-type"><a href="Extent.html">Extent</a></span>
-
-
-            
-            </td>
-
-            
-
-            <td class="description last">extent to compare</td>
-        </tr>
-
-    
-    </tbody>
-</table>
-
-
-
-<!-- event properties -->
-
-
-
-
-
-
-
-
-
-
-
-
-
-
-
-
-
-
-
-
-
-
-
-
-
-
-
-
-<h5>Returns:</h5>
-<span class="type-signature">Boolean</span>:
-
-        
-
-
-    
-
-
-<hr>
-        
-            
-
-    <!-- <h2>Constructor</h2> -->
-    
-    <li>
-    
-    <h4 class="name" id="intersects"><span class="type-signature"></span><i><span class="type-signature"> (inherited)  </span><a href="#intersects">intersects</a><span class="signature">(ext2)</span></i>
-    
-        
-            <a target="_blank" href="https://github.com/maptalks/maptalks.js/tree/master/src/geo/Extent.js#L312" class="improvelink">[source]</a>
-        
-    
-    <!-- 
-        <a target="_blank" href="https://github.com/maptalks/maptalks.js/tree/master/src/geo/Extent.js#L312" class="improvelink">[help to improve]</a>
-     -->
-    <!-- <a href="#intersects" class="improvelink">[link]</a> -->
-    </h4>
-
-    
-    </li>
-    
-    
-
-
-
-
-<div class="description">
-    Whether it intersects with another extent
-</div>
-
-
-
-
-<!--  -->
-
-
-
-
-    
-
-<table class="params">
-    <thead>
-    <tr>
-        
-        <th>Parameter</th>
-        
-        <th>Type</th>
-
-        
-
-        <th class="last">Description</th>
-    </tr>
-    </thead>
-
-    <tbody>
-    
-
-        <tr>
-            
-                <td class="name"><code>ext2</code>
-                
-                </td>
-            
-
-            <td class="type">
-            
-                
-<span class="param-type"><a href="Extent.html">Extent</a></span>
-
-
-            
-            </td>
-
-            
-
-            <td class="description last">another extent</td>
-        </tr>
-
-    
-    </tbody>
-</table>
-
-
-
-<!-- event properties -->
-
-
-
-
-
-
-
-
-
-
-
-
-
-
-
-
-
-
-
-
-
-
-
-
-
-
-
-
-<h5>Returns:</h5>
-<span class="type-signature">Boolean</span>:
-
-        
-
-
-    
-
-
-<hr>
-        
-            
-
-    <!-- <h2>Constructor</h2> -->
-    
-    <li>
-    
-    <h4 class="name" id="within"><span class="type-signature"></span><i><span class="type-signature"> (inherited)  </span><a href="#within">within</a><span class="signature">(ext2)</span></i>
-    
-        
-            <a target="_blank" href="https://github.com/maptalks/maptalks.js/tree/master/src/geo/Extent.js#L328" class="improvelink">[source]</a>
-        
-    
-    <!-- 
-        <a target="_blank" href="https://github.com/maptalks/maptalks.js/tree/master/src/geo/Extent.js#L328" class="improvelink">[help to improve]</a>
-     -->
-    <!-- <a href="#within" class="improvelink">[link]</a> -->
-    </h4>
-
-    
-    </li>
-    
-    
-
-
-
-
-<div class="description">
-    Whether the extent is within another extent
-</div>
-
-
-
-
-<!--  -->
-
-
-
-
-    
-
-<table class="params">
-    <thead>
-    <tr>
-        
-        <th>Parameter</th>
-        
-        <th>Type</th>
-
-        
-
-        <th class="last">Description</th>
-    </tr>
-    </thead>
-
-    <tbody>
-    
-
-        <tr>
-            
-                <td class="name"><code>ext2</code>
-                
-                </td>
-            
-
-            <td class="type">
-            
-                
-<span class="param-type"><a href="Extent.html">Extent</a></span>
-
-
-            
-            </td>
-
-            
-
-            <td class="description last">another extent</td>
-        </tr>
-
-    
-    </tbody>
-</table>
-
-
-
-<!-- event properties -->
-
-
-
-
-
-
-
-
-
-
-
-
-
-
-
-
-
-
-
-
-
-
-
-
-
-
-
-
-<h5>Returns:</h5>
-<span class="type-signature">Boolean</span>:
-
-        
-
-
-    
-
-
-<hr>
-        
-            
-
-    <!-- <h2>Constructor</h2> -->
-    
-    <li>
-    
-    <h4 class="name" id="contains"><span class="type-signature"></span><i><span class="type-signature"> (inherited)  </span><a href="#contains">contains</a><span class="signature">(coordinate)</span></i>
-    
-        
-            <a target="_blank" href="https://github.com/maptalks/maptalks.js/tree/master/src/geo/Extent.js#L339" class="improvelink">[source]</a>
-        
-    
-    <!-- 
-        <a target="_blank" href="https://github.com/maptalks/maptalks.js/tree/master/src/geo/Extent.js#L339" class="improvelink">[help to improve]</a>
-     -->
-    <!-- <a href="#contains" class="improvelink">[link]</a> -->
-    </h4>
-
-    
-    </li>
-    
-    
-
-
-
-
-<div class="description">
-    Whether the extent contains the input point.
-</div>
-
-
-
-
-<!--  -->
-
-
-
-
-    
-
-<table class="params">
-    <thead>
-    <tr>
-        
-        <th>Parameter</th>
-        
-        <th>Type</th>
-
-        
-
-        <th class="last">Description</th>
-    </tr>
-    </thead>
-
-    <tbody>
-    
-
-        <tr>
-            
-                <td class="name"><code>coordinate</code>
-                
-                </td>
-            
-
-            <td class="type">
-            
-                
-<span class="param-type"><a href="Coordinate.html">Coordinate</a></span>
-|
-
-<span class="param-type">Array.&lt;Number></span>
-
-
-            
-            </td>
-
-            
-
-            <td class="description last">input point</td>
-        </tr>
-
-    
-    </tbody>
-</table>
-
-
-
-<!-- event properties -->
-
-
-
-
-
-
-
-
-
-
-
-
-
-
-
-
-
-
-
-
-
-
-
-
-
-
-
-
-<h5>Returns:</h5>
-<span class="type-signature">Boolean</span>:
-
-        
-
-
-    
-
-
-<hr>
-        
-            
-
-    <!-- <h2>Constructor</h2> -->
-    
-    <li>
-    
-    <h4 class="name" id="getWidth"><span class="type-signature"></span><i><span class="type-signature"> (inherited)  </span><a href="#getWidth">getWidth</a><span class="signature">()</span></i>
-    
-        
-            <a target="_blank" href="https://github.com/maptalks/maptalks.js/tree/master/src/geo/Extent.js#L370" class="improvelink">[source]</a>
-        
-    
-    <!-- 
-        <a target="_blank" href="https://github.com/maptalks/maptalks.js/tree/master/src/geo/Extent.js#L370" class="improvelink">[help to improve]</a>
-     -->
-    <!-- <a href="#getWidth" class="improvelink">[link]</a> -->
-    </h4>
-
-    
-    </li>
-    
-    
-
-
-
-
-<div class="description">
-    Get the width of the Extent
-</div>
-
-
-
-
-<!--  -->
-
-
-
-
-
-<!-- event properties -->
-
-
-
-
-
-
-
-
-
-
-
-
-
-
-
-
-
-
-
-
-
-
-
-
-
-
-
-
-<h5>Returns:</h5>
-<span class="type-signature">Number</span>:
-
-        
-
-
-    
-
-
-<hr>
-        
-            
-
-    <!-- <h2>Constructor</h2> -->
-    
-    <li>
-    
-    <h4 class="name" id="getHeight"><span class="type-signature"></span><i><span class="type-signature"> (inherited)  </span><a href="#getHeight">getHeight</a><span class="signature">()</span></i>
-    
-        
-            <a target="_blank" href="https://github.com/maptalks/maptalks.js/tree/master/src/geo/Extent.js#L378" class="improvelink">[source]</a>
-        
-    
-    <!-- 
-        <a target="_blank" href="https://github.com/maptalks/maptalks.js/tree/master/src/geo/Extent.js#L378" class="improvelink">[help to improve]</a>
-     -->
-    <!-- <a href="#getHeight" class="improvelink">[link]</a> -->
-    </h4>
-
-    
-    </li>
-    
-    
-
-
-
-
-<div class="description">
-    Get the height of the Extent
-</div>
-
-
-
-
-<!--  -->
-
-
-
-
-
-<!-- event properties -->
-
-
-
-
-
-
-
-
-
-
-
-
-
-
-
-
-
-
-
-
-
-
-
-
-
-
-
-
-<h5>Returns:</h5>
-<span class="type-signature">Number</span>:
-
-        
-
-
-    
-
-
-<hr>
-        
-            
-
-    <!-- <h2>Constructor</h2> -->
-    
-    <li>
-    
-    <h4 class="name" id="getSize"><span class="type-signature"></span><i><span class="type-signature"> (inherited)  </span><a href="#getSize">getSize</a><span class="signature">()</span></i>
-    
-        
-            <a target="_blank" href="https://github.com/maptalks/maptalks.js/tree/master/src/geo/Extent.js#L386" class="improvelink">[source]</a>
-        
-    
-    <!-- 
-        <a target="_blank" href="https://github.com/maptalks/maptalks.js/tree/master/src/geo/Extent.js#L386" class="improvelink">[help to improve]</a>
-     -->
-    <!-- <a href="#getSize" class="improvelink">[link]</a> -->
-    </h4>
-
-    
-    </li>
-    
-    
-
-
-
-
-<div class="description">
-    Get size of the Extent
-</div>
-
-
-
-
-<!--  -->
-
-
-
-
-
-<!-- event properties -->
-
-
-
-
-
-
-
-
-
-
-
-
-
-
-
-
-
-
-
-
-
-
-
-
-
-
-
-
-<h5>Returns:</h5>
-<span class="type-signature"><a href="Size.html">Size</a></span>:
-
-        
-
-
-    
-
-
-<hr>
-        
-            
-
-    <!-- <h2>Constructor</h2> -->
-    
-    <li>
-    
-    <h4 class="name" id="combine"><span class="type-signature"></span><i><span class="type-signature"> (inherited)  </span><a href="#combine">combine</a><span class="signature">(extent)</span></i>
-    
-        
-            <a target="_blank" href="https://github.com/maptalks/maptalks.js/tree/master/src/geo/Extent.js#L453" class="improvelink">[source]</a>
-        
-    
-    <!-- 
-        <a target="_blank" href="https://github.com/maptalks/maptalks.js/tree/master/src/geo/Extent.js#L453" class="improvelink">[help to improve]</a>
-     -->
-    <!-- <a href="#combine" class="improvelink">[link]</a> -->
-    </h4>
-
-    
-    </li>
-    
-    
-
-
-
-
-<div class="description">
-    Combine it with another extent to a larger extent.
-</div>
-
-
-
-
-<!--  -->
-
-
-
-
-    
-
-<table class="params">
-    <thead>
-    <tr>
-        
-        <th>Parameter</th>
-        
-        <th>Type</th>
-
-        
-
-        <th class="last">Description</th>
-    </tr>
-    </thead>
-
-    <tbody>
-    
-
-        <tr>
-            
-                <td class="name"><code>extent</code>
-                
-                </td>
-            
-
-            <td class="type">
-            
-                
-<span class="param-type"><a href="Extent.html">Extent</a></span>
-|
-
-<span class="param-type"><a href="Coordinate.html">Coordinate</a></span>
-|
-
-<span class="param-type"><a href="Point.html">Point</a></span>
-
-
-            
-            </td>
-
-            
-
-            <td class="description last">extent/coordinate/point to combine into</td>
-        </tr>
-
-    
-    </tbody>
-</table>
-
-
-
-<!-- event properties -->
-
-
-
-
-
-
-
-
-
-
-
-
-
-
-
-
-
-
-
-
-
-
-
-
-
-
-
-
-<h5>Returns:</h5>
-<span class="type-signature"><a href="Extent.html">Extent</a></span>:
-
-        
-<!-- <div class="param-desc"> -->
-    extent combined
-<!-- </div> -->
-
-
-
-    
-
-
-<hr>
-        
-            
-
-    <!-- <h2>Constructor</h2> -->
-    
-    <li>
-    
-    <h4 class="name" id="intersection"><span class="type-signature"></span><i><span class="type-signature"> (inherited)  </span><a href="#intersection">intersection</a><span class="signature">(extent)</span></i>
-    
-        
-            <a target="_blank" href="https://github.com/maptalks/maptalks.js/tree/master/src/geo/Extent.js#L466" class="improvelink">[source]</a>
-        
-    
-    <!-- 
-        <a target="_blank" href="https://github.com/maptalks/maptalks.js/tree/master/src/geo/Extent.js#L466" class="improvelink">[help to improve]</a>
-     -->
-    <!-- <a href="#intersection" class="improvelink">[link]</a> -->
-    </h4>
-
-    
-    </li>
-    
-    
-
-
-
-
-<div class="description">
-    Gets the intersection extent of this and another extent.
-</div>
-
-
-
-
-<!--  -->
-
-
-
-
-    
-
-<table class="params">
-    <thead>
-    <tr>
-        
-        <th>Parameter</th>
-        
-        <th>Type</th>
-
-        
-
-        <th class="last">Description</th>
-    </tr>
-    </thead>
-
-    <tbody>
-    
-
-        <tr>
-            
-                <td class="name"><code>extent</code>
-                
-                </td>
-            
-
-            <td class="type">
-            
-                
-<span class="param-type"><a href="Extent.html">Extent</a></span>
-
-
-            
-            </td>
-
-            
-
-            <td class="description last">another extent</td>
-        </tr>
-
-    
-    </tbody>
-</table>
-
-
-
-<!-- event properties -->
-
-
-
-
-
-
-
-
-
-
-
-
-
-
-
-
-
-
-
-
-
-
-
-
-
-
-
-
-<h5>Returns:</h5>
-<span class="type-signature"><a href="Extent.html">Extent</a></span>:
-
-        
-<!-- <div class="param-desc"> -->
-    intersection extent
-<!-- </div> -->
-
-
-
-    
-
-
-<hr>
-        
-            
-
-    <!-- <h2>Constructor</h2> -->
-    
-    <li>
-    
-    <h4 class="name" id="expand"><span class="type-signature"></span><i><span class="type-signature"> (inherited)  </span><a href="#expand">expand</a><span class="signature">(distance)</span></i>
-    
-        
-            <a target="_blank" href="https://github.com/maptalks/maptalks.js/tree/master/src/geo/Extent.js#L489" class="improvelink">[source]</a>
-        
-    
-    <!-- 
-        <a target="_blank" href="https://github.com/maptalks/maptalks.js/tree/master/src/geo/Extent.js#L489" class="improvelink">[help to improve]</a>
-     -->
-    <!-- <a href="#expand" class="improvelink">[link]</a> -->
-    </h4>
-
-    
-    </li>
-    
-    
-
-
-
-
-<div class="description">
-    Expand the extent by distance
-</div>
-
-
-
-
-<!--  -->
-
-
-
-
-    
-
-<table class="params">
-    <thead>
-    <tr>
-        
-        <th>Parameter</th>
-        
-        <th>Type</th>
-
-        
-
-        <th class="last">Description</th>
-    </tr>
-    </thead>
-
-    <tbody>
-    
-
-        <tr>
-            
-                <td class="name"><code>distance</code>
-                
-                </td>
-            
-
-            <td class="type">
-            
-                
-<span class="param-type"><a href="Size.html">Size</a></span>
-|
-
-<span class="param-type">Number</span>
-
-
-            
-            </td>
-
-            
-
-            <td class="description last">distance to expand</td>
-        </tr>
-
-    
-    </tbody>
-</table>
-
-
-
-<!-- event properties -->
-
-
-
-
-
-
-
-
-
-
-
-
-
-
-
-
-
-
-
-
-
-
-
-
-
-
-
-
-<h5>Returns:</h5>
-<span class="type-signature"><a href="Extent.html">Extent</a></span>:
-
-        
-<!-- <div class="param-desc"> -->
-    a new extent expanded from
-<!-- </div> -->
-
-
-
-    
-
-
-<hr>
-        
-            
-
-    <!-- <h2>Constructor</h2> -->
-    
-    <li>
-    
-    <h4 class="name" id="toJSON"><span class="type-signature"></span><i><span class="type-signature"> (inherited)  </span><a href="#toJSON">toJSON</a><span class="signature">()</span></i>
-    
-        
-            <a target="_blank" href="https://github.com/maptalks/maptalks.js/tree/master/src/geo/Extent.js#L523" class="improvelink">[source]</a>
-        
-    
-    <!-- 
-        <a target="_blank" href="https://github.com/maptalks/maptalks.js/tree/master/src/geo/Extent.js#L523" class="improvelink">[help to improve]</a>
-     -->
-    <!-- <a href="#toJSON" class="improvelink">[link]</a> -->
-    </h4>
-
-    
-    </li>
-    
-    
-
-
-
-
-<div class="description">
-    Get extent's JSON object.
-</div>
-
-
-    <!--<h5>Example:</h5>-->
-    
-    
-        <pre class="prettyprint"><code>// {xmin : 100, ymin: 10, xmax: 120, ymax:20}
-var json = extent.toJSON();</code></pre>
-    
-
-
-
-
-<!--  -->
-
-
-
-
-
-<!-- event properties -->
-
-
-
-
-
-
-
-
-
-
-
-
-
-
-
-
-
-
-
-
-
-
-
-
-
-
-
-
-<h5>Returns:</h5>
-<span class="type-signature">Object</span>:
-
-        
-<!-- <div class="param-desc"> -->
-    jsonObject
-<!-- </div> -->
-
-
-
-    
-
-
-<hr>
-        
-            
-
-    <!-- <h2>Constructor</h2> -->
-    
-    <li>
-    
-    <h4 class="name" id="toArray"><span class="type-signature"></span><i><span class="type-signature"> (inherited)  </span><a href="#toArray">toArray</a><span class="signature">()</span></i>
-    
-        
-            <a target="_blank" href="https://github.com/maptalks/maptalks.js/tree/master/src/geo/Extent.js#L536" class="improvelink">[source]</a>
-        
-    
-    <!-- 
-        <a target="_blank" href="https://github.com/maptalks/maptalks.js/tree/master/src/geo/Extent.js#L536" class="improvelink">[help to improve]</a>
-     -->
-    <!-- <a href="#toArray" class="improvelink">[link]</a> -->
-    </h4>
-
-    
-    </li>
-    
-    
-
-
-
-
-<div class="description">
-    Get a coordinate array of extent's rectangle area, containing 5 coordinates in which the first equals with the last.
-</div>
-
-
-
-
-<!--  -->
-
-
-
-
-
-<!-- event properties -->
-
-
-
-
-
-
-
-
-
-
-
-
-
-
-
-
-
-
-
-
-
-
-
-
-
-
-
-
-<h5>Returns:</h5>
-<span class="type-signature">Array.&lt;<a href="Coordinate.html">Coordinate</a>></span>:
-
-        
-<!-- <div class="param-desc"> -->
-    coordinates array
-<!-- </div> -->
-
-
-
-    
-
-
-<hr>
-        
-            
-
-    <!-- <h2>Constructor</h2> -->
-    
-    <li>
-    
-    <h4 class="name" id="copy"><span class="type-signature"></span><i><span class="type-signature"> (inherited)  </span><a href="#copy">copy</a><span class="signature">()</span></i>
-    
-        
-            <a target="_blank" href="https://github.com/maptalks/maptalks.js/tree/master/src/geo/Extent.js#L574" class="improvelink">[source]</a>
-        
-    
-    <!-- 
-        <a target="_blank" href="https://github.com/maptalks/maptalks.js/tree/master/src/geo/Extent.js#L574" class="improvelink">[help to improve]</a>
-     -->
-    <!-- <a href="#copy" class="improvelink">[link]</a> -->
-    </h4>
-
-    
-    </li>
-    
-    
-
-
-
-
-<div class="description">
-    Get a copy of the extent.
-</div>
-
-
-
-
-<!--  -->
-
-
-
-
-
-<!-- event properties -->
-
-
-
-
-
-
-
-
-
-
-
-
-
-
-
-
-
-
-
-
-
-
-
-
-
-
-
-
-<h5>Returns:</h5>
-<span class="type-signature"><a href="Extent.html">Extent</a></span>:
-
-        
-<!-- <div class="param-desc"> -->
-    copy
-<!-- </div> -->
-
-
-
-    
-
-
-<hr>
-        
-            
-
-    <!-- <h2>Constructor</h2> -->
-    
-    <li>
-    
-    <h4 class="name" id="convertTo"><span class="type-signature"></span><i><span class="type-signature"> (inherited)  </span><a href="#convertTo">convertTo</a><span class="signature">(fn)</span></i>
-    
-        
-            <a target="_blank" href="https://github.com/maptalks/maptalks.js/tree/master/src/geo/Extent.js#L583" class="improvelink">[source]</a>
-        
-    
-    <!-- 
-        <a target="_blank" href="https://github.com/maptalks/maptalks.js/tree/master/src/geo/Extent.js#L583" class="improvelink">[help to improve]</a>
-     -->
-    <!-- <a href="#convertTo" class="improvelink">[link]</a> -->
-    </h4>
-
-    
-    </li>
-    
-    
-
-
-
-
-<div class="description">
-    Convert to a new extent
-</div>
-
-
-
-
-<!--  -->
-
-
-
-
-    
-
-<table class="params">
-    <thead>
-    <tr>
-        
-        <th>Parameter</th>
-        
-        <th>Type</th>
-
-        
-
-        <th class="last">Description</th>
-    </tr>
-    </thead>
-
-    <tbody>
-    
-
-        <tr>
-            
-                <td class="name"><code>fn</code>
-                
-                </td>
-            
-
-            <td class="type">
-            
-                
-<span class="param-type">function</span>
-
-
-            
-            </td>
-
-            
-
-            <td class="description last">convert function on each point</td>
-        </tr>
-
-    
-    </tbody>
-</table>
-
-
-
-<!-- event properties -->
-
-
-
-
-
-
-
-
-
-
-
-
-
-
-
-
-
-
-
-
-
-
-
-
-
-
-
-
-<h5>Returns:</h5>
-<span class="type-signature"><a href="Extent.html">Extent</a></span>:
-
-        
-
-
-    
-
-
-<hr>
-        
-    
-
-    
-
-    
-</article>
-
-</section>
-
-
-
-
-</div>
-
-<nav class="page-nav">
-<<<<<<< HEAD
-    <h2><a href="index.html">V1.0.0-rc.17</a></h2><h4>Classes</h4><ul></ul><h5>Map</h5><ul><li><a href="Map.html">Map</a></li></ul><h5>Layer</h5><ul><li><a href="Layer.html">Layer</a></li><li><a href="TileSystem.html">TileSystem</a></li><li><a href="TileLayer.html">TileLayer</a></li><li><a href="GroupTileLayer.html">GroupTileLayer</a></li><li><a href="WMSTileLayer.html">WMSTileLayer</a></li><li><a href="OverlayLayer.html">OverlayLayer</a></li><li><a href="VectorLayer.html">VectorLayer</a></li><li><a href="CanvasLayer.html">CanvasLayer</a></li><li><a href="ParticleLayer.html">ParticleLayer</a></li><li><a href="ImageLayer.html">ImageLayer</a></li></ul><h5>Geometry</h5><ul><li><a href="Geometry.html">Geometry</a></li><li><a href="Path.html">Path</a></li><li><a href="Marker.html">Marker</a></li><li><a href="TextMarker.html">TextMarker</a></li><li><a href="Label.html">Label</a></li><li><a href="TextBox.html">TextBox</a></li><li><a href="Polygon.html">Polygon</a></li><li><a href="LineString.html">LineString</a></li><li><a href="Curve.html">Curve</a></li><li><a href="ArcCurve.html">ArcCurve</a></li><li><a href="QuadBezierCurve.html">QuadBezierCurve</a></li><li><a href="CubicBezierCurve.html">CubicBezierCurve</a></li><li><a href="ConnectorLine.html">ConnectorLine</a></li><li><a href="ArcConnectorLine.html">ArcConnectorLine</a></li><li><a href="Ellipse.html">Ellipse</a></li><li><a href="Circle.html">Circle</a></li><li><a href="Sector.html">Sector</a></li><li><a href="Rectangle.html">Rectangle</a></li><li><a href="GeometryCollection.html">GeometryCollection</a></li><li><a href="MultiGeometry.html">MultiGeometry</a></li><li><a href="MultiPoint.html">MultiPoint</a></li><li><a href="MultiLineString.html">MultiLineString</a></li><li><a href="MultiPolygon.html">MultiPolygon</a></li><li><a href="GeoJSON.html">GeoJSON</a></li><li><a href="GeometryEditor.html">GeometryEditor</a></li></ul><h5>Basic types</h5><ul><li><a href="Coordinate.html">Coordinate</a></li><li><a href="Extent.html">Extent</a></li><li><a href="Point.html">Point</a></li><li><a href="PointExtent.html">PointExtent</a></li><li><a href="Position.html">Position</a></li><li><a href="Size.html">Size</a></li></ul><h5>Maptool</h5><ul><li><a href="MapTool.html">MapTool</a></li><li><a href="DrawTool.html">DrawTool</a></li><li><a href="DistanceTool.html">DistanceTool</a></li><li><a href="AreaTool.html">AreaTool</a></li></ul><h5>Ui</h5><ul><li><a href="ui.UIComponent.html">ui.UIComponent</a></li><li><a href="ui.UIMarker.html">ui.UIMarker</a></li><li><a href="ui.InfoWindow.html">ui.InfoWindow</a></li><li><a href="ui.ToolTip.html">ui.ToolTip</a></li><li><a href="ui.Menu.html">ui.Menu</a></li></ul><h5>Control</h5><ul><li><a href="control.Control.html">control.Control</a></li><li><a href="control.Zoom.html">control.Zoom</a></li><li><a href="control.LayerSwitcher.html">control.LayerSwitcher</a></li><li><a href="control.Attribution.html">control.Attribution</a></li><li><a href="control.Scale.html">control.Scale</a></li><li><a href="control.Panel.html">control.Panel</a></li><li><a href="control.Toolbar.html">control.Toolbar</a></li><li><a href="control.Overview.html">control.Overview</a></li></ul><h5>Core</h5><ul><li><a href="Ajax.html">Ajax</a></li><li><a href="Class.html">Class</a></li><li><a href="MapboxUtil.html">MapboxUtil</a></li><li><a href="Util.html">Util</a></li><li><a href="DomUtil.html">DomUtil</a></li><li><a href="StringUtil.html">StringUtil</a></li><li><a href="worker.module.exports.html">worker.module.exports</a></li></ul><h5>Animation</h5><ul><li><a href="animation.Easing.html">animation.Easing</a></li><li><a href="animation.Frame.html">animation.Frame</a></li><li><a href="animation.Player.html">animation.Player</a></li><li><a href="animation.Animation.html">animation.Animation</a></li></ul><h5>Geo</h5><ul><li><a href="CRS.html">CRS</a></li><li><a href="measurer.Identity.html">measurer.Identity</a></li><li><a href="measurer.DEFAULT.html">measurer.DEFAULT</a></li><li><a href="measurer.Measurer.html">measurer.Measurer</a></li><li><a href="measurer.WGS84Sphere.html">measurer.WGS84Sphere</a></li><li><a href="measurer.BaiduSphere.html">measurer.BaiduSphere</a></li><li><a href="projection.DEFAULT.html">projection.DEFAULT</a></li><li><a href="projection.BAIDU.html">projection.BAIDU</a></li><li><a href="projection.EPSG3857.html">projection.EPSG3857</a></li><li><a href="projection.EPSG4326.html">projection.EPSG4326</a></li><li><a href="projection.EPSG4490.html">projection.EPSG4490</a></li><li><a href="projection.IDENTITY.html">projection.IDENTITY</a></li><li><a href="Transformation.html">Transformation</a></li></ul><h5>Handler</h5><ul><li><a href="Handler.html">Handler</a></li><li><a href="DragHandler.html">DragHandler</a></li></ul><h5>Other</h5><ul><li><a href="CollisionIndex.html">CollisionIndex</a></li><li><a href="renderer.CanvasRenderer.html">renderer.CanvasRenderer</a></li></ul><h4>Namespaces</h4><ul><li><a href="measurer.html">measurer</a></li><li><a href="projection.html">projection</a></li><li><a href="renderer.html">renderer</a></li></ul><h4>Mixins</h4><ul><li><a href="Eventable.html">Eventable</a></li><li><a href="JSONAble.html">JSONAble</a></li><li><a href="measurer.Common.html">measurer.Common</a></li><li><a href="projection.Common.html">projection.Common</a></li><li><a href="Handlerable.html">Handlerable</a></li><li><a href="CenterMixin.html">CenterMixin</a></li><li><a href="TextEditable.html">TextEditable</a></li><li><a href="Renderable.html">Renderable</a></li><li><a href="ui.Menuable.html">ui.Menuable</a></li></ul><h3>Global</h3><ul><li><a href="global.html#INTERNAL_LAYER_PREFIX">INTERNAL_LAYER_PREFIX</a></li><li><a href="global.html#RESOURCE_PROPERTIES">RESOURCE_PROPERTIES</a></li><li><a href="global.html#RESOURCE_SIZE_PROPERTIES">RESOURCE_SIZE_PROPERTIES</a></li><li><a href="global.html#NUMERICAL_PROPERTIES">NUMERICAL_PROPERTIES</a></li><li><a href="global.html#COLOR_PROPERTIES">COLOR_PROPERTIES</a></li><li><a href="global.html#getListeningEvents">getListeningEvents</a></li><li><a href="global.html#isEmpty">isEmpty</a></li><li><a href="global.html#IS_NODE">IS_NODE</a></li><li><a href="global.html#identity">identity</a></li><li><a href="global.html#copy">copy</a></li><li><a href="global.html#describeText">describeText</a></li><li><a href="global.html#isDashLine">isDashLine</a></li><li><a href="global.html#set">set</a></li><li><a href="global.html#add">add</a></li><li><a href="global.html#subtract">subtract</a></li><li><a href="global.html#length">length</a></li><li><a href="global.html#normalize">normalize</a></li><li><a href="global.html#dot">dot</a></li><li><a href="global.html#scale">scale</a></li><li><a href="global.html#cross">cross</a></li><li><a href="global.html#distance">distance</a></li><li><a href="global.html#transformMat4">transformMat4</a></li><li><a href="global.html#isActive">isActive</a></li><li><a href="global.html#broadcast">broadcast</a></li><li><a href="global.html#send">send</a></li><li><a href="global.html#receive">receive</a></li><li><a href="global.html#remove">remove</a></li><li><a href="global.html#post">post</a></li><li><a href="global.html#getDedicatedWorker">getDedicatedWorker</a></li><li><a href="global.html#registerWorkerAdapter">registerWorkerAdapter</a></li></ul>
-=======
-    <h2><a href="index.html">V1.0.0-rc.18</a></h2><h4>Classes</h4><ul></ul><h5>Map</h5><ul><li><a href="Map.html">Map</a></li></ul><h5>Layer</h5><ul><li><a href="Layer.html">Layer</a></li><li><a href="TileSystem.html">TileSystem</a></li><li><a href="TileLayer.html">TileLayer</a></li><li><a href="GroupTileLayer.html">GroupTileLayer</a></li><li><a href="WMSTileLayer.html">WMSTileLayer</a></li><li><a href="OverlayLayer.html">OverlayLayer</a></li><li><a href="VectorLayer.html">VectorLayer</a></li><li><a href="CanvasLayer.html">CanvasLayer</a></li><li><a href="ParticleLayer.html">ParticleLayer</a></li><li><a href="ImageLayer.html">ImageLayer</a></li></ul><h5>Geometry</h5><ul><li><a href="Geometry.html">Geometry</a></li><li><a href="Path.html">Path</a></li><li><a href="Marker.html">Marker</a></li><li><a href="TextMarker.html">TextMarker</a></li><li><a href="Label.html">Label</a></li><li><a href="TextBox.html">TextBox</a></li><li><a href="Polygon.html">Polygon</a></li><li><a href="LineString.html">LineString</a></li><li><a href="Curve.html">Curve</a></li><li><a href="ArcCurve.html">ArcCurve</a></li><li><a href="QuadBezierCurve.html">QuadBezierCurve</a></li><li><a href="CubicBezierCurve.html">CubicBezierCurve</a></li><li><a href="ConnectorLine.html">ConnectorLine</a></li><li><a href="ArcConnectorLine.html">ArcConnectorLine</a></li><li><a href="Ellipse.html">Ellipse</a></li><li><a href="Circle.html">Circle</a></li><li><a href="Sector.html">Sector</a></li><li><a href="Rectangle.html">Rectangle</a></li><li><a href="GeometryCollection.html">GeometryCollection</a></li><li><a href="MultiGeometry.html">MultiGeometry</a></li><li><a href="MultiPoint.html">MultiPoint</a></li><li><a href="MultiLineString.html">MultiLineString</a></li><li><a href="MultiPolygon.html">MultiPolygon</a></li><li><a href="GeoJSON.html">GeoJSON</a></li><li><a href="GeometryEditor.html">GeometryEditor</a></li></ul><h5>Basic types</h5><ul><li><a href="Coordinate.html">Coordinate</a></li><li><a href="Extent.html">Extent</a></li><li><a href="Point.html">Point</a></li><li><a href="PointExtent.html">PointExtent</a></li><li><a href="Position.html">Position</a></li><li><a href="Size.html">Size</a></li></ul><h5>Maptool</h5><ul><li><a href="MapTool.html">MapTool</a></li><li><a href="DrawTool.html">DrawTool</a></li><li><a href="DistanceTool.html">DistanceTool</a></li><li><a href="AreaTool.html">AreaTool</a></li></ul><h5>Ui</h5><ul><li><a href="ui.UIComponent.html">ui.UIComponent</a></li><li><a href="ui.UIMarker.html">ui.UIMarker</a></li><li><a href="ui.InfoWindow.html">ui.InfoWindow</a></li><li><a href="ui.ToolTip.html">ui.ToolTip</a></li><li><a href="ui.Menu.html">ui.Menu</a></li></ul><h5>Control</h5><ul><li><a href="control.Control.html">control.Control</a></li><li><a href="control.Zoom.html">control.Zoom</a></li><li><a href="control.LayerSwitcher.html">control.LayerSwitcher</a></li><li><a href="control.Attribution.html">control.Attribution</a></li><li><a href="control.Scale.html">control.Scale</a></li><li><a href="control.Panel.html">control.Panel</a></li><li><a href="control.Toolbar.html">control.Toolbar</a></li><li><a href="control.Overview.html">control.Overview</a></li></ul><h5>Core</h5><ul><li><a href="Ajax.html">Ajax</a></li><li><a href="Class.html">Class</a></li><li><a href="MapboxUtil.html">MapboxUtil</a></li><li><a href="Util.html">Util</a></li><li><a href="DomUtil.html">DomUtil</a></li><li><a href="StringUtil.html">StringUtil</a></li><li><a href="worker.module.exports.html">worker.module.exports</a></li></ul><h5>Animation</h5><ul><li><a href="animation.Easing.html">animation.Easing</a></li><li><a href="animation.Frame.html">animation.Frame</a></li><li><a href="animation.Player.html">animation.Player</a></li><li><a href="animation.Animation.html">animation.Animation</a></li></ul><h5>Geo</h5><ul><li><a href="CRS.html">CRS</a></li><li><a href="measurer.Identity.html">measurer.Identity</a></li><li><a href="measurer.DEFAULT.html">measurer.DEFAULT</a></li><li><a href="measurer.Measurer.html">measurer.Measurer</a></li><li><a href="measurer.WGS84Sphere.html">measurer.WGS84Sphere</a></li><li><a href="measurer.BaiduSphere.html">measurer.BaiduSphere</a></li><li><a href="projection.DEFAULT.html">projection.DEFAULT</a></li><li><a href="projection.BAIDU.html">projection.BAIDU</a></li><li><a href="projection.EPSG3857.html">projection.EPSG3857</a></li><li><a href="projection.EPSG4326.html">projection.EPSG4326</a></li><li><a href="projection.EPSG4490.html">projection.EPSG4490</a></li><li><a href="projection.IDENTITY.html">projection.IDENTITY</a></li><li><a href="Transformation.html">Transformation</a></li></ul><h5>Handler</h5><ul><li><a href="Handler.html">Handler</a></li><li><a href="DragHandler.html">DragHandler</a></li></ul><h5>Other</h5><ul><li><a href="CollisionIndex.html">CollisionIndex</a></li><li><a href="renderer.CanvasRenderer.html">renderer.CanvasRenderer</a></li></ul><h4>Namespaces</h4><ul><li><a href="measurer.html">measurer</a></li><li><a href="projection.html">projection</a></li><li><a href="renderer.html">renderer</a></li></ul><h4>Mixins</h4><ul><li><a href="Eventable.html">Eventable</a></li><li><a href="JSONAble.html">JSONAble</a></li><li><a href="measurer.Common.html">measurer.Common</a></li><li><a href="projection.Common.html">projection.Common</a></li><li><a href="Handlerable.html">Handlerable</a></li><li><a href="CenterMixin.html">CenterMixin</a></li><li><a href="TextEditable.html">TextEditable</a></li><li><a href="Renderable.html">Renderable</a></li><li><a href="ui.Menuable.html">ui.Menuable</a></li></ul><h3>Global</h3><ul><li><a href="global.html#INTERNAL_LAYER_PREFIX">INTERNAL_LAYER_PREFIX</a></li><li><a href="global.html#RESOURCE_PROPERTIES">RESOURCE_PROPERTIES</a></li><li><a href="global.html#RESOURCE_SIZE_PROPERTIES">RESOURCE_SIZE_PROPERTIES</a></li><li><a href="global.html#NUMERICAL_PROPERTIES">NUMERICAL_PROPERTIES</a></li><li><a href="global.html#COLOR_PROPERTIES">COLOR_PROPERTIES</a></li><li><a href="global.html#getListeningEvents">getListeningEvents</a></li><li><a href="global.html#isEmpty">isEmpty</a></li><li><a href="global.html#IS_NODE">IS_NODE</a></li><li><a href="global.html#identity">identity</a></li><li><a href="global.html#copy">copy</a></li><li><a href="global.html#describeText">describeText</a></li><li><a href="global.html#isDashLine">isDashLine</a></li><li><a href="global.html#set">set</a></li><li><a href="global.html#add">add</a></li><li><a href="global.html#subtract">subtract</a></li><li><a href="global.html#length">length</a></li><li><a href="global.html#normalize">normalize</a></li><li><a href="global.html#dot">dot</a></li><li><a href="global.html#scale">scale</a></li><li><a href="global.html#cross">cross</a></li><li><a href="global.html#distance">distance</a></li><li><a href="global.html#transformMat4">transformMat4</a></li><li><a href="global.html#isActive">isActive</a></li><li><a href="global.html#broadcast">broadcast</a></li><li><a href="global.html#send">send</a></li><li><a href="global.html#receive">receive</a></li><li><a href="global.html#remove">remove</a></li><li><a href="global.html#post">post</a></li><li><a href="global.html#getDedicatedWorker">getDedicatedWorker</a></li><li><a href="global.html#registerWorkerAdapter">registerWorkerAdapter</a></li></ul>
->>>>>>> ab1ecdb7
-</nav>
-
-<br class="clear">
-
-<footer>
-<<<<<<< HEAD
-    Documentation generated by <a href="https://github.com/jsdoc3/jsdoc">JSDoc 3.6.10</a> on Tue Nov 29 2022 20:07:15 GMT+0800 (香港标准时间)
-=======
-    Documentation generated by <a href="https://github.com/jsdoc3/jsdoc">JSDoc 3.6.10</a> on Fri Mar 10 2023 12:04:26 GMT+0800 (香港标准时间)
->>>>>>> ab1ecdb7
-</footer>
-
-<script> prettyPrint(); </script>
-<script src="scripts/linenumber.js"> </script>
-
-</body>
+<!DOCTYPE html>
+<html lang="en">
+<head>
+    <meta charset="utf-8">
+    <meta http-equiv="X-UA-Compatible" content="IE=EDGE">
+    <title>Class: PointExtent</title>
+
+    <script src="scripts/prettify/prettify.js"> </script>
+    <script src="scripts/prettify/lang-css.js"> </script>
+    <link type="text/css" rel="stylesheet" href="styles/prettify-tomorrow.css">
+    <link type="text/css" rel="stylesheet" href="styles/jsdoc-default.css">
+    <link type="text/css" rel="stylesheet" href="styles/custom.css">
+    <!--[if lt IE 9]>
+    <script src="scripts/html5shiv.min.js"></script>
+    <script src="scripts/respond.min.js"></script>
+    <![endif]-->
+</head>
+
+<body>
+
+<div style="position:fixed;top:0px;left:0px;"><h1 class="page-title">Class: PointExtent</h1></div>
+<div id="main" style="margin-top:77px;">
+    
+
+
+
+
+
+<nav class="classnav scroll-styled">
+
+    <h5><a href="#main" style="color:#000">class : PointExtent</a></h5>
+    
+        <h5>Members</h5>
+        <ul>
+        
+            <li><a href="#xmin">xmin</a></li>
+        
+            <li><a href="#xmax">xmax</a></li>
+        
+            <li><a href="#ymin">ymin</a></li>
+        
+            <li><a href="#ymax">ymax</a></li>
+        
+        </ul>
+    
+
+    
+
+        
+            
+            
+            
+            
+            
+            
+            
+            
+            
+            
+            
+            
+            
+            
+            
+            
+            
+            
+            
+            
+            
+            
+        
+        <h5>Methods</h5>
+        <ul>
+        
+            
+                <li><a class="inherit" href="#add">
+            
+                add</a></li>
+        
+            
+                <li><a class="inherit" href="#sub">
+            
+                sub</a></li>
+        
+            
+                <li><a class="inherit" href="#substract">
+            
+                substract</a></li>
+        
+            
+                <li><a class="inherit" href="#round">
+            
+                round</a></li>
+        
+            
+                <li><a class="inherit" href="#getMin">
+            
+                getMin</a></li>
+        
+            
+                <li><a class="inherit" href="#getMax">
+            
+                getMax</a></li>
+        
+            
+                <li><a class="inherit" href="#getCenter">
+            
+                getCenter</a></li>
+        
+            
+                <li><a class="inherit" href="#isValid">
+            
+                isValid</a></li>
+        
+            
+                <li><a class="inherit" href="#equals">
+            
+                equals</a></li>
+        
+            
+                <li><a class="inherit" href="#intersects">
+            
+                intersects</a></li>
+        
+            
+                <li><a class="inherit" href="#within">
+            
+                within</a></li>
+        
+            
+                <li><a class="inherit" href="#contains">
+            
+                contains</a></li>
+        
+            
+                <li><a class="inherit" href="#getWidth">
+            
+                getWidth</a></li>
+        
+            
+                <li><a class="inherit" href="#getHeight">
+            
+                getHeight</a></li>
+        
+            
+                <li><a class="inherit" href="#getSize">
+            
+                getSize</a></li>
+        
+            
+                <li><a class="inherit" href="#combine">
+            
+                combine</a></li>
+        
+            
+                <li><a class="inherit" href="#intersection">
+            
+                intersection</a></li>
+        
+            
+                <li><a class="inherit" href="#expand">
+            
+                expand</a></li>
+        
+            
+                <li><a class="inherit" href="#toJSON">
+            
+                toJSON</a></li>
+        
+            
+                <li><a class="inherit" href="#toArray">
+            
+                toArray</a></li>
+        
+            
+                <li><a class="inherit" href="#copy">
+            
+                copy</a></li>
+        
+            
+                <li><a class="inherit" href="#convertTo">
+            
+                convertTo</a></li>
+        
+        </ul>
+    
+
+    
+</nav>
+
+
+<section class="classmain">
+    
+
+
+<header>
+    
+        <h2>PointExtent</h2>
+        
+            <div class="class-description">Represent a bounding box on 2d surface , a rectangular area with minimum and maximum points. <br>+There are serveral ways to create a PointExtent:</div>
+        
+    
+</header>
+
+<article>
+    <div class="container-overview">
+    
+        
+
+    <!-- <h2>Constructor</h2> -->
+    
+    <h4 class="name" id="PointExtent"><span class="type-signature"></span>new <a href="#PointExtent">PointExtent</a><span class="signature">(x1, y1, x2, y2)</span>
+    
+        
+            <a target="_blank" href="https://github.com/maptalks/maptalks.js/tree/master/src/geo/PointExtent.js#L23" class="improvelink">[source]</a>
+        
+    
+    <!-- 
+        <a target="_blank" href="https://github.com/maptalks/maptalks.js/tree/master/src/geo/PointExtent.js#L23" class="improvelink">[help to improve]</a>
+     -->
+    <!-- <a href="#PointExtent" class="improvelink">[link]</a> -->
+    </h4>
+
+    
+    
+
+
+
+
+
+    <!--<h5>Examples:</h5>-->
+    
+    
+        <pre class="prettyprint"><code>//with 4 numbers+var extent = new PointExtent(100, 10, 120, 20);</code></pre>
+    
+
+    
+        <pre class="prettyprint"><code>//with 2 points+var extent = new PointExtent(new Point(100, 10), new Point(120, 20));</code></pre>
+    
+
+    
+        <pre class="prettyprint"><code>//with a json object containing xmin, ymin, xmax and ymax+var extent = new PointExtent({xmin : 100, ymin: 10, xmax: 120, ymax:20});</code></pre>
+    
+
+    
+        <pre class="prettyprint"><code>var extent1 = new PointExtent(100, 10, 120, 20);+//with another extent+var extent2 = new PointExtent(extent1);</code></pre>
+    
+
+
+
+
+<!--  -->
+
+
+
+
+    
+
+<table class="params">
+    <thead>
+    <tr>
+        
+        <th>Parameter</th>
+        
+        <th>Type</th>
+
+        
+
+        <th class="last">Description</th>
+    </tr>
+    </thead>
+
+    <tbody>
+    
+
+        <tr>
+            
+                <td class="name"><code>x1</code>
+                
+                </td>
+            
+
+            <td class="type">
+            
+                
+<span class="param-type">Number</span>
+
+
+            
+            </td>
+
+            
+
+            <td class="description last">x of point 1</td>
+        </tr>
+
+    
+
+        <tr>
+            
+                <td class="name"><code>y1</code>
+                
+                </td>
+            
+
+            <td class="type">
+            
+                
+<span class="param-type">Number</span>
+
+
+            
+            </td>
+
+            
+
+            <td class="description last">y of point 1</td>
+        </tr>
+
+    
+
+        <tr>
+            
+                <td class="name"><code>x2</code>
+                
+                </td>
+            
+
+            <td class="type">
+            
+                
+<span class="param-type">Number</span>
+
+
+            
+            </td>
+
+            
+
+            <td class="description last">x of point 2</td>
+        </tr>
+
+    
+
+        <tr>
+            
+                <td class="name"><code>y2</code>
+                
+                </td>
+            
+
+            <td class="type">
+            
+                
+<span class="param-type">Number</span>
+
+
+            
+            </td>
+
+            
+
+            <td class="description last">y of point 2</td>
+        </tr>
+
+    
+    </tbody>
+</table>
+
+
+
+<!-- event properties -->
+
+
+
+
+    <h5>Extends:</h5>
+    
+
+
+    <ul>
+        <li><a href="Extent.html">Extent</a></li>
+    </ul>
+
+
+
+
+
+
+
+
+
+
+
+
+
+
+
+
+
+
+
+
+
+
+
+
+
+
+
+
+
+<hr>
+    
+    </div>
+
+    <!-- 
+        <h3 class="subsection-title">Extends</h3>
+
+        
+
+
+    <ul>
+        <li><a href="Extent.html">Extent</a></li>
+    </ul>
+
+
+     -->
+
+    
+
+    
+
+     
+
+    
+
+    
+        <h3 class="subsection-title">Members</h3>
+
+        
+            
+<li>
+<h4 class="name" id="xmin"><span class="type-signature"></span>xmin<span class="type-signature"></span>
+
+<!-- 
+        <a target="_blank" href="https://github.com/maptalks/maptalks.js/tree/master/src/geo/Extent.js#L63" class="improvelink">[help to improve]</a>
+    
+    <a href="#xmin" class="improvelink">[link]</a></h4> -->
+</li>
+
+
+
+
+
+
+
+
+
+
+
+
+
+
+    <h5 class="subsection-title">Properties:</h5>
+
+    
+
+<table class="props">
+    <thead>
+    <tr>
+        
+        <th>Name</th>
+        
+
+        <th>Type</th>
+
+
+
+        
+
+        <th class="last">Description</th>
+    </tr>
+    </thead>
+
+    <tbody>
+    
+
+        <tr>
+            
+                <td class="name"><code>xmin</code>
+                    
+                </td>
+            
+
+            <td class="type">
+            
+                
+<span class="param-type">Number</span>
+
+
+            
+            </td>
+
+
+
+            
+
+            <td class="description last">minimum x</td>
+        </tr>
+
+    
+    </tbody>
+</table>
+
+
+
+<dl class="details">
+
+    
+
+    
+
+    
+
+    
+    <dt class="tag-overrides">Overrides:</dt>
+    <dd class="tag-overrides"><ul class="dummy"><li>
+        <a href="Extent.html#xmin">Extent#xmin</a>
+    </li></ul></dd>
+    
+
+    
+
+        
+
+    
+
+    
+
+    
+
+    
+
+    
+
+    
+
+    
+    <dt class="tag-source">Source:</dt>
+    <dd class="tag-source"><ul class="dummy"><li>
+        
+            <a target="_blank" href="https://github.com/maptalks/maptalks.js/tree/master/src/geo/Extent.js">geo/Extent.js</a>, <a target="_blank" href="https://github.com/maptalks/maptalks.js/tree/master/src/geo/Extent.js#L63">line 63</a>
+        
+
+    </li></ul></dd>
+    
+
+    
+
+    
+
+    
+</dl>
+
+
+
+
+
+
+<hr>
+        
+            
+<li>
+<h4 class="name" id="xmax"><span class="type-signature"></span>xmax<span class="type-signature"></span>
+
+<!-- 
+        <a target="_blank" href="https://github.com/maptalks/maptalks.js/tree/master/src/geo/Extent.js#L67" class="improvelink">[help to improve]</a>
+    
+    <a href="#xmax" class="improvelink">[link]</a></h4> -->
+</li>
+
+
+
+
+
+
+
+
+
+
+
+
+
+
+    <h5 class="subsection-title">Properties:</h5>
+
+    
+
+<table class="props">
+    <thead>
+    <tr>
+        
+        <th>Name</th>
+        
+
+        <th>Type</th>
+
+
+
+        
+
+        <th class="last">Description</th>
+    </tr>
+    </thead>
+
+    <tbody>
+    
+
+        <tr>
+            
+                <td class="name"><code>xmax</code>
+                    
+                </td>
+            
+
+            <td class="type">
+            
+                
+<span class="param-type">Number</span>
+
+
+            
+            </td>
+
+
+
+            
+
+            <td class="description last">maximum x</td>
+        </tr>
+
+    
+    </tbody>
+</table>
+
+
+
+<dl class="details">
+
+    
+
+    
+
+    
+
+    
+    <dt class="tag-overrides">Overrides:</dt>
+    <dd class="tag-overrides"><ul class="dummy"><li>
+        <a href="Extent.html#xmax">Extent#xmax</a>
+    </li></ul></dd>
+    
+
+    
+
+        
+
+    
+
+    
+
+    
+
+    
+
+    
+
+    
+
+    
+    <dt class="tag-source">Source:</dt>
+    <dd class="tag-source"><ul class="dummy"><li>
+        
+            <a target="_blank" href="https://github.com/maptalks/maptalks.js/tree/master/src/geo/Extent.js">geo/Extent.js</a>, <a target="_blank" href="https://github.com/maptalks/maptalks.js/tree/master/src/geo/Extent.js#L67">line 67</a>
+        
+
+    </li></ul></dd>
+    
+
+    
+
+    
+
+    
+</dl>
+
+
+
+
+
+
+<hr>
+        
+            
+<li>
+<h4 class="name" id="ymin"><span class="type-signature"></span>ymin<span class="type-signature"></span>
+
+<!-- 
+        <a target="_blank" href="https://github.com/maptalks/maptalks.js/tree/master/src/geo/Extent.js#L71" class="improvelink">[help to improve]</a>
+    
+    <a href="#ymin" class="improvelink">[link]</a></h4> -->
+</li>
+
+
+
+
+
+
+
+
+
+
+
+
+
+
+    <h5 class="subsection-title">Properties:</h5>
+
+    
+
+<table class="props">
+    <thead>
+    <tr>
+        
+        <th>Name</th>
+        
+
+        <th>Type</th>
+
+
+
+        
+
+        <th class="last">Description</th>
+    </tr>
+    </thead>
+
+    <tbody>
+    
+
+        <tr>
+            
+                <td class="name"><code>ymin</code>
+                    
+                </td>
+            
+
+            <td class="type">
+            
+                
+<span class="param-type">Number</span>
+
+
+            
+            </td>
+
+
+
+            
+
+            <td class="description last">minimum y</td>
+        </tr>
+
+    
+    </tbody>
+</table>
+
+
+
+<dl class="details">
+
+    
+
+    
+
+    
+
+    
+    <dt class="tag-overrides">Overrides:</dt>
+    <dd class="tag-overrides"><ul class="dummy"><li>
+        <a href="Extent.html#ymin">Extent#ymin</a>
+    </li></ul></dd>
+    
+
+    
+
+        
+
+    
+
+    
+
+    
+
+    
+
+    
+
+    
+
+    
+    <dt class="tag-source">Source:</dt>
+    <dd class="tag-source"><ul class="dummy"><li>
+        
+            <a target="_blank" href="https://github.com/maptalks/maptalks.js/tree/master/src/geo/Extent.js">geo/Extent.js</a>, <a target="_blank" href="https://github.com/maptalks/maptalks.js/tree/master/src/geo/Extent.js#L71">line 71</a>
+        
+
+    </li></ul></dd>
+    
+
+    
+
+    
+
+    
+</dl>
+
+
+
+
+
+
+<hr>
+        
+            
+<li>
+<h4 class="name" id="ymax"><span class="type-signature"></span>ymax<span class="type-signature"></span>
+
+<!-- 
+        <a target="_blank" href="https://github.com/maptalks/maptalks.js/tree/master/src/geo/Extent.js#L75" class="improvelink">[help to improve]</a>
+    
+    <a href="#ymax" class="improvelink">[link]</a></h4> -->
+</li>
+
+
+
+
+
+
+
+
+
+
+
+
+
+
+    <h5 class="subsection-title">Properties:</h5>
+
+    
+
+<table class="props">
+    <thead>
+    <tr>
+        
+        <th>Name</th>
+        
+
+        <th>Type</th>
+
+
+
+        
+
+        <th class="last">Description</th>
+    </tr>
+    </thead>
+
+    <tbody>
+    
+
+        <tr>
+            
+                <td class="name"><code>ymax</code>
+                    
+                </td>
+            
+
+            <td class="type">
+            
+                
+<span class="param-type">Number</span>
+
+
+            
+            </td>
+
+
+
+            
+
+            <td class="description last">maximum y</td>
+        </tr>
+
+    
+    </tbody>
+</table>
+
+
+
+<dl class="details">
+
+    
+
+    
+
+    
+
+    
+    <dt class="tag-overrides">Overrides:</dt>
+    <dd class="tag-overrides"><ul class="dummy"><li>
+        <a href="Extent.html#ymax">Extent#ymax</a>
+    </li></ul></dd>
+    
+
+    
+
+        
+
+    
+
+    
+
+    
+
+    
+
+    
+
+    
+
+    
+    <dt class="tag-source">Source:</dt>
+    <dd class="tag-source"><ul class="dummy"><li>
+        
+            <a target="_blank" href="https://github.com/maptalks/maptalks.js/tree/master/src/geo/Extent.js">geo/Extent.js</a>, <a target="_blank" href="https://github.com/maptalks/maptalks.js/tree/master/src/geo/Extent.js#L75">line 75</a>
+        
+
+    </li></ul></dd>
+    
+
+    
+
+    
+
+    
+</dl>
+
+
+
+
+
+
+<hr>
+        
+    
+
+    
+        
+
+        
+                    <h3 class="subsection-title">Methods</h3>
+                
+            
+
+    <!-- <h2>Constructor</h2> -->
+    
+    <li>
+    
+    <h4 class="name" id="add"><span class="type-signature"></span><i><span class="type-signature"> (inherited)  </span><a href="#add">add</a><span class="signature">(p)</span></i>
+    
+        
+            <a target="_blank" href="https://github.com/maptalks/maptalks.js/tree/master/src/geo/Extent.js#L165" class="improvelink">[source]</a>
+        
+    
+    <!-- 
+        <a target="_blank" href="https://github.com/maptalks/maptalks.js/tree/master/src/geo/Extent.js#L165" class="improvelink">[help to improve]</a>
+     -->
+    <!-- <a href="#add" class="improvelink">[link]</a> -->
+    </h4>
+
+    
+    </li>
+    
+    
+
+
+
+
+<div class="description">
+    Add the extent with a coordinate or a point.
+</div>
+
+
+
+
+<!--  -->
+
+
+
+
+    
+
+<table class="params">
+    <thead>
+    <tr>
+        
+        <th>Parameter</th>
+        
+        <th>Type</th>
+
+        
+
+        <th class="last">Description</th>
+    </tr>
+    </thead>
+
+    <tbody>
+    
+
+        <tr>
+            
+                <td class="name"><code>p</code>
+                
+                </td>
+            
+
+            <td class="type">
+            
+                
+<span class="param-type"><a href="Coordinate.html">Coordinate</a></span>
+|
+
+<span class="param-type"><a href="Point.html">Point</a></span>
+
+
+            
+            </td>
+
+            
+
+            <td class="description last">point or coordinate to add</td>
+        </tr>
+
+    
+    </tbody>
+</table>
+
+
+
+<!-- event properties -->
+
+
+
+
+
+
+
+
+
+
+
+
+
+
+
+
+
+
+
+
+
+
+
+
+
+
+
+
+<h5>Returns:</h5>
+<span class="type-signature"><a href="Extent.html">Extent</a></span>:
+
+        
+<!-- <div class="param-desc"> -->
+    a new extent
+<!-- </div> -->
+
+
+
+    
+
+
+<hr>
+        
+            
+
+    <!-- <h2>Constructor</h2> -->
+    
+    <li>
+    
+    <h4 class="name" id="sub"><span class="type-signature"></span><i><span class="type-signature"> (inherited)  </span><a href="#sub">sub</a><span class="signature">(p)</span></i>
+    
+        
+            <a target="_blank" href="https://github.com/maptalks/maptalks.js/tree/master/src/geo/Extent.js#L209" class="improvelink">[source]</a>
+        
+    
+    <!-- 
+        <a target="_blank" href="https://github.com/maptalks/maptalks.js/tree/master/src/geo/Extent.js#L209" class="improvelink">[help to improve]</a>
+     -->
+    <!-- <a href="#sub" class="improvelink">[link]</a> -->
+    </h4>
+
+    
+    </li>
+    
+    
+
+
+
+
+<div class="description">
+    Substract the extent with a coordinate or a point.
+</div>
+
+
+
+
+<!--  -->
+
+
+
+
+    
+
+<table class="params">
+    <thead>
+    <tr>
+        
+        <th>Parameter</th>
+        
+        <th>Type</th>
+
+        
+
+        <th class="last">Description</th>
+    </tr>
+    </thead>
+
+    <tbody>
+    
+
+        <tr>
+            
+                <td class="name"><code>p</code>
+                
+                </td>
+            
+
+            <td class="type">
+            
+                
+<span class="param-type"><a href="Coordinate.html">Coordinate</a></span>
+|
+
+<span class="param-type"><a href="Point.html">Point</a></span>
+
+
+            
+            </td>
+
+            
+
+            <td class="description last">point or coordinate to substract</td>
+        </tr>
+
+    
+    </tbody>
+</table>
+
+
+
+<!-- event properties -->
+
+
+
+
+
+
+
+
+
+
+
+
+
+
+
+
+
+
+
+
+
+
+
+
+
+
+
+
+<h5>Returns:</h5>
+<span class="type-signature"><a href="Extent.html">Extent</a></span>:
+
+        
+<!-- <div class="param-desc"> -->
+    a new extent
+<!-- </div> -->
+
+
+
+    
+
+
+<hr>
+        
+            
+
+    <!-- <h2>Constructor</h2> -->
+    
+    <li>
+    
+    <h4 class="name" id="substract"><span class="type-signature"></span><i><span class="type-signature"> (inherited)  </span><a href="#substract">substract</a><span class="signature">(p)</span></i>
+    
+        
+            <a target="_blank" href="https://github.com/maptalks/maptalks.js/tree/master/src/geo/Extent.js#L219" class="improvelink">[source]</a>
+        
+    
+    <!-- 
+        <a target="_blank" href="https://github.com/maptalks/maptalks.js/tree/master/src/geo/Extent.js#L219" class="improvelink">[help to improve]</a>
+     -->
+    <!-- <a href="#substract" class="improvelink">[link]</a> -->
+    </h4>
+
+    
+    </li>
+    
+    
+
+
+
+
+<div class="description">
+    Alias for sub
+</div>
+
+
+
+
+<!--  -->
+
+
+
+
+    
+
+<table class="params">
+    <thead>
+    <tr>
+        
+        <th>Parameter</th>
+        
+        <th>Type</th>
+
+        
+
+        <th class="last">Description</th>
+    </tr>
+    </thead>
+
+    <tbody>
+    
+
+        <tr>
+            
+                <td class="name"><code>p</code>
+                
+                </td>
+            
+
+            <td class="type">
+            
+                
+<span class="param-type"><a href="Coordinate.html">Coordinate</a></span>
+|
+
+<span class="param-type"><a href="Point.html">Point</a></span>
+
+
+            
+            </td>
+
+            
+
+            <td class="description last">point or coordinate to substract</td>
+        </tr>
+
+    
+    </tbody>
+</table>
+
+
+
+<!-- event properties -->
+
+
+
+
+
+
+
+
+
+
+
+
+
+
+
+
+
+
+
+
+
+
+
+
+
+
+
+
+<h5>Returns:</h5>
+<span class="type-signature"><a href="Extent.html">Extent</a></span>:
+
+        
+<!-- <div class="param-desc"> -->
+    a new extent
+<!-- </div> -->
+
+
+
+    
+
+
+<hr>
+        
+            
+
+    <!-- <h2>Constructor</h2> -->
+    
+    <li>
+    
+    <h4 class="name" id="round"><span class="type-signature"></span><i><span class="type-signature"> (inherited)  </span><a href="#round">round</a><span class="signature">()</span></i>
+    
+        
+            <a target="_blank" href="https://github.com/maptalks/maptalks.js/tree/master/src/geo/Extent.js#L228" class="improvelink">[source]</a>
+        
+    
+    <!-- 
+        <a target="_blank" href="https://github.com/maptalks/maptalks.js/tree/master/src/geo/Extent.js#L228" class="improvelink">[help to improve]</a>
+     -->
+    <!-- <a href="#round" class="improvelink">[link]</a> -->
+    </h4>
+
+    
+    </li>
+    
+    
+
+
+
+
+<div class="description">
+    Round the extent
+</div>
+
+
+
+
+<!--  -->
+
+
+
+
+
+<!-- event properties -->
+
+
+
+
+
+
+
+
+
+
+
+
+
+
+
+
+
+
+
+
+
+
+
+
+
+
+
+
+<h5>Returns:</h5>
+<span class="type-signature"><a href="Extent.html">Extent</a></span>:
+
+        
+<!-- <div class="param-desc"> -->
+    rounded extent
+<!-- </div> -->
+
+
+
+    
+
+
+<hr>
+        
+            
+
+    <!-- <h2>Constructor</h2> -->
+    
+    <li>
+    
+    <h4 class="name" id="getMin"><span class="type-signature"></span><i><span class="type-signature"> (inherited)  </span><a href="#getMin">getMin</a><span class="signature">()</span></i>
+    
+        
+            <a target="_blank" href="https://github.com/maptalks/maptalks.js/tree/master/src/geo/Extent.js#L247" class="improvelink">[source]</a>
+        
+    
+    <!-- 
+        <a target="_blank" href="https://github.com/maptalks/maptalks.js/tree/master/src/geo/Extent.js#L247" class="improvelink">[help to improve]</a>
+     -->
+    <!-- <a href="#getMin" class="improvelink">[link]</a> -->
+    </h4>
+
+    
+    </li>
+    
+    
+
+
+
+
+<div class="description">
+    Get the minimum point
+</div>
+
+
+
+
+<!--  -->
+
+
+
+
+
+<!-- event properties -->
+
+
+
+
+
+
+
+
+
+
+
+
+
+
+
+
+
+
+
+
+
+
+
+
+
+
+
+
+<h5>Returns:</h5>
+<span class="type-signature"><a href="Coordinate.html">Coordinate</a></span>:
+
+        
+
+
+    
+
+
+<hr>
+        
+            
+
+    <!-- <h2>Constructor</h2> -->
+    
+    <li>
+    
+    <h4 class="name" id="getMax"><span class="type-signature"></span><i><span class="type-signature"> (inherited)  </span><a href="#getMax">getMax</a><span class="signature">()</span></i>
+    
+        
+            <a target="_blank" href="https://github.com/maptalks/maptalks.js/tree/master/src/geo/Extent.js#L260" class="improvelink">[source]</a>
+        
+    
+    <!-- 
+        <a target="_blank" href="https://github.com/maptalks/maptalks.js/tree/master/src/geo/Extent.js#L260" class="improvelink">[help to improve]</a>
+     -->
+    <!-- <a href="#getMax" class="improvelink">[link]</a> -->
+    </h4>
+
+    
+    </li>
+    
+    
+
+
+
+
+<div class="description">
+    Get the maximum point
+</div>
+
+
+
+
+<!--  -->
+
+
+
+
+
+<!-- event properties -->
+
+
+
+
+
+
+
+
+
+
+
+
+
+
+
+
+
+
+
+
+
+
+
+
+
+
+
+
+<h5>Returns:</h5>
+<span class="type-signature"><a href="Coordinate.html">Coordinate</a></span>:
+
+        
+
+
+    
+
+
+<hr>
+        
+            
+
+    <!-- <h2>Constructor</h2> -->
+    
+    <li>
+    
+    <h4 class="name" id="getCenter"><span class="type-signature"></span><i><span class="type-signature"> (inherited)  </span><a href="#getCenter">getCenter</a><span class="signature">()</span></i>
+    
+        
+            <a target="_blank" href="https://github.com/maptalks/maptalks.js/tree/master/src/geo/Extent.js#L273" class="improvelink">[source]</a>
+        
+    
+    <!-- 
+        <a target="_blank" href="https://github.com/maptalks/maptalks.js/tree/master/src/geo/Extent.js#L273" class="improvelink">[help to improve]</a>
+     -->
+    <!-- <a href="#getCenter" class="improvelink">[link]</a> -->
+    </h4>
+
+    
+    </li>
+    
+    
+
+
+
+
+<div class="description">
+    Get center of the extent.
+</div>
+
+
+
+
+<!--  -->
+
+
+
+
+
+<!-- event properties -->
+
+
+
+
+
+
+
+
+
+
+
+
+
+
+
+
+
+
+
+
+
+
+
+
+
+
+
+
+<h5>Returns:</h5>
+<span class="type-signature"><a href="Coordinate.html">Coordinate</a></span>:
+
+        
+
+
+    
+
+
+<hr>
+        
+            
+
+    <!-- <h2>Constructor</h2> -->
+    
+    <li>
+    
+    <h4 class="name" id="isValid"><span class="type-signature">(protected) </span><i><span class="type-signature"> (inherited)  </span><a href="#isValid">isValid</a><span class="signature">()</span></i>
+    
+        
+            <a target="_blank" href="https://github.com/maptalks/maptalks.js/tree/master/src/geo/Extent.js#L288" class="improvelink">[source]</a>
+        
+    
+    <!-- 
+        <a target="_blank" href="https://github.com/maptalks/maptalks.js/tree/master/src/geo/Extent.js#L288" class="improvelink">[help to improve]</a>
+     -->
+    <!-- <a href="#isValid" class="improvelink">[link]</a> -->
+    </h4>
+
+    
+    </li>
+    
+    
+
+
+
+
+<div class="description">
+    Whether the extent is valid
+</div>
+
+
+
+
+<!--  -->
+
+
+
+
+
+<!-- event properties -->
+
+
+
+
+
+
+
+
+
+
+
+
+
+
+
+
+
+
+
+
+
+
+
+
+
+
+
+
+<h5>Returns:</h5>
+<span class="type-signature">Boolean</span>:
+
+        
+
+
+    
+
+
+<hr>
+        
+            
+
+    <!-- <h2>Constructor</h2> -->
+    
+    <li>
+    
+    <h4 class="name" id="equals"><span class="type-signature"></span><i><span class="type-signature"> (inherited)  </span><a href="#equals">equals</a><span class="signature">(ext2)</span></i>
+    
+        
+            <a target="_blank" href="https://github.com/maptalks/maptalks.js/tree/master/src/geo/Extent.js#L300" class="improvelink">[source]</a>
+        
+    
+    <!-- 
+        <a target="_blank" href="https://github.com/maptalks/maptalks.js/tree/master/src/geo/Extent.js#L300" class="improvelink">[help to improve]</a>
+     -->
+    <!-- <a href="#equals" class="improvelink">[link]</a> -->
+    </h4>
+
+    
+    </li>
+    
+    
+
+
+
+
+<div class="description">
+    Compare with another extent to see whether they are equal.
+</div>
+
+
+
+
+<!--  -->
+
+
+
+
+    
+
+<table class="params">
+    <thead>
+    <tr>
+        
+        <th>Parameter</th>
+        
+        <th>Type</th>
+
+        
+
+        <th class="last">Description</th>
+    </tr>
+    </thead>
+
+    <tbody>
+    
+
+        <tr>
+            
+                <td class="name"><code>ext2</code>
+                
+                </td>
+            
+
+            <td class="type">
+            
+                
+<span class="param-type"><a href="Extent.html">Extent</a></span>
+
+
+            
+            </td>
+
+            
+
+            <td class="description last">extent to compare</td>
+        </tr>
+
+    
+    </tbody>
+</table>
+
+
+
+<!-- event properties -->
+
+
+
+
+
+
+
+
+
+
+
+
+
+
+
+
+
+
+
+
+
+
+
+
+
+
+
+
+<h5>Returns:</h5>
+<span class="type-signature">Boolean</span>:
+
+        
+
+
+    
+
+
+<hr>
+        
+            
+
+    <!-- <h2>Constructor</h2> -->
+    
+    <li>
+    
+    <h4 class="name" id="intersects"><span class="type-signature"></span><i><span class="type-signature"> (inherited)  </span><a href="#intersects">intersects</a><span class="signature">(ext2)</span></i>
+    
+        
+            <a target="_blank" href="https://github.com/maptalks/maptalks.js/tree/master/src/geo/Extent.js#L312" class="improvelink">[source]</a>
+        
+    
+    <!-- 
+        <a target="_blank" href="https://github.com/maptalks/maptalks.js/tree/master/src/geo/Extent.js#L312" class="improvelink">[help to improve]</a>
+     -->
+    <!-- <a href="#intersects" class="improvelink">[link]</a> -->
+    </h4>
+
+    
+    </li>
+    
+    
+
+
+
+
+<div class="description">
+    Whether it intersects with another extent
+</div>
+
+
+
+
+<!--  -->
+
+
+
+
+    
+
+<table class="params">
+    <thead>
+    <tr>
+        
+        <th>Parameter</th>
+        
+        <th>Type</th>
+
+        
+
+        <th class="last">Description</th>
+    </tr>
+    </thead>
+
+    <tbody>
+    
+
+        <tr>
+            
+                <td class="name"><code>ext2</code>
+                
+                </td>
+            
+
+            <td class="type">
+            
+                
+<span class="param-type"><a href="Extent.html">Extent</a></span>
+
+
+            
+            </td>
+
+            
+
+            <td class="description last">another extent</td>
+        </tr>
+
+    
+    </tbody>
+</table>
+
+
+
+<!-- event properties -->
+
+
+
+
+
+
+
+
+
+
+
+
+
+
+
+
+
+
+
+
+
+
+
+
+
+
+
+
+<h5>Returns:</h5>
+<span class="type-signature">Boolean</span>:
+
+        
+
+
+    
+
+
+<hr>
+        
+            
+
+    <!-- <h2>Constructor</h2> -->
+    
+    <li>
+    
+    <h4 class="name" id="within"><span class="type-signature"></span><i><span class="type-signature"> (inherited)  </span><a href="#within">within</a><span class="signature">(ext2)</span></i>
+    
+        
+            <a target="_blank" href="https://github.com/maptalks/maptalks.js/tree/master/src/geo/Extent.js#L328" class="improvelink">[source]</a>
+        
+    
+    <!-- 
+        <a target="_blank" href="https://github.com/maptalks/maptalks.js/tree/master/src/geo/Extent.js#L328" class="improvelink">[help to improve]</a>
+     -->
+    <!-- <a href="#within" class="improvelink">[link]</a> -->
+    </h4>
+
+    
+    </li>
+    
+    
+
+
+
+
+<div class="description">
+    Whether the extent is within another extent
+</div>
+
+
+
+
+<!--  -->
+
+
+
+
+    
+
+<table class="params">
+    <thead>
+    <tr>
+        
+        <th>Parameter</th>
+        
+        <th>Type</th>
+
+        
+
+        <th class="last">Description</th>
+    </tr>
+    </thead>
+
+    <tbody>
+    
+
+        <tr>
+            
+                <td class="name"><code>ext2</code>
+                
+                </td>
+            
+
+            <td class="type">
+            
+                
+<span class="param-type"><a href="Extent.html">Extent</a></span>
+
+
+            
+            </td>
+
+            
+
+            <td class="description last">another extent</td>
+        </tr>
+
+    
+    </tbody>
+</table>
+
+
+
+<!-- event properties -->
+
+
+
+
+
+
+
+
+
+
+
+
+
+
+
+
+
+
+
+
+
+
+
+
+
+
+
+
+<h5>Returns:</h5>
+<span class="type-signature">Boolean</span>:
+
+        
+
+
+    
+
+
+<hr>
+        
+            
+
+    <!-- <h2>Constructor</h2> -->
+    
+    <li>
+    
+    <h4 class="name" id="contains"><span class="type-signature"></span><i><span class="type-signature"> (inherited)  </span><a href="#contains">contains</a><span class="signature">(coordinate)</span></i>
+    
+        
+            <a target="_blank" href="https://github.com/maptalks/maptalks.js/tree/master/src/geo/Extent.js#L339" class="improvelink">[source]</a>
+        
+    
+    <!-- 
+        <a target="_blank" href="https://github.com/maptalks/maptalks.js/tree/master/src/geo/Extent.js#L339" class="improvelink">[help to improve]</a>
+     -->
+    <!-- <a href="#contains" class="improvelink">[link]</a> -->
+    </h4>
+
+    
+    </li>
+    
+    
+
+
+
+
+<div class="description">
+    Whether the extent contains the input point.
+</div>
+
+
+
+
+<!--  -->
+
+
+
+
+    
+
+<table class="params">
+    <thead>
+    <tr>
+        
+        <th>Parameter</th>
+        
+        <th>Type</th>
+
+        
+
+        <th class="last">Description</th>
+    </tr>
+    </thead>
+
+    <tbody>
+    
+
+        <tr>
+            
+                <td class="name"><code>coordinate</code>
+                
+                </td>
+            
+
+            <td class="type">
+            
+                
+<span class="param-type"><a href="Coordinate.html">Coordinate</a></span>
+|
+
+<span class="param-type">Array.&lt;Number></span>
+
+
+            
+            </td>
+
+            
+
+            <td class="description last">input point</td>
+        </tr>
+
+    
+    </tbody>
+</table>
+
+
+
+<!-- event properties -->
+
+
+
+
+
+
+
+
+
+
+
+
+
+
+
+
+
+
+
+
+
+
+
+
+
+
+
+
+<h5>Returns:</h5>
+<span class="type-signature">Boolean</span>:
+
+        
+
+
+    
+
+
+<hr>
+        
+            
+
+    <!-- <h2>Constructor</h2> -->
+    
+    <li>
+    
+    <h4 class="name" id="getWidth"><span class="type-signature"></span><i><span class="type-signature"> (inherited)  </span><a href="#getWidth">getWidth</a><span class="signature">()</span></i>
+    
+        
+            <a target="_blank" href="https://github.com/maptalks/maptalks.js/tree/master/src/geo/Extent.js#L370" class="improvelink">[source]</a>
+        
+    
+    <!-- 
+        <a target="_blank" href="https://github.com/maptalks/maptalks.js/tree/master/src/geo/Extent.js#L370" class="improvelink">[help to improve]</a>
+     -->
+    <!-- <a href="#getWidth" class="improvelink">[link]</a> -->
+    </h4>
+
+    
+    </li>
+    
+    
+
+
+
+
+<div class="description">
+    Get the width of the Extent
+</div>
+
+
+
+
+<!--  -->
+
+
+
+
+
+<!-- event properties -->
+
+
+
+
+
+
+
+
+
+
+
+
+
+
+
+
+
+
+
+
+
+
+
+
+
+
+
+
+<h5>Returns:</h5>
+<span class="type-signature">Number</span>:
+
+        
+
+
+    
+
+
+<hr>
+        
+            
+
+    <!-- <h2>Constructor</h2> -->
+    
+    <li>
+    
+    <h4 class="name" id="getHeight"><span class="type-signature"></span><i><span class="type-signature"> (inherited)  </span><a href="#getHeight">getHeight</a><span class="signature">()</span></i>
+    
+        
+            <a target="_blank" href="https://github.com/maptalks/maptalks.js/tree/master/src/geo/Extent.js#L378" class="improvelink">[source]</a>
+        
+    
+    <!-- 
+        <a target="_blank" href="https://github.com/maptalks/maptalks.js/tree/master/src/geo/Extent.js#L378" class="improvelink">[help to improve]</a>
+     -->
+    <!-- <a href="#getHeight" class="improvelink">[link]</a> -->
+    </h4>
+
+    
+    </li>
+    
+    
+
+
+
+
+<div class="description">
+    Get the height of the Extent
+</div>
+
+
+
+
+<!--  -->
+
+
+
+
+
+<!-- event properties -->
+
+
+
+
+
+
+
+
+
+
+
+
+
+
+
+
+
+
+
+
+
+
+
+
+
+
+
+
+<h5>Returns:</h5>
+<span class="type-signature">Number</span>:
+
+        
+
+
+    
+
+
+<hr>
+        
+            
+
+    <!-- <h2>Constructor</h2> -->
+    
+    <li>
+    
+    <h4 class="name" id="getSize"><span class="type-signature"></span><i><span class="type-signature"> (inherited)  </span><a href="#getSize">getSize</a><span class="signature">()</span></i>
+    
+        
+            <a target="_blank" href="https://github.com/maptalks/maptalks.js/tree/master/src/geo/Extent.js#L386" class="improvelink">[source]</a>
+        
+    
+    <!-- 
+        <a target="_blank" href="https://github.com/maptalks/maptalks.js/tree/master/src/geo/Extent.js#L386" class="improvelink">[help to improve]</a>
+     -->
+    <!-- <a href="#getSize" class="improvelink">[link]</a> -->
+    </h4>
+
+    
+    </li>
+    
+    
+
+
+
+
+<div class="description">
+    Get size of the Extent
+</div>
+
+
+
+
+<!--  -->
+
+
+
+
+
+<!-- event properties -->
+
+
+
+
+
+
+
+
+
+
+
+
+
+
+
+
+
+
+
+
+
+
+
+
+
+
+
+
+<h5>Returns:</h5>
+<span class="type-signature"><a href="Size.html">Size</a></span>:
+
+        
+
+
+    
+
+
+<hr>
+        
+            
+
+    <!-- <h2>Constructor</h2> -->
+    
+    <li>
+    
+    <h4 class="name" id="combine"><span class="type-signature"></span><i><span class="type-signature"> (inherited)  </span><a href="#combine">combine</a><span class="signature">(extent)</span></i>
+    
+        
+            <a target="_blank" href="https://github.com/maptalks/maptalks.js/tree/master/src/geo/Extent.js#L453" class="improvelink">[source]</a>
+        
+    
+    <!-- 
+        <a target="_blank" href="https://github.com/maptalks/maptalks.js/tree/master/src/geo/Extent.js#L453" class="improvelink">[help to improve]</a>
+     -->
+    <!-- <a href="#combine" class="improvelink">[link]</a> -->
+    </h4>
+
+    
+    </li>
+    
+    
+
+
+
+
+<div class="description">
+    Combine it with another extent to a larger extent.
+</div>
+
+
+
+
+<!--  -->
+
+
+
+
+    
+
+<table class="params">
+    <thead>
+    <tr>
+        
+        <th>Parameter</th>
+        
+        <th>Type</th>
+
+        
+
+        <th class="last">Description</th>
+    </tr>
+    </thead>
+
+    <tbody>
+    
+
+        <tr>
+            
+                <td class="name"><code>extent</code>
+                
+                </td>
+            
+
+            <td class="type">
+            
+                
+<span class="param-type"><a href="Extent.html">Extent</a></span>
+|
+
+<span class="param-type"><a href="Coordinate.html">Coordinate</a></span>
+|
+
+<span class="param-type"><a href="Point.html">Point</a></span>
+
+
+            
+            </td>
+
+            
+
+            <td class="description last">extent/coordinate/point to combine into</td>
+        </tr>
+
+    
+    </tbody>
+</table>
+
+
+
+<!-- event properties -->
+
+
+
+
+
+
+
+
+
+
+
+
+
+
+
+
+
+
+
+
+
+
+
+
+
+
+
+
+<h5>Returns:</h5>
+<span class="type-signature"><a href="Extent.html">Extent</a></span>:
+
+        
+<!-- <div class="param-desc"> -->
+    extent combined
+<!-- </div> -->
+
+
+
+    
+
+
+<hr>
+        
+            
+
+    <!-- <h2>Constructor</h2> -->
+    
+    <li>
+    
+    <h4 class="name" id="intersection"><span class="type-signature"></span><i><span class="type-signature"> (inherited)  </span><a href="#intersection">intersection</a><span class="signature">(extent)</span></i>
+    
+        
+            <a target="_blank" href="https://github.com/maptalks/maptalks.js/tree/master/src/geo/Extent.js#L466" class="improvelink">[source]</a>
+        
+    
+    <!-- 
+        <a target="_blank" href="https://github.com/maptalks/maptalks.js/tree/master/src/geo/Extent.js#L466" class="improvelink">[help to improve]</a>
+     -->
+    <!-- <a href="#intersection" class="improvelink">[link]</a> -->
+    </h4>
+
+    
+    </li>
+    
+    
+
+
+
+
+<div class="description">
+    Gets the intersection extent of this and another extent.
+</div>
+
+
+
+
+<!--  -->
+
+
+
+
+    
+
+<table class="params">
+    <thead>
+    <tr>
+        
+        <th>Parameter</th>
+        
+        <th>Type</th>
+
+        
+
+        <th class="last">Description</th>
+    </tr>
+    </thead>
+
+    <tbody>
+    
+
+        <tr>
+            
+                <td class="name"><code>extent</code>
+                
+                </td>
+            
+
+            <td class="type">
+            
+                
+<span class="param-type"><a href="Extent.html">Extent</a></span>
+
+
+            
+            </td>
+
+            
+
+            <td class="description last">another extent</td>
+        </tr>
+
+    
+    </tbody>
+</table>
+
+
+
+<!-- event properties -->
+
+
+
+
+
+
+
+
+
+
+
+
+
+
+
+
+
+
+
+
+
+
+
+
+
+
+
+
+<h5>Returns:</h5>
+<span class="type-signature"><a href="Extent.html">Extent</a></span>:
+
+        
+<!-- <div class="param-desc"> -->
+    intersection extent
+<!-- </div> -->
+
+
+
+    
+
+
+<hr>
+        
+            
+
+    <!-- <h2>Constructor</h2> -->
+    
+    <li>
+    
+    <h4 class="name" id="expand"><span class="type-signature"></span><i><span class="type-signature"> (inherited)  </span><a href="#expand">expand</a><span class="signature">(distance)</span></i>
+    
+        
+            <a target="_blank" href="https://github.com/maptalks/maptalks.js/tree/master/src/geo/Extent.js#L489" class="improvelink">[source]</a>
+        
+    
+    <!-- 
+        <a target="_blank" href="https://github.com/maptalks/maptalks.js/tree/master/src/geo/Extent.js#L489" class="improvelink">[help to improve]</a>
+     -->
+    <!-- <a href="#expand" class="improvelink">[link]</a> -->
+    </h4>
+
+    
+    </li>
+    
+    
+
+
+
+
+<div class="description">
+    Expand the extent by distance
+</div>
+
+
+
+
+<!--  -->
+
+
+
+
+    
+
+<table class="params">
+    <thead>
+    <tr>
+        
+        <th>Parameter</th>
+        
+        <th>Type</th>
+
+        
+
+        <th class="last">Description</th>
+    </tr>
+    </thead>
+
+    <tbody>
+    
+
+        <tr>
+            
+                <td class="name"><code>distance</code>
+                
+                </td>
+            
+
+            <td class="type">
+            
+                
+<span class="param-type"><a href="Size.html">Size</a></span>
+|
+
+<span class="param-type">Number</span>
+
+
+            
+            </td>
+
+            
+
+            <td class="description last">distance to expand</td>
+        </tr>
+
+    
+    </tbody>
+</table>
+
+
+
+<!-- event properties -->
+
+
+
+
+
+
+
+
+
+
+
+
+
+
+
+
+
+
+
+
+
+
+
+
+
+
+
+
+<h5>Returns:</h5>
+<span class="type-signature"><a href="Extent.html">Extent</a></span>:
+
+        
+<!-- <div class="param-desc"> -->
+    a new extent expanded from
+<!-- </div> -->
+
+
+
+    
+
+
+<hr>
+        
+            
+
+    <!-- <h2>Constructor</h2> -->
+    
+    <li>
+    
+    <h4 class="name" id="toJSON"><span class="type-signature"></span><i><span class="type-signature"> (inherited)  </span><a href="#toJSON">toJSON</a><span class="signature">()</span></i>
+    
+        
+            <a target="_blank" href="https://github.com/maptalks/maptalks.js/tree/master/src/geo/Extent.js#L523" class="improvelink">[source]</a>
+        
+    
+    <!-- 
+        <a target="_blank" href="https://github.com/maptalks/maptalks.js/tree/master/src/geo/Extent.js#L523" class="improvelink">[help to improve]</a>
+     -->
+    <!-- <a href="#toJSON" class="improvelink">[link]</a> -->
+    </h4>
+
+    
+    </li>
+    
+    
+
+
+
+
+<div class="description">
+    Get extent's JSON object.
+</div>
+
+
+    <!--<h5>Example:</h5>-->
+    
+    
+        <pre class="prettyprint"><code>// {xmin : 100, ymin: 10, xmax: 120, ymax:20}+var json = extent.toJSON();</code></pre>
+    
+
+
+
+
+<!--  -->
+
+
+
+
+
+<!-- event properties -->
+
+
+
+
+
+
+
+
+
+
+
+
+
+
+
+
+
+
+
+
+
+
+
+
+
+
+
+
+<h5>Returns:</h5>
+<span class="type-signature">Object</span>:
+
+        
+<!-- <div class="param-desc"> -->
+    jsonObject
+<!-- </div> -->
+
+
+
+    
+
+
+<hr>
+        
+            
+
+    <!-- <h2>Constructor</h2> -->
+    
+    <li>
+    
+    <h4 class="name" id="toArray"><span class="type-signature"></span><i><span class="type-signature"> (inherited)  </span><a href="#toArray">toArray</a><span class="signature">()</span></i>
+    
+        
+            <a target="_blank" href="https://github.com/maptalks/maptalks.js/tree/master/src/geo/Extent.js#L536" class="improvelink">[source]</a>
+        
+    
+    <!-- 
+        <a target="_blank" href="https://github.com/maptalks/maptalks.js/tree/master/src/geo/Extent.js#L536" class="improvelink">[help to improve]</a>
+     -->
+    <!-- <a href="#toArray" class="improvelink">[link]</a> -->
+    </h4>
+
+    
+    </li>
+    
+    
+
+
+
+
+<div class="description">
+    Get a coordinate array of extent's rectangle area, containing 5 coordinates in which the first equals with the last.
+</div>
+
+
+
+
+<!--  -->
+
+
+
+
+
+<!-- event properties -->
+
+
+
+
+
+
+
+
+
+
+
+
+
+
+
+
+
+
+
+
+
+
+
+
+
+
+
+
+<h5>Returns:</h5>
+<span class="type-signature">Array.&lt;<a href="Coordinate.html">Coordinate</a>></span>:
+
+        
+<!-- <div class="param-desc"> -->
+    coordinates array
+<!-- </div> -->
+
+
+
+    
+
+
+<hr>
+        
+            
+
+    <!-- <h2>Constructor</h2> -->
+    
+    <li>
+    
+    <h4 class="name" id="copy"><span class="type-signature"></span><i><span class="type-signature"> (inherited)  </span><a href="#copy">copy</a><span class="signature">()</span></i>
+    
+        
+            <a target="_blank" href="https://github.com/maptalks/maptalks.js/tree/master/src/geo/Extent.js#L574" class="improvelink">[source]</a>
+        
+    
+    <!-- 
+        <a target="_blank" href="https://github.com/maptalks/maptalks.js/tree/master/src/geo/Extent.js#L574" class="improvelink">[help to improve]</a>
+     -->
+    <!-- <a href="#copy" class="improvelink">[link]</a> -->
+    </h4>
+
+    
+    </li>
+    
+    
+
+
+
+
+<div class="description">
+    Get a copy of the extent.
+</div>
+
+
+
+
+<!--  -->
+
+
+
+
+
+<!-- event properties -->
+
+
+
+
+
+
+
+
+
+
+
+
+
+
+
+
+
+
+
+
+
+
+
+
+
+
+
+
+<h5>Returns:</h5>
+<span class="type-signature"><a href="Extent.html">Extent</a></span>:
+
+        
+<!-- <div class="param-desc"> -->
+    copy
+<!-- </div> -->
+
+
+
+    
+
+
+<hr>
+        
+            
+
+    <!-- <h2>Constructor</h2> -->
+    
+    <li>
+    
+    <h4 class="name" id="convertTo"><span class="type-signature"></span><i><span class="type-signature"> (inherited)  </span><a href="#convertTo">convertTo</a><span class="signature">(fn)</span></i>
+    
+        
+            <a target="_blank" href="https://github.com/maptalks/maptalks.js/tree/master/src/geo/Extent.js#L583" class="improvelink">[source]</a>
+        
+    
+    <!-- 
+        <a target="_blank" href="https://github.com/maptalks/maptalks.js/tree/master/src/geo/Extent.js#L583" class="improvelink">[help to improve]</a>
+     -->
+    <!-- <a href="#convertTo" class="improvelink">[link]</a> -->
+    </h4>
+
+    
+    </li>
+    
+    
+
+
+
+
+<div class="description">
+    Convert to a new extent
+</div>
+
+
+
+
+<!--  -->
+
+
+
+
+    
+
+<table class="params">
+    <thead>
+    <tr>
+        
+        <th>Parameter</th>
+        
+        <th>Type</th>
+
+        
+
+        <th class="last">Description</th>
+    </tr>
+    </thead>
+
+    <tbody>
+    
+
+        <tr>
+            
+                <td class="name"><code>fn</code>
+                
+                </td>
+            
+
+            <td class="type">
+            
+                
+<span class="param-type">function</span>
+
+
+            
+            </td>
+
+            
+
+            <td class="description last">convert function on each point</td>
+        </tr>
+
+    
+    </tbody>
+</table>
+
+
+
+<!-- event properties -->
+
+
+
+
+
+
+
+
+
+
+
+
+
+
+
+
+
+
+
+
+
+
+
+
+
+
+
+
+<h5>Returns:</h5>
+<span class="type-signature"><a href="Extent.html">Extent</a></span>:
+
+        
+
+
+    
+
+
+<hr>
+        
+    
+
+    
+
+    
+</article>
+
+</section>
+
+
+
+
+</div>
+
+<nav class="page-nav">
+    <h2><a href="index.html">V1.0.0-rc.18</a></h2><h4>Classes</h4><ul></ul><h5>Map</h5><ul><li><a href="Map.html">Map</a></li></ul><h5>Layer</h5><ul><li><a href="Layer.html">Layer</a></li><li><a href="TileSystem.html">TileSystem</a></li><li><a href="TileLayer.html">TileLayer</a></li><li><a href="GroupTileLayer.html">GroupTileLayer</a></li><li><a href="WMSTileLayer.html">WMSTileLayer</a></li><li><a href="OverlayLayer.html">OverlayLayer</a></li><li><a href="VectorLayer.html">VectorLayer</a></li><li><a href="CanvasLayer.html">CanvasLayer</a></li><li><a href="ParticleLayer.html">ParticleLayer</a></li><li><a href="ImageLayer.html">ImageLayer</a></li></ul><h5>Geometry</h5><ul><li><a href="Geometry.html">Geometry</a></li><li><a href="Path.html">Path</a></li><li><a href="Marker.html">Marker</a></li><li><a href="TextMarker.html">TextMarker</a></li><li><a href="Label.html">Label</a></li><li><a href="TextBox.html">TextBox</a></li><li><a href="Polygon.html">Polygon</a></li><li><a href="LineString.html">LineString</a></li><li><a href="Curve.html">Curve</a></li><li><a href="ArcCurve.html">ArcCurve</a></li><li><a href="QuadBezierCurve.html">QuadBezierCurve</a></li><li><a href="CubicBezierCurve.html">CubicBezierCurve</a></li><li><a href="ConnectorLine.html">ConnectorLine</a></li><li><a href="ArcConnectorLine.html">ArcConnectorLine</a></li><li><a href="Ellipse.html">Ellipse</a></li><li><a href="Circle.html">Circle</a></li><li><a href="Sector.html">Sector</a></li><li><a href="Rectangle.html">Rectangle</a></li><li><a href="GeometryCollection.html">GeometryCollection</a></li><li><a href="MultiGeometry.html">MultiGeometry</a></li><li><a href="MultiPoint.html">MultiPoint</a></li><li><a href="MultiLineString.html">MultiLineString</a></li><li><a href="MultiPolygon.html">MultiPolygon</a></li><li><a href="GeoJSON.html">GeoJSON</a></li><li><a href="GeometryEditor.html">GeometryEditor</a></li></ul><h5>Basic types</h5><ul><li><a href="Coordinate.html">Coordinate</a></li><li><a href="Extent.html">Extent</a></li><li><a href="Point.html">Point</a></li><li><a href="PointExtent.html">PointExtent</a></li><li><a href="Position.html">Position</a></li><li><a href="Size.html">Size</a></li></ul><h5>Maptool</h5><ul><li><a href="MapTool.html">MapTool</a></li><li><a href="DrawTool.html">DrawTool</a></li><li><a href="DistanceTool.html">DistanceTool</a></li><li><a href="AreaTool.html">AreaTool</a></li></ul><h5>Ui</h5><ul><li><a href="ui.UIComponent.html">ui.UIComponent</a></li><li><a href="ui.UIMarker.html">ui.UIMarker</a></li><li><a href="ui.InfoWindow.html">ui.InfoWindow</a></li><li><a href="ui.ToolTip.html">ui.ToolTip</a></li><li><a href="ui.Menu.html">ui.Menu</a></li></ul><h5>Control</h5><ul><li><a href="control.Control.html">control.Control</a></li><li><a href="control.Zoom.html">control.Zoom</a></li><li><a href="control.LayerSwitcher.html">control.LayerSwitcher</a></li><li><a href="control.Attribution.html">control.Attribution</a></li><li><a href="control.Scale.html">control.Scale</a></li><li><a href="control.Panel.html">control.Panel</a></li><li><a href="control.Toolbar.html">control.Toolbar</a></li><li><a href="control.Overview.html">control.Overview</a></li></ul><h5>Core</h5><ul><li><a href="Ajax.html">Ajax</a></li><li><a href="Class.html">Class</a></li><li><a href="MapboxUtil.html">MapboxUtil</a></li><li><a href="Util.html">Util</a></li><li><a href="DomUtil.html">DomUtil</a></li><li><a href="StringUtil.html">StringUtil</a></li><li><a href="worker.module.exports.html">worker.module.exports</a></li></ul><h5>Animation</h5><ul><li><a href="animation.Easing.html">animation.Easing</a></li><li><a href="animation.Frame.html">animation.Frame</a></li><li><a href="animation.Player.html">animation.Player</a></li><li><a href="animation.Animation.html">animation.Animation</a></li></ul><h5>Geo</h5><ul><li><a href="CRS.html">CRS</a></li><li><a href="measurer.Identity.html">measurer.Identity</a></li><li><a href="measurer.DEFAULT.html">measurer.DEFAULT</a></li><li><a href="measurer.Measurer.html">measurer.Measurer</a></li><li><a href="measurer.WGS84Sphere.html">measurer.WGS84Sphere</a></li><li><a href="measurer.BaiduSphere.html">measurer.BaiduSphere</a></li><li><a href="projection.DEFAULT.html">projection.DEFAULT</a></li><li><a href="projection.BAIDU.html">projection.BAIDU</a></li><li><a href="projection.EPSG3857.html">projection.EPSG3857</a></li><li><a href="projection.EPSG4326.html">projection.EPSG4326</a></li><li><a href="projection.EPSG4490.html">projection.EPSG4490</a></li><li><a href="projection.IDENTITY.html">projection.IDENTITY</a></li><li><a href="Transformation.html">Transformation</a></li></ul><h5>Handler</h5><ul><li><a href="Handler.html">Handler</a></li><li><a href="DragHandler.html">DragHandler</a></li></ul><h5>Other</h5><ul><li><a href="CollisionIndex.html">CollisionIndex</a></li><li><a href="renderer.CanvasRenderer.html">renderer.CanvasRenderer</a></li></ul><h4>Namespaces</h4><ul><li><a href="measurer.html">measurer</a></li><li><a href="projection.html">projection</a></li><li><a href="renderer.html">renderer</a></li></ul><h4>Mixins</h4><ul><li><a href="Eventable.html">Eventable</a></li><li><a href="JSONAble.html">JSONAble</a></li><li><a href="measurer.Common.html">measurer.Common</a></li><li><a href="projection.Common.html">projection.Common</a></li><li><a href="Handlerable.html">Handlerable</a></li><li><a href="CenterMixin.html">CenterMixin</a></li><li><a href="TextEditable.html">TextEditable</a></li><li><a href="Renderable.html">Renderable</a></li><li><a href="ui.Menuable.html">ui.Menuable</a></li></ul><h3>Global</h3><ul><li><a href="global.html#INTERNAL_LAYER_PREFIX">INTERNAL_LAYER_PREFIX</a></li><li><a href="global.html#RESOURCE_PROPERTIES">RESOURCE_PROPERTIES</a></li><li><a href="global.html#RESOURCE_SIZE_PROPERTIES">RESOURCE_SIZE_PROPERTIES</a></li><li><a href="global.html#NUMERICAL_PROPERTIES">NUMERICAL_PROPERTIES</a></li><li><a href="global.html#COLOR_PROPERTIES">COLOR_PROPERTIES</a></li><li><a href="global.html#getListeningEvents">getListeningEvents</a></li><li><a href="global.html#isEmpty">isEmpty</a></li><li><a href="global.html#IS_NODE">IS_NODE</a></li><li><a href="global.html#identity">identity</a></li><li><a href="global.html#copy">copy</a></li><li><a href="global.html#describeText">describeText</a></li><li><a href="global.html#isDashLine">isDashLine</a></li><li><a href="global.html#set">set</a></li><li><a href="global.html#add">add</a></li><li><a href="global.html#subtract">subtract</a></li><li><a href="global.html#length">length</a></li><li><a href="global.html#normalize">normalize</a></li><li><a href="global.html#dot">dot</a></li><li><a href="global.html#scale">scale</a></li><li><a href="global.html#cross">cross</a></li><li><a href="global.html#distance">distance</a></li><li><a href="global.html#transformMat4">transformMat4</a></li><li><a href="global.html#isActive">isActive</a></li><li><a href="global.html#broadcast">broadcast</a></li><li><a href="global.html#send">send</a></li><li><a href="global.html#receive">receive</a></li><li><a href="global.html#remove">remove</a></li><li><a href="global.html#post">post</a></li><li><a href="global.html#getDedicatedWorker">getDedicatedWorker</a></li><li><a href="global.html#registerWorkerAdapter">registerWorkerAdapter</a></li></ul>
+</nav>
+
+<br class="clear">
+
+<footer>
+    Documentation generated by <a href="https://github.com/jsdoc3/jsdoc">JSDoc 3.6.10</a> on Fri Mar 10 2023 12:04:26 GMT+0800 (香港标准时间)
+</footer>
+
+<script> prettyPrint(); </script>
+<script src="scripts/linenumber.js"> </script>
+
+</body>
 </html>