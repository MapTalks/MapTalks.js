<!DOCTYPE html>
<html lang="en">
<head>
    <meta charset="utf-8">
    <meta http-equiv="X-UA-Compatible" content="IE=EDGE">
    <title>Class: Position</title>

    <script src="scripts/prettify/prettify.js"> </script>
    <script src="scripts/prettify/lang-css.js"> </script>
    <link type="text/css" rel="stylesheet" href="styles/prettify-tomorrow.css">
    <link type="text/css" rel="stylesheet" href="styles/jsdoc-default.css">
    <link type="text/css" rel="stylesheet" href="styles/custom.css">
    <!--[if lt IE 9]>
    <script src="scripts/html5shiv.min.js"></script>
    <script src="scripts/respond.min.js"></script>
    <![endif]-->
</head>

<body>

<div style="position:fixed;top:0px;left:0px;"><h1 class="page-title">Class: Position</h1></div>
<div id="main" style="margin-top:77px;">
    





<nav class="classnav scroll-styled">

    <h5><a href="#main" style="color:#000">class : Position</a></h5>
    
        <h5>Members</h5>
        <ul>
        
            <li><a href="#x">x</a></li>
        
            <li><a href="#y">y</a></li>
        
            <li><a href="#z">z</a></li>
        
        </ul>
    

    

        
            
            
            
            
            
            
            
            
            
            
            
            
            
            
            
            
        
        <h5>Methods</h5>
        <ul>
        
            
                <li><a href="#set">
            
                set</a></li>
        
            
                <li><a href="#abs">
            
                abs</a></li>
        
            
                <li><a href="#round">
            
                round</a></li>
        
            
                <li><a href="#distanceTo">
            
                distanceTo</a></li>
        
            
                <li><a href="#mag">
            
                mag</a></li>
        
            
                <li><a href="#copy">
            
                copy</a></li>
        
            
                <li><a href="#add">
            
                add</a></li>
        
            
                <li><a href="#sub">
            
                sub</a></li>
        
            
                <li><a href="#substract">
            
                substract</a></li>
        
            
                <li><a href="#multi">
            
                multi</a></li>
        
            
                <li><a href="#div">
            
                div</a></li>
        
            
                <li><a href="#equals">
            
                equals</a></li>
        
            
                <li><a href="#isZero">
            
                isZero</a></li>
        
            
                <li><a href="#toArray">
            
                toArray</a></li>
        
            
                <li><a href="#toFixed">
            
                toFixed</a></li>
        
            
                <li><a href="#toJSON">
            
                toJSON</a></li>
        
        </ul>
    

    
</nav>


<section class="classmain">
    


<header>
    
        <h2>Position</h2>
        
            <div class="class-description">Abstract parent class for Point and Coordinate</div>
        
    
</header>

<article>
    <div class="container-overview">
    
        

    <!-- <h2>Constructor</h2> -->
    
    <h4 class="name" id="Position"><span class="type-signature">(abstract) </span>new <a href="#Position">Position</a><span class="signature">()</span>
    
        
            <a target="_blank" href="https://github.com/maptalks/maptalks.js/tree/master/src/geo/Position.js#L8" class="improvelink">[source]</a>
        
    
    <!-- 
        <a target="_blank" href="https://github.com/maptalks/maptalks.js/tree/master/src/geo/Position.js#L8" class="improvelink">[help to improve]</a>
     -->
    <!-- <a href="#Position" class="improvelink">[link]</a> -->
    </h4>

    
    







<!--  -->





<!-- event properties -->






























<hr>
    
    </div>

    <!--  -->

    

    

     

    

    
        <h3 class="subsection-title">Members</h3>

        
            
<li>
<h4 class="name" id="x"><span class="type-signature"></span>x<span class="type-signature"></span>

<!-- 
        <a target="_blank" href="https://github.com/maptalks/maptalks.js/tree/master/src/geo/Position.js#L15" class="improvelink">[help to improve]</a>
    
    <a href="#x" class="improvelink">[link]</a></h4> -->
</li>














    <h5 class="subsection-title">Properties:</h5>

    

<table class="props">
    <thead>
    <tr>
        
        <th>Name</th>
        

        <th>Type</th>



        

        <th class="last">Description</th>
    </tr>
    </thead>

    <tbody>
    

        <tr>
            
                <td class="name"><code>x</code>
                    
                </td>
            

            <td class="type">
            
                
<span class="param-type">Number</span>


            
            </td>



            

            <td class="description last">x value</td>
        </tr>

    
    </tbody>
</table>



<dl class="details">

    

    

    

    

    

        

    

    

    

    

    

    

    
    <dt class="tag-source">Source:</dt>
    <dd class="tag-source"><ul class="dummy"><li>
        
            <a target="_blank" href="https://github.com/maptalks/maptalks.js/tree/master/src/geo/Position.js">geo/Position.js</a>, <a target="_blank" href="https://github.com/maptalks/maptalks.js/tree/master/src/geo/Position.js#L15">line 15</a>
        

    </li></ul></dd>
    

    

    

    
</dl>






<hr>
        
            
<li>
<h4 class="name" id="y"><span class="type-signature"></span>y<span class="type-signature"></span>

<!-- 
        <a target="_blank" href="https://github.com/maptalks/maptalks.js/tree/master/src/geo/Position.js#L19" class="improvelink">[help to improve]</a>
    
    <a href="#y" class="improvelink">[link]</a></h4> -->
</li>














    <h5 class="subsection-title">Properties:</h5>

    

<table class="props">
    <thead>
    <tr>
        
        <th>Name</th>
        

        <th>Type</th>



        

        <th class="last">Description</th>
    </tr>
    </thead>

    <tbody>
    

        <tr>
            
                <td class="name"><code>y</code>
                    
                </td>
            

            <td class="type">
            
                
<span class="param-type">Number</span>


            
            </td>



            

            <td class="description last">y value</td>
        </tr>

    
    </tbody>
</table>



<dl class="details">

    

    

    

    

    

        

    

    

    

    

    

    

    
    <dt class="tag-source">Source:</dt>
    <dd class="tag-source"><ul class="dummy"><li>
        
            <a target="_blank" href="https://github.com/maptalks/maptalks.js/tree/master/src/geo/Position.js">geo/Position.js</a>, <a target="_blank" href="https://github.com/maptalks/maptalks.js/tree/master/src/geo/Position.js#L19">line 19</a>
        

    </li></ul></dd>
    

    

    

    
</dl>






<hr>
        
            
<li>
<h4 class="name" id="z"><span class="type-signature"></span>z<span class="type-signature"></span>

<!-- 
        <a target="_blank" href="https://github.com/maptalks/maptalks.js/tree/master/src/geo/Position.js#L23" class="improvelink">[help to improve]</a>
    
    <a href="#z" class="improvelink">[link]</a></h4> -->
</li>














    <h5 class="subsection-title">Properties:</h5>

    

<table class="props">
    <thead>
    <tr>
        
        <th>Name</th>
        

        <th>Type</th>



        

        <th class="last">Description</th>
    </tr>
    </thead>

    <tbody>
    

        <tr>
            
                <td class="name"><code>z</code>
                    
                </td>
            

            <td class="type">
            
                
<span class="param-type">Number</span>


            
            </td>



            

            <td class="description last">z value, it's a pure property and doesn't take part in caculation for now.</td>
        </tr>

    
    </tbody>
</table>



<dl class="details">

    

    

    

    

    

        

    

    

    

    

    

    

    
    <dt class="tag-source">Source:</dt>
    <dd class="tag-source"><ul class="dummy"><li>
        
            <a target="_blank" href="https://github.com/maptalks/maptalks.js/tree/master/src/geo/Position.js">geo/Position.js</a>, <a target="_blank" href="https://github.com/maptalks/maptalks.js/tree/master/src/geo/Position.js#L23">line 23</a>
        

    </li></ul></dd>
    

    

    

    
</dl>






<hr>
        
    

    
        

        
                    <h3 class="subsection-title">Methods</h3>
                
            

    <!-- <h2>Constructor</h2> -->
    
    <li>
    
    <h4 class="name" id="set"><span class="type-signature"></span><a href="#set">set</a><span class="signature">()</span>
    
        
            <a target="_blank" href="https://github.com/maptalks/maptalks.js/tree/master/src/geo/Position.js#L44" class="improvelink">[source]</a>
        
    
    <!-- 
        <a target="_blank" href="https://github.com/maptalks/maptalks.js/tree/master/src/geo/Position.js#L44" class="improvelink">[help to improve]</a>
     -->
    <!-- <a href="#set" class="improvelink">[link]</a> -->
    </h4>

    
    </li>
    
    




<div class="description">
    Set point or coordinate's x, y value
</div>




<!--  -->





<!-- event properties -->




























<h5>Returns:</h5>
<span class="type-signature"><a href="Coordinate.html">Coordinate</a>|<a href="Point.html">Point</a></span>:

        
<!-- <div class="param-desc"> -->
    this
<!-- </div> -->



    


<hr>
        
            

    <!-- <h2>Constructor</h2> -->
    
    <li>
    
    <h4 class="name" id="abs"><span class="type-signature"></span><a href="#abs">abs</a><span class="signature">()</span>
    
        
            <a target="_blank" href="https://github.com/maptalks/maptalks.js/tree/master/src/geo/Position.js#L55" class="improvelink">[source]</a>
        
    
    <!-- 
        <a target="_blank" href="https://github.com/maptalks/maptalks.js/tree/master/src/geo/Position.js#L55" class="improvelink">[help to improve]</a>
     -->
    <!-- <a href="#abs" class="improvelink">[link]</a> -->
    </h4>

    
    </li>
    
    




<div class="description">
    Return abs value of the point
</div>




<!--  -->





<!-- event properties -->




























<h5>Returns:</h5>
<span class="type-signature"><a href="Coordinate.html">Coordinate</a>|<a href="Point.html">Point</a></span>:

        
<!-- <div class="param-desc"> -->
    abs point
<!-- </div> -->



    


<hr>
        
            

    <!-- <h2>Constructor</h2> -->
    
    <li>
    
    <h4 class="name" id="round"><span class="type-signature"></span><a href="#round">round</a><span class="signature">()</span>
    
        
            <a target="_blank" href="https://github.com/maptalks/maptalks.js/tree/master/src/geo/Position.js#L76" class="improvelink">[source]</a>
        
    
    <!-- 
        <a target="_blank" href="https://github.com/maptalks/maptalks.js/tree/master/src/geo/Position.js#L76" class="improvelink">[help to improve]</a>
     -->
    <!-- <a href="#round" class="improvelink">[link]</a> -->
    </h4>

    
    </li>
    
    




<div class="description">
    Like math.round, rounding the point's xy.
</div>




<!--  -->





<!-- event properties -->




























<h5>Returns:</h5>
<span class="type-signature"><a href="Coordinate.html">Coordinate</a>|<a href="Point.html">Point</a></span>:

        
<!-- <div class="param-desc"> -->
    rounded point
<!-- </div> -->



    


<hr>
        
            

    <!-- <h2>Constructor</h2> -->
    
    <li>
    
    <h4 class="name" id="distanceTo"><span class="type-signature"></span><a href="#distanceTo">distanceTo</a><span class="signature">(point)</span>
    
        
            <a target="_blank" href="https://github.com/maptalks/maptalks.js/tree/master/src/geo/Position.js#L95" class="improvelink">[source]</a>
        
    
    <!-- 
        <a target="_blank" href="https://github.com/maptalks/maptalks.js/tree/master/src/geo/Position.js#L95" class="improvelink">[help to improve]</a>
     -->
    <!-- <a href="#distanceTo" class="improvelink">[link]</a> -->
    </h4>

    
    </li>
    
    




<div class="description">
    Returns the distance between the current and the given point.
</div>




<!--  -->




    

<table class="params">
    <thead>
    <tr>
        
        <th>Parameter</th>
        
        <th>Type</th>

        

        <th class="last">Description</th>
    </tr>
    </thead>

    <tbody>
    

        <tr>
            
                <td class="name"><code>point</code>
                
                </td>
            

            <td class="type">
            
                
<span class="param-type"><a href="Coordinate.html">Coordinate</a></span>
|

<span class="param-type"><a href="Point.html">Point</a></span>


            
            </td>

            

            <td class="description last">another point</td>
        </tr>

    
    </tbody>
</table>



<!-- event properties -->




























<h5>Returns:</h5>
<span class="type-signature">Number</span>:

        
<!-- <div class="param-desc"> -->
    distance
<!-- </div> -->



    


<hr>
        
            

    <!-- <h2>Constructor</h2> -->
    
    <li>
    
    <h4 class="name" id="mag"><span class="type-signature"></span><a href="#mag">mag</a><span class="signature">()</span>
    
        
            <a target="_blank" href="https://github.com/maptalks/maptalks.js/tree/master/src/geo/Position.js#L107" class="improvelink">[source]</a>
        
    
    <!-- 
        <a target="_blank" href="https://github.com/maptalks/maptalks.js/tree/master/src/geo/Position.js#L107" class="improvelink">[help to improve]</a>
     -->
    <!-- <a href="#mag" class="improvelink">[link]</a> -->
    </h4>

    
    </li>
    
    




<div class="description">
    Return the magnitude of this point: this is the Euclidean
distance from the 0, 0 coordinate to this point's x and y
coordinates.
</div>




<!--  -->





<!-- event properties -->




























<h5>Returns:</h5>
<span class="type-signature">Number</span>:

        
<!-- <div class="param-desc"> -->
    magnitude
<!-- </div> -->



    


<hr>
        
            

    <!-- <h2>Constructor</h2> -->
    
    <li>
    
    <h4 class="name" id="copy"><span class="type-signature"></span><a href="#copy">copy</a><span class="signature">()</span>
    
        
            <a target="_blank" href="https://github.com/maptalks/maptalks.js/tree/master/src/geo/Position.js#L125" class="improvelink">[source]</a>
        
    
    <!-- 
        <a target="_blank" href="https://github.com/maptalks/maptalks.js/tree/master/src/geo/Position.js#L125" class="improvelink">[help to improve]</a>
     -->
    <!-- <a href="#copy" class="improvelink">[link]</a> -->
    </h4>

    
    </li>
    
    




<div class="description">
    Returns a copy of the coordinate
</div>




<!--  -->





<!-- event properties -->




























<h5>Returns:</h5>
<span class="type-signature"><a href="Coordinate.html">Coordinate</a>|<a href="Point.html">Point</a></span>:

        
<!-- <div class="param-desc"> -->
    copy
<!-- </div> -->



    


<hr>
        
            

    <!-- <h2>Constructor</h2> -->
    
    <li>
    
    <h4 class="name" id="add"><span class="type-signature"></span><a href="#add">add</a><span class="signature">(x, y<span class="signature-attributes">opt</span>)</span>
    
        
            <a target="_blank" href="https://github.com/maptalks/maptalks.js/tree/master/src/geo/Position.js#L150" class="improvelink">[source]</a>
        
    
    <!-- 
        <a target="_blank" href="https://github.com/maptalks/maptalks.js/tree/master/src/geo/Position.js#L150" class="improvelink">[help to improve]</a>
     -->
    <!-- <a href="#add" class="improvelink">[link]</a> -->
    </h4>

    
    </li>
    
    




<div class="description">
    Returns the result of addition of another coordinate.
</div>




<!--  -->




    

<table class="params">
    <thead>
    <tr>
        
        <th>Parameter</th>
        
        <th>Type</th>

        

        <th class="last">Description</th>
    </tr>
    </thead>

    <tbody>
    

        <tr>
            
                <td class="name"><code>x</code>
                
                    
                    
                    
                
                </td>
            

            <td class="type">
            
                
<span class="param-type"><a href="Coordinate.html">Coordinate</a></span>
|

<span class="param-type"><a href="Point.html">Point</a></span>
|

<span class="param-type">Array</span>
|

<span class="param-type">Number</span>


            
            </td>

            

            <td class="description last">coordinate to add</td>
        </tr>

    

        <tr>
            
                <td class="name"><code>y</code>
                
                    
                        <span class="signature-attributes">opt</span>
                    
                    
                    
                
                </td>
            

            <td class="type">
            
                
<span class="param-type">Number</span>


            
            </td>

            

            <td class="description last">optional, coordinate to add</td>
        </tr>

    
    </tbody>
</table>



<!-- event properties -->




























<h5>Returns:</h5>
<span class="type-signature"><a href="Coordinate.html">Coordinate</a>|<a href="Point.html">Point</a></span>:

        
<!-- <div class="param-desc"> -->
    result
<!-- </div> -->



    


<hr>
        
            

    <!-- <h2>Constructor</h2> -->
    
    <li>
    
    <h4 class="name" id="sub"><span class="type-signature"></span><a href="#sub">sub</a><span class="signature">(x, y<span class="signature-attributes">opt</span>)</span>
    
        
            <a target="_blank" href="https://github.com/maptalks/maptalks.js/tree/master/src/geo/Position.js#L190" class="improvelink">[source]</a>
        
    
    <!-- 
        <a target="_blank" href="https://github.com/maptalks/maptalks.js/tree/master/src/geo/Position.js#L190" class="improvelink">[help to improve]</a>
     -->
    <!-- <a href="#sub" class="improvelink">[link]</a> -->
    </h4>

    
    </li>
    
    




<div class="description">
    Returns the result of subtraction of another coordinate.
</div>




<!--  -->




    

<table class="params">
    <thead>
    <tr>
        
        <th>Parameter</th>
        
        <th>Type</th>

        

        <th class="last">Description</th>
    </tr>
    </thead>

    <tbody>
    

        <tr>
            
                <td class="name"><code>x</code>
                
                    
                    
                    
                
                </td>
            

            <td class="type">
            
                
<span class="param-type"><a href="Coordinate.html">Coordinate</a></span>
|

<span class="param-type"><a href="Point.html">Point</a></span>
|

<span class="param-type">Array</span>
|

<span class="param-type">Number</span>


            
            </td>

            

            <td class="description last">coordinate to add</td>
        </tr>

    

        <tr>
            
                <td class="name"><code>y</code>
                
                    
                        <span class="signature-attributes">opt</span>
                    
                    
                    
                
                </td>
            

            <td class="type">
            
                
<span class="param-type">Number</span>


            
            </td>

            

            <td class="description last">optional, coordinate to add</td>
        </tr>

    
    </tbody>
</table>



<!-- event properties -->




























<h5>Returns:</h5>
<span class="type-signature"><a href="Coordinate.html">Coordinate</a>|<a href="Point.html">Point</a></span>:

        
<!-- <div class="param-desc"> -->
    result
<!-- </div> -->



    


<hr>
        
            

    <!-- <h2>Constructor</h2> -->
    
    <li>
    
    <h4 class="name" id="substract"><span class="type-signature"></span><a href="#substract">substract</a><span class="signature">(x, y<span class="signature-attributes">opt</span>)</span>
    
        
            <a target="_blank" href="https://github.com/maptalks/maptalks.js/tree/master/src/geo/Position.js#L211" class="improvelink">[source]</a>
        
    
    <!-- 
        <a target="_blank" href="https://github.com/maptalks/maptalks.js/tree/master/src/geo/Position.js#L211" class="improvelink">[help to improve]</a>
     -->
    <!-- <a href="#substract" class="improvelink">[link]</a> -->
    </h4>

    
    </li>
    
    




<div class="description">
    Alias for sub
</div>




<!--  -->




    

<table class="params">
    <thead>
    <tr>
        
        <th>Parameter</th>
        
        <th>Type</th>

        

        <th class="last">Description</th>
    </tr>
    </thead>

    <tbody>
    

        <tr>
            
                <td class="name"><code>x</code>
                
                    
                    
                    
                
                </td>
            

            <td class="type">
            
                
<span class="param-type"><a href="Coordinate.html">Coordinate</a></span>
|

<span class="param-type"><a href="Point.html">Point</a></span>
|

<span class="param-type">Array</span>
|

<span class="param-type">Number</span>


            
            </td>

            

            <td class="description last">coordinate to add</td>
        </tr>

    

        <tr>
            
                <td class="name"><code>y</code>
                
                    
                        <span class="signature-attributes">opt</span>
                    
                    
                    
                
                </td>
            

            <td class="type">
            
                
<span class="param-type">Number</span>


            
            </td>

            

            <td class="description last">optional, coordinate to add</td>
        </tr>

    
    </tbody>
</table>



<!-- event properties -->




























<h5>Returns:</h5>
<span class="type-signature"><a href="Coordinate.html">Coordinate</a>|<a href="Point.html">Point</a></span>:

        
<!-- <div class="param-desc"> -->
    result
<!-- </div> -->



    


<hr>
        
            

    <!-- <h2>Constructor</h2> -->
    
    <li>
    
    <h4 class="name" id="multi"><span class="type-signature"></span><a href="#multi">multi</a><span class="signature">(ratio)</span>
    
        
            <a target="_blank" href="https://github.com/maptalks/maptalks.js/tree/master/src/geo/Position.js#L220" class="improvelink">[source]</a>
        
    
    <!-- 
        <a target="_blank" href="https://github.com/maptalks/maptalks.js/tree/master/src/geo/Position.js#L220" class="improvelink">[help to improve]</a>
     -->
    <!-- <a href="#multi" class="improvelink">[link]</a> -->
    </h4>

    
    </li>
    
    




<div class="description">
    Returns the result of multiplication of the current coordinate by the given number.
</div>




<!--  -->




    

<table class="params">
    <thead>
    <tr>
        
        <th>Parameter</th>
        
        <th>Type</th>

        

        <th class="last">Description</th>
    </tr>
    </thead>

    <tbody>
    

        <tr>
            
                <td class="name"><code>ratio</code>
                
                </td>
            

            <td class="type">
            
                
<span class="param-type">Number</span>


            
            </td>

            

            <td class="description last">ratio to multi</td>
        </tr>

    
    </tbody>
</table>



<!-- event properties -->




























<h5>Returns:</h5>
<span class="type-signature"><a href="Coordinate.html">Coordinate</a>|<a href="Point.html">Point</a></span>:

        
<!-- <div class="param-desc"> -->
    result
<!-- </div> -->



    


<hr>
        
            

    <!-- <h2>Constructor</h2> -->
    
    <li>
    
    <h4 class="name" id="div"><span class="type-signature"></span><a href="#div">div</a><span class="signature">(n)</span>
    
        
            <a target="_blank" href="https://github.com/maptalks/maptalks.js/tree/master/src/geo/Position.js#L235" class="improvelink">[source]</a>
        
    
    <!-- 
        <a target="_blank" href="https://github.com/maptalks/maptalks.js/tree/master/src/geo/Position.js#L235" class="improvelink">[help to improve]</a>
     -->
    <!-- <a href="#div" class="improvelink">[link]</a> -->
    </h4>

    
    </li>
    
    




<div class="description">
    Returns the result of division of the current point by the given number.
</div>




<!--  -->




    

<table class="params">
    <thead>
    <tr>
        
        <th>Parameter</th>
        
        <th>Type</th>

        

        <th class="last">Description</th>
    </tr>
    </thead>

    <tbody>
    

        <tr>
            
                <td class="name"><code>n</code>
                
                </td>
            

            <td class="type">
            
                
<span class="param-type">Number</span>


            
            </td>

            

            <td class="description last">number to div</td>
        </tr>

    
    </tbody>
</table>



<!-- event properties -->




























<h5>Returns:</h5>
<span class="type-signature"><a href="Coordinate.html">Coordinate</a>|<a href="Point.html">Point</a></span>:

        
<!-- <div class="param-desc"> -->
    result
<!-- </div> -->



    


<hr>
        
            

    <!-- <h2>Constructor</h2> -->
    
    <li>
    
    <h4 class="name" id="equals"><span class="type-signature"></span><a href="#equals">equals</a><span class="signature">(c)</span>
    
        
            <a target="_blank" href="https://github.com/maptalks/maptalks.js/tree/master/src/geo/Position.js#L248" class="improvelink">[source]</a>
        
    
    <!-- 
        <a target="_blank" href="https://github.com/maptalks/maptalks.js/tree/master/src/geo/Position.js#L248" class="improvelink">[help to improve]</a>
     -->
    <!-- <a href="#equals" class="improvelink">[link]</a> -->
    </h4>

    
    </li>
    
    




<div class="description">
    Compare with another coordinate to see whether they are equal.
</div>




<!--  -->




    

<table class="params">
    <thead>
    <tr>
        
        <th>Parameter</th>
        
        <th>Type</th>

        

        <th class="last">Description</th>
    </tr>
    </thead>

    <tbody>
    

        <tr>
            
                <td class="name"><code>c</code>
                
                </td>
            

            <td class="type">
            
                
<span class="param-type"><a href="Coordinate.html">Coordinate</a></span>
|

<span class="param-type"><a href="Point.html">Point</a></span>


            
            </td>

            

            <td class="description last">coordinate to compare</td>
        </tr>

    
    </tbody>
</table>



<!-- event properties -->




























<h5>Returns:</h5>
<span class="type-signature">Boolean</span>:

        


    


<hr>
        
            

    <!-- <h2>Constructor</h2> -->
    
    <li>
    
    <h4 class="name" id="isZero"><span class="type-signature"></span><a href="#isZero">isZero</a><span class="signature">()</span>
    
        
            <a target="_blank" href="https://github.com/maptalks/maptalks.js/tree/master/src/geo/Position.js#L267" class="improvelink">[source]</a>
        
    
    <!-- 
        <a target="_blank" href="https://github.com/maptalks/maptalks.js/tree/master/src/geo/Position.js#L267" class="improvelink">[help to improve]</a>
     -->
    <!-- <a href="#isZero" class="improvelink">[link]</a> -->
    </h4>

    
    </li>
    
    




<div class="description">
    Whether the coordinate/point is zero
</div>




<!--  -->





<!-- event properties -->






























<hr>
        
            

    <!-- <h2>Constructor</h2> -->
    
    <li>
    
    <h4 class="name" id="toArray"><span class="type-signature"></span><a href="#toArray">toArray</a><span class="signature">()</span>
    
        
            <a target="_blank" href="https://github.com/maptalks/maptalks.js/tree/master/src/geo/Position.js#L275" class="improvelink">[source]</a>
        
    
    <!-- 
        <a target="_blank" href="https://github.com/maptalks/maptalks.js/tree/master/src/geo/Position.js#L275" class="improvelink">[help to improve]</a>
     -->
    <!-- <a href="#toArray" class="improvelink">[link]</a> -->
    </h4>

    
    </li>
    
    




<div class="description">
    Convert to a number array [x, y]
</div>




<!--  -->





<!-- event properties -->




























<h5>Returns:</h5>
<span class="type-signature">Array.&lt;Number></span>:

        
<!-- <div class="param-desc"> -->
    number array
<!-- </div> -->



    


<hr>
        
            

    <!-- <h2>Constructor</h2> -->
    
    <li>
    
    <h4 class="name" id="toFixed"><span class="type-signature"></span><a href="#toFixed">toFixed</a><span class="signature">(n)</span>
    
        
            <a target="_blank" href="https://github.com/maptalks/maptalks.js/tree/master/src/geo/Position.js#L287" class="improvelink">[source]</a>
        
    
    <!-- 
        <a target="_blank" href="https://github.com/maptalks/maptalks.js/tree/master/src/geo/Position.js#L287" class="improvelink">[help to improve]</a>
     -->
    <!-- <a href="#toFixed" class="improvelink">[link]</a> -->
    </h4>

    
    </li>
    
    




<div class="description">
    Formats coordinate number using fixed-point notation.
</div>




<!--  -->




    

<table class="params">
    <thead>
    <tr>
        
        <th>Parameter</th>
        
        <th>Type</th>

        

        <th class="last">Description</th>
    </tr>
    </thead>

    <tbody>
    

        <tr>
            
                <td class="name"><code>n</code>
                
                </td>
            

            <td class="type">
            
                
<span class="param-type">Number</span>


            
            </td>

            

            <td class="description last">The number of digits to appear after the decimal point</td>
        </tr>

    
    </tbody>
</table>



<!-- event properties -->




























<h5>Returns:</h5>
<span class="type-signature"><a href="Coordinate.html">Coordinate</a></span>:

        
<!-- <div class="param-desc"> -->
    fixed coordinate
<!-- </div> -->



    


<hr>
        
            

    <!-- <h2>Constructor</h2> -->
    
    <li>
    
    <h4 class="name" id="toJSON"><span class="type-signature"></span><a href="#toJSON">toJSON</a><span class="signature">()</span>
    
        
            <a target="_blank" href="https://github.com/maptalks/maptalks.js/tree/master/src/geo/Position.js#L295" class="improvelink">[source]</a>
        
    
    <!-- 
        <a target="_blank" href="https://github.com/maptalks/maptalks.js/tree/master/src/geo/Position.js#L295" class="improvelink">[help to improve]</a>
     -->
    <!-- <a href="#toJSON" class="improvelink">[link]</a> -->
    </h4>

    
    </li>
    
    




<div class="description">
    Convert to a json object {x : .., y : ..}
</div>




<!--  -->





<!-- event properties -->




























<h5>Returns:</h5>
<span class="type-signature">Object</span>:

        
<!-- <div class="param-desc"> -->
    json
<!-- </div> -->



    


<hr>
        
    

    

    
</article>

</section>




</div>

<nav class="page-nav">
<<<<<<< HEAD
    <h2><a href="index.html">V1.0.0-rc.17</a></h2><h4>Classes</h4><ul></ul><h5>Map</h5><ul><li><a href="Map.html">Map</a></li></ul><h5>Layer</h5><ul><li><a href="Layer.html">Layer</a></li><li><a href="TileSystem.html">TileSystem</a></li><li><a href="TileLayer.html">TileLayer</a></li><li><a href="GroupTileLayer.html">GroupTileLayer</a></li><li><a href="WMSTileLayer.html">WMSTileLayer</a></li><li><a href="OverlayLayer.html">OverlayLayer</a></li><li><a href="VectorLayer.html">VectorLayer</a></li><li><a href="CanvasLayer.html">CanvasLayer</a></li><li><a href="ParticleLayer.html">ParticleLayer</a></li><li><a href="ImageLayer.html">ImageLayer</a></li></ul><h5>Geometry</h5><ul><li><a href="Geometry.html">Geometry</a></li><li><a href="Path.html">Path</a></li><li><a href="Marker.html">Marker</a></li><li><a href="TextMarker.html">TextMarker</a></li><li><a href="Label.html">Label</a></li><li><a href="TextBox.html">TextBox</a></li><li><a href="Polygon.html">Polygon</a></li><li><a href="LineString.html">LineString</a></li><li><a href="Curve.html">Curve</a></li><li><a href="ArcCurve.html">ArcCurve</a></li><li><a href="QuadBezierCurve.html">QuadBezierCurve</a></li><li><a href="CubicBezierCurve.html">CubicBezierCurve</a></li><li><a href="ConnectorLine.html">ConnectorLine</a></li><li><a href="ArcConnectorLine.html">ArcConnectorLine</a></li><li><a href="Ellipse.html">Ellipse</a></li><li><a href="Circle.html">Circle</a></li><li><a href="Sector.html">Sector</a></li><li><a href="Rectangle.html">Rectangle</a></li><li><a href="GeometryCollection.html">GeometryCollection</a></li><li><a href="MultiGeometry.html">MultiGeometry</a></li><li><a href="MultiPoint.html">MultiPoint</a></li><li><a href="MultiLineString.html">MultiLineString</a></li><li><a href="MultiPolygon.html">MultiPolygon</a></li><li><a href="GeoJSON.html">GeoJSON</a></li><li><a href="GeometryEditor.html">GeometryEditor</a></li></ul><h5>Basic types</h5><ul><li><a href="Coordinate.html">Coordinate</a></li><li><a href="Extent.html">Extent</a></li><li><a href="Point.html">Point</a></li><li><a href="PointExtent.html">PointExtent</a></li><li><a href="Position.html">Position</a></li><li><a href="Size.html">Size</a></li></ul><h5>Maptool</h5><ul><li><a href="MapTool.html">MapTool</a></li><li><a href="DrawTool.html">DrawTool</a></li><li><a href="DistanceTool.html">DistanceTool</a></li><li><a href="AreaTool.html">AreaTool</a></li></ul><h5>Ui</h5><ul><li><a href="ui.UIComponent.html">ui.UIComponent</a></li><li><a href="ui.UIMarker.html">ui.UIMarker</a></li><li><a href="ui.InfoWindow.html">ui.InfoWindow</a></li><li><a href="ui.ToolTip.html">ui.ToolTip</a></li><li><a href="ui.Menu.html">ui.Menu</a></li></ul><h5>Control</h5><ul><li><a href="control.Control.html">control.Control</a></li><li><a href="control.Zoom.html">control.Zoom</a></li><li><a href="control.LayerSwitcher.html">control.LayerSwitcher</a></li><li><a href="control.Attribution.html">control.Attribution</a></li><li><a href="control.Scale.html">control.Scale</a></li><li><a href="control.Panel.html">control.Panel</a></li><li><a href="control.Toolbar.html">control.Toolbar</a></li><li><a href="control.Overview.html">control.Overview</a></li></ul><h5>Core</h5><ul><li><a href="Ajax.html">Ajax</a></li><li><a href="Class.html">Class</a></li><li><a href="MapboxUtil.html">MapboxUtil</a></li><li><a href="Util.html">Util</a></li><li><a href="DomUtil.html">DomUtil</a></li><li><a href="StringUtil.html">StringUtil</a></li><li><a href="worker.module.exports.html">worker.module.exports</a></li></ul><h5>Animation</h5><ul><li><a href="animation.Easing.html">animation.Easing</a></li><li><a href="animation.Frame.html">animation.Frame</a></li><li><a href="animation.Player.html">animation.Player</a></li><li><a href="animation.Animation.html">animation.Animation</a></li></ul><h5>Geo</h5><ul><li><a href="CRS.html">CRS</a></li><li><a href="measurer.Identity.html">measurer.Identity</a></li><li><a href="measurer.DEFAULT.html">measurer.DEFAULT</a></li><li><a href="measurer.Measurer.html">measurer.Measurer</a></li><li><a href="measurer.WGS84Sphere.html">measurer.WGS84Sphere</a></li><li><a href="measurer.BaiduSphere.html">measurer.BaiduSphere</a></li><li><a href="projection.DEFAULT.html">projection.DEFAULT</a></li><li><a href="projection.BAIDU.html">projection.BAIDU</a></li><li><a href="projection.EPSG3857.html">projection.EPSG3857</a></li><li><a href="projection.EPSG4326.html">projection.EPSG4326</a></li><li><a href="projection.EPSG4490.html">projection.EPSG4490</a></li><li><a href="projection.IDENTITY.html">projection.IDENTITY</a></li><li><a href="Transformation.html">Transformation</a></li></ul><h5>Handler</h5><ul><li><a href="Handler.html">Handler</a></li><li><a href="DragHandler.html">DragHandler</a></li></ul><h5>Other</h5><ul><li><a href="CollisionIndex.html">CollisionIndex</a></li><li><a href="renderer.CanvasRenderer.html">renderer.CanvasRenderer</a></li></ul><h4>Namespaces</h4><ul><li><a href="measurer.html">measurer</a></li><li><a href="projection.html">projection</a></li><li><a href="renderer.html">renderer</a></li></ul><h4>Mixins</h4><ul><li><a href="Eventable.html">Eventable</a></li><li><a href="JSONAble.html">JSONAble</a></li><li><a href="measurer.Common.html">measurer.Common</a></li><li><a href="projection.Common.html">projection.Common</a></li><li><a href="Handlerable.html">Handlerable</a></li><li><a href="CenterMixin.html">CenterMixin</a></li><li><a href="TextEditable.html">TextEditable</a></li><li><a href="Renderable.html">Renderable</a></li><li><a href="ui.Menuable.html">ui.Menuable</a></li></ul><h3>Global</h3><ul><li><a href="global.html#INTERNAL_LAYER_PREFIX">INTERNAL_LAYER_PREFIX</a></li><li><a href="global.html#RESOURCE_PROPERTIES">RESOURCE_PROPERTIES</a></li><li><a href="global.html#RESOURCE_SIZE_PROPERTIES">RESOURCE_SIZE_PROPERTIES</a></li><li><a href="global.html#NUMERICAL_PROPERTIES">NUMERICAL_PROPERTIES</a></li><li><a href="global.html#COLOR_PROPERTIES">COLOR_PROPERTIES</a></li><li><a href="global.html#getListeningEvents">getListeningEvents</a></li><li><a href="global.html#isEmpty">isEmpty</a></li><li><a href="global.html#IS_NODE">IS_NODE</a></li><li><a href="global.html#identity">identity</a></li><li><a href="global.html#copy">copy</a></li><li><a href="global.html#describeText">describeText</a></li><li><a href="global.html#isDashLine">isDashLine</a></li><li><a href="global.html#set">set</a></li><li><a href="global.html#add">add</a></li><li><a href="global.html#subtract">subtract</a></li><li><a href="global.html#length">length</a></li><li><a href="global.html#normalize">normalize</a></li><li><a href="global.html#dot">dot</a></li><li><a href="global.html#scale">scale</a></li><li><a href="global.html#cross">cross</a></li><li><a href="global.html#distance">distance</a></li><li><a href="global.html#transformMat4">transformMat4</a></li><li><a href="global.html#isActive">isActive</a></li><li><a href="global.html#broadcast">broadcast</a></li><li><a href="global.html#send">send</a></li><li><a href="global.html#receive">receive</a></li><li><a href="global.html#remove">remove</a></li><li><a href="global.html#post">post</a></li><li><a href="global.html#getDedicatedWorker">getDedicatedWorker</a></li><li><a href="global.html#registerWorkerAdapter">registerWorkerAdapter</a></li></ul>
=======
    <h2><a href="index.html">V1.0.0-rc.18</a></h2><h4>Classes</h4><ul></ul><h5>Map</h5><ul><li><a href="Map.html">Map</a></li></ul><h5>Layer</h5><ul><li><a href="Layer.html">Layer</a></li><li><a href="TileSystem.html">TileSystem</a></li><li><a href="TileLayer.html">TileLayer</a></li><li><a href="GroupTileLayer.html">GroupTileLayer</a></li><li><a href="WMSTileLayer.html">WMSTileLayer</a></li><li><a href="OverlayLayer.html">OverlayLayer</a></li><li><a href="VectorLayer.html">VectorLayer</a></li><li><a href="CanvasLayer.html">CanvasLayer</a></li><li><a href="ParticleLayer.html">ParticleLayer</a></li><li><a href="ImageLayer.html">ImageLayer</a></li></ul><h5>Geometry</h5><ul><li><a href="Geometry.html">Geometry</a></li><li><a href="Path.html">Path</a></li><li><a href="Marker.html">Marker</a></li><li><a href="TextMarker.html">TextMarker</a></li><li><a href="Label.html">Label</a></li><li><a href="TextBox.html">TextBox</a></li><li><a href="Polygon.html">Polygon</a></li><li><a href="LineString.html">LineString</a></li><li><a href="Curve.html">Curve</a></li><li><a href="ArcCurve.html">ArcCurve</a></li><li><a href="QuadBezierCurve.html">QuadBezierCurve</a></li><li><a href="CubicBezierCurve.html">CubicBezierCurve</a></li><li><a href="ConnectorLine.html">ConnectorLine</a></li><li><a href="ArcConnectorLine.html">ArcConnectorLine</a></li><li><a href="Ellipse.html">Ellipse</a></li><li><a href="Circle.html">Circle</a></li><li><a href="Sector.html">Sector</a></li><li><a href="Rectangle.html">Rectangle</a></li><li><a href="GeometryCollection.html">GeometryCollection</a></li><li><a href="MultiGeometry.html">MultiGeometry</a></li><li><a href="MultiPoint.html">MultiPoint</a></li><li><a href="MultiLineString.html">MultiLineString</a></li><li><a href="MultiPolygon.html">MultiPolygon</a></li><li><a href="GeoJSON.html">GeoJSON</a></li><li><a href="GeometryEditor.html">GeometryEditor</a></li></ul><h5>Basic types</h5><ul><li><a href="Coordinate.html">Coordinate</a></li><li><a href="Extent.html">Extent</a></li><li><a href="Point.html">Point</a></li><li><a href="PointExtent.html">PointExtent</a></li><li><a href="Position.html">Position</a></li><li><a href="Size.html">Size</a></li></ul><h5>Maptool</h5><ul><li><a href="MapTool.html">MapTool</a></li><li><a href="DrawTool.html">DrawTool</a></li><li><a href="DistanceTool.html">DistanceTool</a></li><li><a href="AreaTool.html">AreaTool</a></li></ul><h5>Ui</h5><ul><li><a href="ui.UIComponent.html">ui.UIComponent</a></li><li><a href="ui.UIMarker.html">ui.UIMarker</a></li><li><a href="ui.InfoWindow.html">ui.InfoWindow</a></li><li><a href="ui.ToolTip.html">ui.ToolTip</a></li><li><a href="ui.Menu.html">ui.Menu</a></li></ul><h5>Control</h5><ul><li><a href="control.Control.html">control.Control</a></li><li><a href="control.Zoom.html">control.Zoom</a></li><li><a href="control.LayerSwitcher.html">control.LayerSwitcher</a></li><li><a href="control.Attribution.html">control.Attribution</a></li><li><a href="control.Scale.html">control.Scale</a></li><li><a href="control.Panel.html">control.Panel</a></li><li><a href="control.Toolbar.html">control.Toolbar</a></li><li><a href="control.Overview.html">control.Overview</a></li></ul><h5>Core</h5><ul><li><a href="Ajax.html">Ajax</a></li><li><a href="Class.html">Class</a></li><li><a href="MapboxUtil.html">MapboxUtil</a></li><li><a href="Util.html">Util</a></li><li><a href="DomUtil.html">DomUtil</a></li><li><a href="StringUtil.html">StringUtil</a></li><li><a href="worker.module.exports.html">worker.module.exports</a></li></ul><h5>Animation</h5><ul><li><a href="animation.Easing.html">animation.Easing</a></li><li><a href="animation.Frame.html">animation.Frame</a></li><li><a href="animation.Player.html">animation.Player</a></li><li><a href="animation.Animation.html">animation.Animation</a></li></ul><h5>Geo</h5><ul><li><a href="CRS.html">CRS</a></li><li><a href="measurer.Identity.html">measurer.Identity</a></li><li><a href="measurer.DEFAULT.html">measurer.DEFAULT</a></li><li><a href="measurer.Measurer.html">measurer.Measurer</a></li><li><a href="measurer.WGS84Sphere.html">measurer.WGS84Sphere</a></li><li><a href="measurer.BaiduSphere.html">measurer.BaiduSphere</a></li><li><a href="projection.DEFAULT.html">projection.DEFAULT</a></li><li><a href="projection.BAIDU.html">projection.BAIDU</a></li><li><a href="projection.EPSG3857.html">projection.EPSG3857</a></li><li><a href="projection.EPSG4326.html">projection.EPSG4326</a></li><li><a href="projection.EPSG4490.html">projection.EPSG4490</a></li><li><a href="projection.IDENTITY.html">projection.IDENTITY</a></li><li><a href="Transformation.html">Transformation</a></li></ul><h5>Handler</h5><ul><li><a href="Handler.html">Handler</a></li><li><a href="DragHandler.html">DragHandler</a></li></ul><h5>Other</h5><ul><li><a href="CollisionIndex.html">CollisionIndex</a></li><li><a href="renderer.CanvasRenderer.html">renderer.CanvasRenderer</a></li></ul><h4>Namespaces</h4><ul><li><a href="measurer.html">measurer</a></li><li><a href="projection.html">projection</a></li><li><a href="renderer.html">renderer</a></li></ul><h4>Mixins</h4><ul><li><a href="Eventable.html">Eventable</a></li><li><a href="JSONAble.html">JSONAble</a></li><li><a href="measurer.Common.html">measurer.Common</a></li><li><a href="projection.Common.html">projection.Common</a></li><li><a href="Handlerable.html">Handlerable</a></li><li><a href="CenterMixin.html">CenterMixin</a></li><li><a href="TextEditable.html">TextEditable</a></li><li><a href="Renderable.html">Renderable</a></li><li><a href="ui.Menuable.html">ui.Menuable</a></li></ul><h3>Global</h3><ul><li><a href="global.html#INTERNAL_LAYER_PREFIX">INTERNAL_LAYER_PREFIX</a></li><li><a href="global.html#RESOURCE_PROPERTIES">RESOURCE_PROPERTIES</a></li><li><a href="global.html#RESOURCE_SIZE_PROPERTIES">RESOURCE_SIZE_PROPERTIES</a></li><li><a href="global.html#NUMERICAL_PROPERTIES">NUMERICAL_PROPERTIES</a></li><li><a href="global.html#COLOR_PROPERTIES">COLOR_PROPERTIES</a></li><li><a href="global.html#getListeningEvents">getListeningEvents</a></li><li><a href="global.html#isEmpty">isEmpty</a></li><li><a href="global.html#IS_NODE">IS_NODE</a></li><li><a href="global.html#identity">identity</a></li><li><a href="global.html#copy">copy</a></li><li><a href="global.html#describeText">describeText</a></li><li><a href="global.html#isDashLine">isDashLine</a></li><li><a href="global.html#set">set</a></li><li><a href="global.html#add">add</a></li><li><a href="global.html#subtract">subtract</a></li><li><a href="global.html#length">length</a></li><li><a href="global.html#normalize">normalize</a></li><li><a href="global.html#dot">dot</a></li><li><a href="global.html#scale">scale</a></li><li><a href="global.html#cross">cross</a></li><li><a href="global.html#distance">distance</a></li><li><a href="global.html#transformMat4">transformMat4</a></li><li><a href="global.html#isActive">isActive</a></li><li><a href="global.html#broadcast">broadcast</a></li><li><a href="global.html#send">send</a></li><li><a href="global.html#receive">receive</a></li><li><a href="global.html#remove">remove</a></li><li><a href="global.html#post">post</a></li><li><a href="global.html#getDedicatedWorker">getDedicatedWorker</a></li><li><a href="global.html#registerWorkerAdapter">registerWorkerAdapter</a></li></ul>
>>>>>>> ab1ecdb7
</nav>

<br class="clear">

<footer>
<<<<<<< HEAD
    Documentation generated by <a href="https://github.com/jsdoc3/jsdoc">JSDoc 3.6.10</a> on Tue Nov 29 2022 20:07:15 GMT+0800 (香港标准时间)
=======
    Documentation generated by <a href="https://github.com/jsdoc3/jsdoc">JSDoc 3.6.10</a> on Fri Mar 10 2023 12:04:26 GMT+0800 (香港标准时间)
>>>>>>> ab1ecdb7
</footer>

<script> prettyPrint(); </script>
<script src="scripts/linenumber.js"> </script>

</body>
</html><|MERGE_RESOLUTION|>--- conflicted
+++ resolved
@@ -1,2480 +1,2472 @@
-<!DOCTYPE html>
-<html lang="en">
-<head>
-    <meta charset="utf-8">
-    <meta http-equiv="X-UA-Compatible" content="IE=EDGE">
-    <title>Class: Position</title>
-
-    <script src="scripts/prettify/prettify.js"> </script>
-    <script src="scripts/prettify/lang-css.js"> </script>
-    <link type="text/css" rel="stylesheet" href="styles/prettify-tomorrow.css">
-    <link type="text/css" rel="stylesheet" href="styles/jsdoc-default.css">
-    <link type="text/css" rel="stylesheet" href="styles/custom.css">
-    <!--[if lt IE 9]>
-    <script src="scripts/html5shiv.min.js"></script>
-    <script src="scripts/respond.min.js"></script>
-    <![endif]-->
-</head>
-
-<body>
-
-<div style="position:fixed;top:0px;left:0px;"><h1 class="page-title">Class: Position</h1></div>
-<div id="main" style="margin-top:77px;">
-    
-
-
-
-
-
-<nav class="classnav scroll-styled">
-
-    <h5><a href="#main" style="color:#000">class : Position</a></h5>
-    
-        <h5>Members</h5>
-        <ul>
-        
-            <li><a href="#x">x</a></li>
-        
-            <li><a href="#y">y</a></li>
-        
-            <li><a href="#z">z</a></li>
-        
-        </ul>
-    
-
-    
-
-        
-            
-            
-            
-            
-            
-            
-            
-            
-            
-            
-            
-            
-            
-            
-            
-            
-        
-        <h5>Methods</h5>
-        <ul>
-        
-            
-                <li><a href="#set">
-            
-                set</a></li>
-        
-            
-                <li><a href="#abs">
-            
-                abs</a></li>
-        
-            
-                <li><a href="#round">
-            
-                round</a></li>
-        
-            
-                <li><a href="#distanceTo">
-            
-                distanceTo</a></li>
-        
-            
-                <li><a href="#mag">
-            
-                mag</a></li>
-        
-            
-                <li><a href="#copy">
-            
-                copy</a></li>
-        
-            
-                <li><a href="#add">
-            
-                add</a></li>
-        
-            
-                <li><a href="#sub">
-            
-                sub</a></li>
-        
-            
-                <li><a href="#substract">
-            
-                substract</a></li>
-        
-            
-                <li><a href="#multi">
-            
-                multi</a></li>
-        
-            
-                <li><a href="#div">
-            
-                div</a></li>
-        
-            
-                <li><a href="#equals">
-            
-                equals</a></li>
-        
-            
-                <li><a href="#isZero">
-            
-                isZero</a></li>
-        
-            
-                <li><a href="#toArray">
-            
-                toArray</a></li>
-        
-            
-                <li><a href="#toFixed">
-            
-                toFixed</a></li>
-        
-            
-                <li><a href="#toJSON">
-            
-                toJSON</a></li>
-        
-        </ul>
-    
-
-    
-</nav>
-
-
-<section class="classmain">
-    
-
-
-<header>
-    
-        <h2>Position</h2>
-        
-            <div class="class-description">Abstract parent class for Point and Coordinate</div>
-        
-    
-</header>
-
-<article>
-    <div class="container-overview">
-    
-        
-
-    <!-- <h2>Constructor</h2> -->
-    
-    <h4 class="name" id="Position"><span class="type-signature">(abstract) </span>new <a href="#Position">Position</a><span class="signature">()</span>
-    
-        
-            <a target="_blank" href="https://github.com/maptalks/maptalks.js/tree/master/src/geo/Position.js#L8" class="improvelink">[source]</a>
-        
-    
-    <!-- 
-        <a target="_blank" href="https://github.com/maptalks/maptalks.js/tree/master/src/geo/Position.js#L8" class="improvelink">[help to improve]</a>
-     -->
-    <!-- <a href="#Position" class="improvelink">[link]</a> -->
-    </h4>
-
-    
-    
-
-
-
-
-
-
-
-<!--  -->
-
-
-
-
-
-<!-- event properties -->
-
-
-
-
-
-
-
-
-
-
-
-
-
-
-
-
-
-
-
-
-
-
-
-
-
-
-
-
-
-
-<hr>
-    
-    </div>
-
-    <!--  -->
-
-    
-
-    
-
-     
-
-    
-
-    
-        <h3 class="subsection-title">Members</h3>
-
-        
-            
-<li>
-<h4 class="name" id="x"><span class="type-signature"></span>x<span class="type-signature"></span>
-
-<!-- 
-        <a target="_blank" href="https://github.com/maptalks/maptalks.js/tree/master/src/geo/Position.js#L15" class="improvelink">[help to improve]</a>
-    
-    <a href="#x" class="improvelink">[link]</a></h4> -->
-</li>
-
-
-
-
-
-
-
-
-
-
-
-
-
-
-    <h5 class="subsection-title">Properties:</h5>
-
-    
-
-<table class="props">
-    <thead>
-    <tr>
-        
-        <th>Name</th>
-        
-
-        <th>Type</th>
-
-
-
-        
-
-        <th class="last">Description</th>
-    </tr>
-    </thead>
-
-    <tbody>
-    
-
-        <tr>
-            
-                <td class="name"><code>x</code>
-                    
-                </td>
-            
-
-            <td class="type">
-            
-                
-<span class="param-type">Number</span>
-
-
-            
-            </td>
-
-
-
-            
-
-            <td class="description last">x value</td>
-        </tr>
-
-    
-    </tbody>
-</table>
-
-
-
-<dl class="details">
-
-    
-
-    
-
-    
-
-    
-
-    
-
-        
-
-    
-
-    
-
-    
-
-    
-
-    
-
-    
-
-    
-    <dt class="tag-source">Source:</dt>
-    <dd class="tag-source"><ul class="dummy"><li>
-        
-            <a target="_blank" href="https://github.com/maptalks/maptalks.js/tree/master/src/geo/Position.js">geo/Position.js</a>, <a target="_blank" href="https://github.com/maptalks/maptalks.js/tree/master/src/geo/Position.js#L15">line 15</a>
-        
-
-    </li></ul></dd>
-    
-
-    
-
-    
-
-    
-</dl>
-
-
-
-
-
-
-<hr>
-        
-            
-<li>
-<h4 class="name" id="y"><span class="type-signature"></span>y<span class="type-signature"></span>
-
-<!-- 
-        <a target="_blank" href="https://github.com/maptalks/maptalks.js/tree/master/src/geo/Position.js#L19" class="improvelink">[help to improve]</a>
-    
-    <a href="#y" class="improvelink">[link]</a></h4> -->
-</li>
-
-
-
-
-
-
-
-
-
-
-
-
-
-
-    <h5 class="subsection-title">Properties:</h5>
-
-    
-
-<table class="props">
-    <thead>
-    <tr>
-        
-        <th>Name</th>
-        
-
-        <th>Type</th>
-
-
-
-        
-
-        <th class="last">Description</th>
-    </tr>
-    </thead>
-
-    <tbody>
-    
-
-        <tr>
-            
-                <td class="name"><code>y</code>
-                    
-                </td>
-            
-
-            <td class="type">
-            
-                
-<span class="param-type">Number</span>
-
-
-            
-            </td>
-
-
-
-            
-
-            <td class="description last">y value</td>
-        </tr>
-
-    
-    </tbody>
-</table>
-
-
-
-<dl class="details">
-
-    
-
-    
-
-    
-
-    
-
-    
-
-        
-
-    
-
-    
-
-    
-
-    
-
-    
-
-    
-
-    
-    <dt class="tag-source">Source:</dt>
-    <dd class="tag-source"><ul class="dummy"><li>
-        
-            <a target="_blank" href="https://github.com/maptalks/maptalks.js/tree/master/src/geo/Position.js">geo/Position.js</a>, <a target="_blank" href="https://github.com/maptalks/maptalks.js/tree/master/src/geo/Position.js#L19">line 19</a>
-        
-
-    </li></ul></dd>
-    
-
-    
-
-    
-
-    
-</dl>
-
-
-
-
-
-
-<hr>
-        
-            
-<li>
-<h4 class="name" id="z"><span class="type-signature"></span>z<span class="type-signature"></span>
-
-<!-- 
-        <a target="_blank" href="https://github.com/maptalks/maptalks.js/tree/master/src/geo/Position.js#L23" class="improvelink">[help to improve]</a>
-    
-    <a href="#z" class="improvelink">[link]</a></h4> -->
-</li>
-
-
-
-
-
-
-
-
-
-
-
-
-
-
-    <h5 class="subsection-title">Properties:</h5>
-
-    
-
-<table class="props">
-    <thead>
-    <tr>
-        
-        <th>Name</th>
-        
-
-        <th>Type</th>
-
-
-
-        
-
-        <th class="last">Description</th>
-    </tr>
-    </thead>
-
-    <tbody>
-    
-
-        <tr>
-            
-                <td class="name"><code>z</code>
-                    
-                </td>
-            
-
-            <td class="type">
-            
-                
-<span class="param-type">Number</span>
-
-
-            
-            </td>
-
-
-
-            
-
-            <td class="description last">z value, it's a pure property and doesn't take part in caculation for now.</td>
-        </tr>
-
-    
-    </tbody>
-</table>
-
-
-
-<dl class="details">
-
-    
-
-    
-
-    
-
-    
-
-    
-
-        
-
-    
-
-    
-
-    
-
-    
-
-    
-
-    
-
-    
-    <dt class="tag-source">Source:</dt>
-    <dd class="tag-source"><ul class="dummy"><li>
-        
-            <a target="_blank" href="https://github.com/maptalks/maptalks.js/tree/master/src/geo/Position.js">geo/Position.js</a>, <a target="_blank" href="https://github.com/maptalks/maptalks.js/tree/master/src/geo/Position.js#L23">line 23</a>
-        
-
-    </li></ul></dd>
-    
-
-    
-
-    
-
-    
-</dl>
-
-
-
-
-
-
-<hr>
-        
-    
-
-    
-        
-
-        
-                    <h3 class="subsection-title">Methods</h3>
-                
-            
-
-    <!-- <h2>Constructor</h2> -->
-    
-    <li>
-    
-    <h4 class="name" id="set"><span class="type-signature"></span><a href="#set">set</a><span class="signature">()</span>
-    
-        
-            <a target="_blank" href="https://github.com/maptalks/maptalks.js/tree/master/src/geo/Position.js#L44" class="improvelink">[source]</a>
-        
-    
-    <!-- 
-        <a target="_blank" href="https://github.com/maptalks/maptalks.js/tree/master/src/geo/Position.js#L44" class="improvelink">[help to improve]</a>
-     -->
-    <!-- <a href="#set" class="improvelink">[link]</a> -->
-    </h4>
-
-    
-    </li>
-    
-    
-
-
-
-
-<div class="description">
-    Set point or coordinate's x, y value
-</div>
-
-
-
-
-<!--  -->
-
-
-
-
-
-<!-- event properties -->
-
-
-
-
-
-
-
-
-
-
-
-
-
-
-
-
-
-
-
-
-
-
-
-
-
-
-
-
-<h5>Returns:</h5>
-<span class="type-signature"><a href="Coordinate.html">Coordinate</a>|<a href="Point.html">Point</a></span>:
-
-        
-<!-- <div class="param-desc"> -->
-    this
-<!-- </div> -->
-
-
-
-    
-
-
-<hr>
-        
-            
-
-    <!-- <h2>Constructor</h2> -->
-    
-    <li>
-    
-    <h4 class="name" id="abs"><span class="type-signature"></span><a href="#abs">abs</a><span class="signature">()</span>
-    
-        
-            <a target="_blank" href="https://github.com/maptalks/maptalks.js/tree/master/src/geo/Position.js#L55" class="improvelink">[source]</a>
-        
-    
-    <!-- 
-        <a target="_blank" href="https://github.com/maptalks/maptalks.js/tree/master/src/geo/Position.js#L55" class="improvelink">[help to improve]</a>
-     -->
-    <!-- <a href="#abs" class="improvelink">[link]</a> -->
-    </h4>
-
-    
-    </li>
-    
-    
-
-
-
-
-<div class="description">
-    Return abs value of the point
-</div>
-
-
-
-
-<!--  -->
-
-
-
-
-
-<!-- event properties -->
-
-
-
-
-
-
-
-
-
-
-
-
-
-
-
-
-
-
-
-
-
-
-
-
-
-
-
-
-<h5>Returns:</h5>
-<span class="type-signature"><a href="Coordinate.html">Coordinate</a>|<a href="Point.html">Point</a></span>:
-
-        
-<!-- <div class="param-desc"> -->
-    abs point
-<!-- </div> -->
-
-
-
-    
-
-
-<hr>
-        
-            
-
-    <!-- <h2>Constructor</h2> -->
-    
-    <li>
-    
-    <h4 class="name" id="round"><span class="type-signature"></span><a href="#round">round</a><span class="signature">()</span>
-    
-        
-            <a target="_blank" href="https://github.com/maptalks/maptalks.js/tree/master/src/geo/Position.js#L76" class="improvelink">[source]</a>
-        
-    
-    <!-- 
-        <a target="_blank" href="https://github.com/maptalks/maptalks.js/tree/master/src/geo/Position.js#L76" class="improvelink">[help to improve]</a>
-     -->
-    <!-- <a href="#round" class="improvelink">[link]</a> -->
-    </h4>
-
-    
-    </li>
-    
-    
-
-
-
-
-<div class="description">
-    Like math.round, rounding the point's xy.
-</div>
-
-
-
-
-<!--  -->
-
-
-
-
-
-<!-- event properties -->
-
-
-
-
-
-
-
-
-
-
-
-
-
-
-
-
-
-
-
-
-
-
-
-
-
-
-
-
-<h5>Returns:</h5>
-<span class="type-signature"><a href="Coordinate.html">Coordinate</a>|<a href="Point.html">Point</a></span>:
-
-        
-<!-- <div class="param-desc"> -->
-    rounded point
-<!-- </div> -->
-
-
-
-    
-
-
-<hr>
-        
-            
-
-    <!-- <h2>Constructor</h2> -->
-    
-    <li>
-    
-    <h4 class="name" id="distanceTo"><span class="type-signature"></span><a href="#distanceTo">distanceTo</a><span class="signature">(point)</span>
-    
-        
-            <a target="_blank" href="https://github.com/maptalks/maptalks.js/tree/master/src/geo/Position.js#L95" class="improvelink">[source]</a>
-        
-    
-    <!-- 
-        <a target="_blank" href="https://github.com/maptalks/maptalks.js/tree/master/src/geo/Position.js#L95" class="improvelink">[help to improve]</a>
-     -->
-    <!-- <a href="#distanceTo" class="improvelink">[link]</a> -->
-    </h4>
-
-    
-    </li>
-    
-    
-
-
-
-
-<div class="description">
-    Returns the distance between the current and the given point.
-</div>
-
-
-
-
-<!--  -->
-
-
-
-
-    
-
-<table class="params">
-    <thead>
-    <tr>
-        
-        <th>Parameter</th>
-        
-        <th>Type</th>
-
-        
-
-        <th class="last">Description</th>
-    </tr>
-    </thead>
-
-    <tbody>
-    
-
-        <tr>
-            
-                <td class="name"><code>point</code>
-                
-                </td>
-            
-
-            <td class="type">
-            
-                
-<span class="param-type"><a href="Coordinate.html">Coordinate</a></span>
-|
-
-<span class="param-type"><a href="Point.html">Point</a></span>
-
-
-            
-            </td>
-
-            
-
-            <td class="description last">another point</td>
-        </tr>
-
-    
-    </tbody>
-</table>
-
-
-
-<!-- event properties -->
-
-
-
-
-
-
-
-
-
-
-
-
-
-
-
-
-
-
-
-
-
-
-
-
-
-
-
-
-<h5>Returns:</h5>
-<span class="type-signature">Number</span>:
-
-        
-<!-- <div class="param-desc"> -->
-    distance
-<!-- </div> -->
-
-
-
-    
-
-
-<hr>
-        
-            
-
-    <!-- <h2>Constructor</h2> -->
-    
-    <li>
-    
-    <h4 class="name" id="mag"><span class="type-signature"></span><a href="#mag">mag</a><span class="signature">()</span>
-    
-        
-            <a target="_blank" href="https://github.com/maptalks/maptalks.js/tree/master/src/geo/Position.js#L107" class="improvelink">[source]</a>
-        
-    
-    <!-- 
-        <a target="_blank" href="https://github.com/maptalks/maptalks.js/tree/master/src/geo/Position.js#L107" class="improvelink">[help to improve]</a>
-     -->
-    <!-- <a href="#mag" class="improvelink">[link]</a> -->
-    </h4>
-
-    
-    </li>
-    
-    
-
-
-
-
-<div class="description">
-    Return the magnitude of this point: this is the Euclidean
-distance from the 0, 0 coordinate to this point's x and y
-coordinates.
-</div>
-
-
-
-
-<!--  -->
-
-
-
-
-
-<!-- event properties -->
-
-
-
-
-
-
-
-
-
-
-
-
-
-
-
-
-
-
-
-
-
-
-
-
-
-
-
-
-<h5>Returns:</h5>
-<span class="type-signature">Number</span>:
-
-        
-<!-- <div class="param-desc"> -->
-    magnitude
-<!-- </div> -->
-
-
-
-    
-
-
-<hr>
-        
-            
-
-    <!-- <h2>Constructor</h2> -->
-    
-    <li>
-    
-    <h4 class="name" id="copy"><span class="type-signature"></span><a href="#copy">copy</a><span class="signature">()</span>
-    
-        
-            <a target="_blank" href="https://github.com/maptalks/maptalks.js/tree/master/src/geo/Position.js#L125" class="improvelink">[source]</a>
-        
-    
-    <!-- 
-        <a target="_blank" href="https://github.com/maptalks/maptalks.js/tree/master/src/geo/Position.js#L125" class="improvelink">[help to improve]</a>
-     -->
-    <!-- <a href="#copy" class="improvelink">[link]</a> -->
-    </h4>
-
-    
-    </li>
-    
-    
-
-
-
-
-<div class="description">
-    Returns a copy of the coordinate
-</div>
-
-
-
-
-<!--  -->
-
-
-
-
-
-<!-- event properties -->
-
-
-
-
-
-
-
-
-
-
-
-
-
-
-
-
-
-
-
-
-
-
-
-
-
-
-
-
-<h5>Returns:</h5>
-<span class="type-signature"><a href="Coordinate.html">Coordinate</a>|<a href="Point.html">Point</a></span>:
-
-        
-<!-- <div class="param-desc"> -->
-    copy
-<!-- </div> -->
-
-
-
-    
-
-
-<hr>
-        
-            
-
-    <!-- <h2>Constructor</h2> -->
-    
-    <li>
-    
-    <h4 class="name" id="add"><span class="type-signature"></span><a href="#add">add</a><span class="signature">(x, y<span class="signature-attributes">opt</span>)</span>
-    
-        
-            <a target="_blank" href="https://github.com/maptalks/maptalks.js/tree/master/src/geo/Position.js#L150" class="improvelink">[source]</a>
-        
-    
-    <!-- 
-        <a target="_blank" href="https://github.com/maptalks/maptalks.js/tree/master/src/geo/Position.js#L150" class="improvelink">[help to improve]</a>
-     -->
-    <!-- <a href="#add" class="improvelink">[link]</a> -->
-    </h4>
-
-    
-    </li>
-    
-    
-
-
-
-
-<div class="description">
-    Returns the result of addition of another coordinate.
-</div>
-
-
-
-
-<!--  -->
-
-
-
-
-    
-
-<table class="params">
-    <thead>
-    <tr>
-        
-        <th>Parameter</th>
-        
-        <th>Type</th>
-
-        
-
-        <th class="last">Description</th>
-    </tr>
-    </thead>
-
-    <tbody>
-    
-
-        <tr>
-            
-                <td class="name"><code>x</code>
-                
-                    
-                    
-                    
-                
-                </td>
-            
-
-            <td class="type">
-            
-                
-<span class="param-type"><a href="Coordinate.html">Coordinate</a></span>
-|
-
-<span class="param-type"><a href="Point.html">Point</a></span>
-|
-
-<span class="param-type">Array</span>
-|
-
-<span class="param-type">Number</span>
-
-
-            
-            </td>
-
-            
-
-            <td class="description last">coordinate to add</td>
-        </tr>
-
-    
-
-        <tr>
-            
-                <td class="name"><code>y</code>
-                
-                    
-                        <span class="signature-attributes">opt</span>
-                    
-                    
-                    
-                
-                </td>
-            
-
-            <td class="type">
-            
-                
-<span class="param-type">Number</span>
-
-
-            
-            </td>
-
-            
-
-            <td class="description last">optional, coordinate to add</td>
-        </tr>
-
-    
-    </tbody>
-</table>
-
-
-
-<!-- event properties -->
-
-
-
-
-
-
-
-
-
-
-
-
-
-
-
-
-
-
-
-
-
-
-
-
-
-
-
-
-<h5>Returns:</h5>
-<span class="type-signature"><a href="Coordinate.html">Coordinate</a>|<a href="Point.html">Point</a></span>:
-
-        
-<!-- <div class="param-desc"> -->
-    result
-<!-- </div> -->
-
-
-
-    
-
-
-<hr>
-        
-            
-
-    <!-- <h2>Constructor</h2> -->
-    
-    <li>
-    
-    <h4 class="name" id="sub"><span class="type-signature"></span><a href="#sub">sub</a><span class="signature">(x, y<span class="signature-attributes">opt</span>)</span>
-    
-        
-            <a target="_blank" href="https://github.com/maptalks/maptalks.js/tree/master/src/geo/Position.js#L190" class="improvelink">[source]</a>
-        
-    
-    <!-- 
-        <a target="_blank" href="https://github.com/maptalks/maptalks.js/tree/master/src/geo/Position.js#L190" class="improvelink">[help to improve]</a>
-     -->
-    <!-- <a href="#sub" class="improvelink">[link]</a> -->
-    </h4>
-
-    
-    </li>
-    
-    
-
-
-
-
-<div class="description">
-    Returns the result of subtraction of another coordinate.
-</div>
-
-
-
-
-<!--  -->
-
-
-
-
-    
-
-<table class="params">
-    <thead>
-    <tr>
-        
-        <th>Parameter</th>
-        
-        <th>Type</th>
-
-        
-
-        <th class="last">Description</th>
-    </tr>
-    </thead>
-
-    <tbody>
-    
-
-        <tr>
-            
-                <td class="name"><code>x</code>
-                
-                    
-                    
-                    
-                
-                </td>
-            
-
-            <td class="type">
-            
-                
-<span class="param-type"><a href="Coordinate.html">Coordinate</a></span>
-|
-
-<span class="param-type"><a href="Point.html">Point</a></span>
-|
-
-<span class="param-type">Array</span>
-|
-
-<span class="param-type">Number</span>
-
-
-            
-            </td>
-
-            
-
-            <td class="description last">coordinate to add</td>
-        </tr>
-
-    
-
-        <tr>
-            
-                <td class="name"><code>y</code>
-                
-                    
-                        <span class="signature-attributes">opt</span>
-                    
-                    
-                    
-                
-                </td>
-            
-
-            <td class="type">
-            
-                
-<span class="param-type">Number</span>
-
-
-            
-            </td>
-
-            
-
-            <td class="description last">optional, coordinate to add</td>
-        </tr>
-
-    
-    </tbody>
-</table>
-
-
-
-<!-- event properties -->
-
-
-
-
-
-
-
-
-
-
-
-
-
-
-
-
-
-
-
-
-
-
-
-
-
-
-
-
-<h5>Returns:</h5>
-<span class="type-signature"><a href="Coordinate.html">Coordinate</a>|<a href="Point.html">Point</a></span>:
-
-        
-<!-- <div class="param-desc"> -->
-    result
-<!-- </div> -->
-
-
-
-    
-
-
-<hr>
-        
-            
-
-    <!-- <h2>Constructor</h2> -->
-    
-    <li>
-    
-    <h4 class="name" id="substract"><span class="type-signature"></span><a href="#substract">substract</a><span class="signature">(x, y<span class="signature-attributes">opt</span>)</span>
-    
-        
-            <a target="_blank" href="https://github.com/maptalks/maptalks.js/tree/master/src/geo/Position.js#L211" class="improvelink">[source]</a>
-        
-    
-    <!-- 
-        <a target="_blank" href="https://github.com/maptalks/maptalks.js/tree/master/src/geo/Position.js#L211" class="improvelink">[help to improve]</a>
-     -->
-    <!-- <a href="#substract" class="improvelink">[link]</a> -->
-    </h4>
-
-    
-    </li>
-    
-    
-
-
-
-
-<div class="description">
-    Alias for sub
-</div>
-
-
-
-
-<!--  -->
-
-
-
-
-    
-
-<table class="params">
-    <thead>
-    <tr>
-        
-        <th>Parameter</th>
-        
-        <th>Type</th>
-
-        
-
-        <th class="last">Description</th>
-    </tr>
-    </thead>
-
-    <tbody>
-    
-
-        <tr>
-            
-                <td class="name"><code>x</code>
-                
-                    
-                    
-                    
-                
-                </td>
-            
-
-            <td class="type">
-            
-                
-<span class="param-type"><a href="Coordinate.html">Coordinate</a></span>
-|
-
-<span class="param-type"><a href="Point.html">Point</a></span>
-|
-
-<span class="param-type">Array</span>
-|
-
-<span class="param-type">Number</span>
-
-
-            
-            </td>
-
-            
-
-            <td class="description last">coordinate to add</td>
-        </tr>
-
-    
-
-        <tr>
-            
-                <td class="name"><code>y</code>
-                
-                    
-                        <span class="signature-attributes">opt</span>
-                    
-                    
-                    
-                
-                </td>
-            
-
-            <td class="type">
-            
-                
-<span class="param-type">Number</span>
-
-
-            
-            </td>
-
-            
-
-            <td class="description last">optional, coordinate to add</td>
-        </tr>
-
-    
-    </tbody>
-</table>
-
-
-
-<!-- event properties -->
-
-
-
-
-
-
-
-
-
-
-
-
-
-
-
-
-
-
-
-
-
-
-
-
-
-
-
-
-<h5>Returns:</h5>
-<span class="type-signature"><a href="Coordinate.html">Coordinate</a>|<a href="Point.html">Point</a></span>:
-
-        
-<!-- <div class="param-desc"> -->
-    result
-<!-- </div> -->
-
-
-
-    
-
-
-<hr>
-        
-            
-
-    <!-- <h2>Constructor</h2> -->
-    
-    <li>
-    
-    <h4 class="name" id="multi"><span class="type-signature"></span><a href="#multi">multi</a><span class="signature">(ratio)</span>
-    
-        
-            <a target="_blank" href="https://github.com/maptalks/maptalks.js/tree/master/src/geo/Position.js#L220" class="improvelink">[source]</a>
-        
-    
-    <!-- 
-        <a target="_blank" href="https://github.com/maptalks/maptalks.js/tree/master/src/geo/Position.js#L220" class="improvelink">[help to improve]</a>
-     -->
-    <!-- <a href="#multi" class="improvelink">[link]</a> -->
-    </h4>
-
-    
-    </li>
-    
-    
-
-
-
-
-<div class="description">
-    Returns the result of multiplication of the current coordinate by the given number.
-</div>
-
-
-
-
-<!--  -->
-
-
-
-
-    
-
-<table class="params">
-    <thead>
-    <tr>
-        
-        <th>Parameter</th>
-        
-        <th>Type</th>
-
-        
-
-        <th class="last">Description</th>
-    </tr>
-    </thead>
-
-    <tbody>
-    
-
-        <tr>
-            
-                <td class="name"><code>ratio</code>
-                
-                </td>
-            
-
-            <td class="type">
-            
-                
-<span class="param-type">Number</span>
-
-
-            
-            </td>
-
-            
-
-            <td class="description last">ratio to multi</td>
-        </tr>
-
-    
-    </tbody>
-</table>
-
-
-
-<!-- event properties -->
-
-
-
-
-
-
-
-
-
-
-
-
-
-
-
-
-
-
-
-
-
-
-
-
-
-
-
-
-<h5>Returns:</h5>
-<span class="type-signature"><a href="Coordinate.html">Coordinate</a>|<a href="Point.html">Point</a></span>:
-
-        
-<!-- <div class="param-desc"> -->
-    result
-<!-- </div> -->
-
-
-
-    
-
-
-<hr>
-        
-            
-
-    <!-- <h2>Constructor</h2> -->
-    
-    <li>
-    
-    <h4 class="name" id="div"><span class="type-signature"></span><a href="#div">div</a><span class="signature">(n)</span>
-    
-        
-            <a target="_blank" href="https://github.com/maptalks/maptalks.js/tree/master/src/geo/Position.js#L235" class="improvelink">[source]</a>
-        
-    
-    <!-- 
-        <a target="_blank" href="https://github.com/maptalks/maptalks.js/tree/master/src/geo/Position.js#L235" class="improvelink">[help to improve]</a>
-     -->
-    <!-- <a href="#div" class="improvelink">[link]</a> -->
-    </h4>
-
-    
-    </li>
-    
-    
-
-
-
-
-<div class="description">
-    Returns the result of division of the current point by the given number.
-</div>
-
-
-
-
-<!--  -->
-
-
-
-
-    
-
-<table class="params">
-    <thead>
-    <tr>
-        
-        <th>Parameter</th>
-        
-        <th>Type</th>
-
-        
-
-        <th class="last">Description</th>
-    </tr>
-    </thead>
-
-    <tbody>
-    
-
-        <tr>
-            
-                <td class="name"><code>n</code>
-                
-                </td>
-            
-
-            <td class="type">
-            
-                
-<span class="param-type">Number</span>
-
-
-            
-            </td>
-
-            
-
-            <td class="description last">number to div</td>
-        </tr>
-
-    
-    </tbody>
-</table>
-
-
-
-<!-- event properties -->
-
-
-
-
-
-
-
-
-
-
-
-
-
-
-
-
-
-
-
-
-
-
-
-
-
-
-
-
-<h5>Returns:</h5>
-<span class="type-signature"><a href="Coordinate.html">Coordinate</a>|<a href="Point.html">Point</a></span>:
-
-        
-<!-- <div class="param-desc"> -->
-    result
-<!-- </div> -->
-
-
-
-    
-
-
-<hr>
-        
-            
-
-    <!-- <h2>Constructor</h2> -->
-    
-    <li>
-    
-    <h4 class="name" id="equals"><span class="type-signature"></span><a href="#equals">equals</a><span class="signature">(c)</span>
-    
-        
-            <a target="_blank" href="https://github.com/maptalks/maptalks.js/tree/master/src/geo/Position.js#L248" class="improvelink">[source]</a>
-        
-    
-    <!-- 
-        <a target="_blank" href="https://github.com/maptalks/maptalks.js/tree/master/src/geo/Position.js#L248" class="improvelink">[help to improve]</a>
-     -->
-    <!-- <a href="#equals" class="improvelink">[link]</a> -->
-    </h4>
-
-    
-    </li>
-    
-    
-
-
-
-
-<div class="description">
-    Compare with another coordinate to see whether they are equal.
-</div>
-
-
-
-
-<!--  -->
-
-
-
-
-    
-
-<table class="params">
-    <thead>
-    <tr>
-        
-        <th>Parameter</th>
-        
-        <th>Type</th>
-
-        
-
-        <th class="last">Description</th>
-    </tr>
-    </thead>
-
-    <tbody>
-    
-
-        <tr>
-            
-                <td class="name"><code>c</code>
-                
-                </td>
-            
-
-            <td class="type">
-            
-                
-<span class="param-type"><a href="Coordinate.html">Coordinate</a></span>
-|
-
-<span class="param-type"><a href="Point.html">Point</a></span>
-
-
-            
-            </td>
-
-            
-
-            <td class="description last">coordinate to compare</td>
-        </tr>
-
-    
-    </tbody>
-</table>
-
-
-
-<!-- event properties -->
-
-
-
-
-
-
-
-
-
-
-
-
-
-
-
-
-
-
-
-
-
-
-
-
-
-
-
-
-<h5>Returns:</h5>
-<span class="type-signature">Boolean</span>:
-
-        
-
-
-    
-
-
-<hr>
-        
-            
-
-    <!-- <h2>Constructor</h2> -->
-    
-    <li>
-    
-    <h4 class="name" id="isZero"><span class="type-signature"></span><a href="#isZero">isZero</a><span class="signature">()</span>
-    
-        
-            <a target="_blank" href="https://github.com/maptalks/maptalks.js/tree/master/src/geo/Position.js#L267" class="improvelink">[source]</a>
-        
-    
-    <!-- 
-        <a target="_blank" href="https://github.com/maptalks/maptalks.js/tree/master/src/geo/Position.js#L267" class="improvelink">[help to improve]</a>
-     -->
-    <!-- <a href="#isZero" class="improvelink">[link]</a> -->
-    </h4>
-
-    
-    </li>
-    
-    
-
-
-
-
-<div class="description">
-    Whether the coordinate/point is zero
-</div>
-
-
-
-
-<!--  -->
-
-
-
-
-
-<!-- event properties -->
-
-
-
-
-
-
-
-
-
-
-
-
-
-
-
-
-
-
-
-
-
-
-
-
-
-
-
-
-
-
-<hr>
-        
-            
-
-    <!-- <h2>Constructor</h2> -->
-    
-    <li>
-    
-    <h4 class="name" id="toArray"><span class="type-signature"></span><a href="#toArray">toArray</a><span class="signature">()</span>
-    
-        
-            <a target="_blank" href="https://github.com/maptalks/maptalks.js/tree/master/src/geo/Position.js#L275" class="improvelink">[source]</a>
-        
-    
-    <!-- 
-        <a target="_blank" href="https://github.com/maptalks/maptalks.js/tree/master/src/geo/Position.js#L275" class="improvelink">[help to improve]</a>
-     -->
-    <!-- <a href="#toArray" class="improvelink">[link]</a> -->
-    </h4>
-
-    
-    </li>
-    
-    
-
-
-
-
-<div class="description">
-    Convert to a number array [x, y]
-</div>
-
-
-
-
-<!--  -->
-
-
-
-
-
-<!-- event properties -->
-
-
-
-
-
-
-
-
-
-
-
-
-
-
-
-
-
-
-
-
-
-
-
-
-
-
-
-
-<h5>Returns:</h5>
-<span class="type-signature">Array.&lt;Number></span>:
-
-        
-<!-- <div class="param-desc"> -->
-    number array
-<!-- </div> -->
-
-
-
-    
-
-
-<hr>
-        
-            
-
-    <!-- <h2>Constructor</h2> -->
-    
-    <li>
-    
-    <h4 class="name" id="toFixed"><span class="type-signature"></span><a href="#toFixed">toFixed</a><span class="signature">(n)</span>
-    
-        
-            <a target="_blank" href="https://github.com/maptalks/maptalks.js/tree/master/src/geo/Position.js#L287" class="improvelink">[source]</a>
-        
-    
-    <!-- 
-        <a target="_blank" href="https://github.com/maptalks/maptalks.js/tree/master/src/geo/Position.js#L287" class="improvelink">[help to improve]</a>
-     -->
-    <!-- <a href="#toFixed" class="improvelink">[link]</a> -->
-    </h4>
-
-    
-    </li>
-    
-    
-
-
-
-
-<div class="description">
-    Formats coordinate number using fixed-point notation.
-</div>
-
-
-
-
-<!--  -->
-
-
-
-
-    
-
-<table class="params">
-    <thead>
-    <tr>
-        
-        <th>Parameter</th>
-        
-        <th>Type</th>
-
-        
-
-        <th class="last">Description</th>
-    </tr>
-    </thead>
-
-    <tbody>
-    
-
-        <tr>
-            
-                <td class="name"><code>n</code>
-                
-                </td>
-            
-
-            <td class="type">
-            
-                
-<span class="param-type">Number</span>
-
-
-            
-            </td>
-
-            
-
-            <td class="description last">The number of digits to appear after the decimal point</td>
-        </tr>
-
-    
-    </tbody>
-</table>
-
-
-
-<!-- event properties -->
-
-
-
-
-
-
-
-
-
-
-
-
-
-
-
-
-
-
-
-
-
-
-
-
-
-
-
-
-<h5>Returns:</h5>
-<span class="type-signature"><a href="Coordinate.html">Coordinate</a></span>:
-
-        
-<!-- <div class="param-desc"> -->
-    fixed coordinate
-<!-- </div> -->
-
-
-
-    
-
-
-<hr>
-        
-            
-
-    <!-- <h2>Constructor</h2> -->
-    
-    <li>
-    
-    <h4 class="name" id="toJSON"><span class="type-signature"></span><a href="#toJSON">toJSON</a><span class="signature">()</span>
-    
-        
-            <a target="_blank" href="https://github.com/maptalks/maptalks.js/tree/master/src/geo/Position.js#L295" class="improvelink">[source]</a>
-        
-    
-    <!-- 
-        <a target="_blank" href="https://github.com/maptalks/maptalks.js/tree/master/src/geo/Position.js#L295" class="improvelink">[help to improve]</a>
-     -->
-    <!-- <a href="#toJSON" class="improvelink">[link]</a> -->
-    </h4>
-
-    
-    </li>
-    
-    
-
-
-
-
-<div class="description">
-    Convert to a json object {x : .., y : ..}
-</div>
-
-
-
-
-<!--  -->
-
-
-
-
-
-<!-- event properties -->
-
-
-
-
-
-
-
-
-
-
-
-
-
-
-
-
-
-
-
-
-
-
-
-
-
-
-
-
-<h5>Returns:</h5>
-<span class="type-signature">Object</span>:
-
-        
-<!-- <div class="param-desc"> -->
-    json
-<!-- </div> -->
-
-
-
-    
-
-
-<hr>
-        
-    
-
-    
-
-    
-</article>
-
-</section>
-
-
-
-
-</div>
-
-<nav class="page-nav">
-<<<<<<< HEAD
-    <h2><a href="index.html">V1.0.0-rc.17</a></h2><h4>Classes</h4><ul></ul><h5>Map</h5><ul><li><a href="Map.html">Map</a></li></ul><h5>Layer</h5><ul><li><a href="Layer.html">Layer</a></li><li><a href="TileSystem.html">TileSystem</a></li><li><a href="TileLayer.html">TileLayer</a></li><li><a href="GroupTileLayer.html">GroupTileLayer</a></li><li><a href="WMSTileLayer.html">WMSTileLayer</a></li><li><a href="OverlayLayer.html">OverlayLayer</a></li><li><a href="VectorLayer.html">VectorLayer</a></li><li><a href="CanvasLayer.html">CanvasLayer</a></li><li><a href="ParticleLayer.html">ParticleLayer</a></li><li><a href="ImageLayer.html">ImageLayer</a></li></ul><h5>Geometry</h5><ul><li><a href="Geometry.html">Geometry</a></li><li><a href="Path.html">Path</a></li><li><a href="Marker.html">Marker</a></li><li><a href="TextMarker.html">TextMarker</a></li><li><a href="Label.html">Label</a></li><li><a href="TextBox.html">TextBox</a></li><li><a href="Polygon.html">Polygon</a></li><li><a href="LineString.html">LineString</a></li><li><a href="Curve.html">Curve</a></li><li><a href="ArcCurve.html">ArcCurve</a></li><li><a href="QuadBezierCurve.html">QuadBezierCurve</a></li><li><a href="CubicBezierCurve.html">CubicBezierCurve</a></li><li><a href="ConnectorLine.html">ConnectorLine</a></li><li><a href="ArcConnectorLine.html">ArcConnectorLine</a></li><li><a href="Ellipse.html">Ellipse</a></li><li><a href="Circle.html">Circle</a></li><li><a href="Sector.html">Sector</a></li><li><a href="Rectangle.html">Rectangle</a></li><li><a href="GeometryCollection.html">GeometryCollection</a></li><li><a href="MultiGeometry.html">MultiGeometry</a></li><li><a href="MultiPoint.html">MultiPoint</a></li><li><a href="MultiLineString.html">MultiLineString</a></li><li><a href="MultiPolygon.html">MultiPolygon</a></li><li><a href="GeoJSON.html">GeoJSON</a></li><li><a href="GeometryEditor.html">GeometryEditor</a></li></ul><h5>Basic types</h5><ul><li><a href="Coordinate.html">Coordinate</a></li><li><a href="Extent.html">Extent</a></li><li><a href="Point.html">Point</a></li><li><a href="PointExtent.html">PointExtent</a></li><li><a href="Position.html">Position</a></li><li><a href="Size.html">Size</a></li></ul><h5>Maptool</h5><ul><li><a href="MapTool.html">MapTool</a></li><li><a href="DrawTool.html">DrawTool</a></li><li><a href="DistanceTool.html">DistanceTool</a></li><li><a href="AreaTool.html">AreaTool</a></li></ul><h5>Ui</h5><ul><li><a href="ui.UIComponent.html">ui.UIComponent</a></li><li><a href="ui.UIMarker.html">ui.UIMarker</a></li><li><a href="ui.InfoWindow.html">ui.InfoWindow</a></li><li><a href="ui.ToolTip.html">ui.ToolTip</a></li><li><a href="ui.Menu.html">ui.Menu</a></li></ul><h5>Control</h5><ul><li><a href="control.Control.html">control.Control</a></li><li><a href="control.Zoom.html">control.Zoom</a></li><li><a href="control.LayerSwitcher.html">control.LayerSwitcher</a></li><li><a href="control.Attribution.html">control.Attribution</a></li><li><a href="control.Scale.html">control.Scale</a></li><li><a href="control.Panel.html">control.Panel</a></li><li><a href="control.Toolbar.html">control.Toolbar</a></li><li><a href="control.Overview.html">control.Overview</a></li></ul><h5>Core</h5><ul><li><a href="Ajax.html">Ajax</a></li><li><a href="Class.html">Class</a></li><li><a href="MapboxUtil.html">MapboxUtil</a></li><li><a href="Util.html">Util</a></li><li><a href="DomUtil.html">DomUtil</a></li><li><a href="StringUtil.html">StringUtil</a></li><li><a href="worker.module.exports.html">worker.module.exports</a></li></ul><h5>Animation</h5><ul><li><a href="animation.Easing.html">animation.Easing</a></li><li><a href="animation.Frame.html">animation.Frame</a></li><li><a href="animation.Player.html">animation.Player</a></li><li><a href="animation.Animation.html">animation.Animation</a></li></ul><h5>Geo</h5><ul><li><a href="CRS.html">CRS</a></li><li><a href="measurer.Identity.html">measurer.Identity</a></li><li><a href="measurer.DEFAULT.html">measurer.DEFAULT</a></li><li><a href="measurer.Measurer.html">measurer.Measurer</a></li><li><a href="measurer.WGS84Sphere.html">measurer.WGS84Sphere</a></li><li><a href="measurer.BaiduSphere.html">measurer.BaiduSphere</a></li><li><a href="projection.DEFAULT.html">projection.DEFAULT</a></li><li><a href="projection.BAIDU.html">projection.BAIDU</a></li><li><a href="projection.EPSG3857.html">projection.EPSG3857</a></li><li><a href="projection.EPSG4326.html">projection.EPSG4326</a></li><li><a href="projection.EPSG4490.html">projection.EPSG4490</a></li><li><a href="projection.IDENTITY.html">projection.IDENTITY</a></li><li><a href="Transformation.html">Transformation</a></li></ul><h5>Handler</h5><ul><li><a href="Handler.html">Handler</a></li><li><a href="DragHandler.html">DragHandler</a></li></ul><h5>Other</h5><ul><li><a href="CollisionIndex.html">CollisionIndex</a></li><li><a href="renderer.CanvasRenderer.html">renderer.CanvasRenderer</a></li></ul><h4>Namespaces</h4><ul><li><a href="measurer.html">measurer</a></li><li><a href="projection.html">projection</a></li><li><a href="renderer.html">renderer</a></li></ul><h4>Mixins</h4><ul><li><a href="Eventable.html">Eventable</a></li><li><a href="JSONAble.html">JSONAble</a></li><li><a href="measurer.Common.html">measurer.Common</a></li><li><a href="projection.Common.html">projection.Common</a></li><li><a href="Handlerable.html">Handlerable</a></li><li><a href="CenterMixin.html">CenterMixin</a></li><li><a href="TextEditable.html">TextEditable</a></li><li><a href="Renderable.html">Renderable</a></li><li><a href="ui.Menuable.html">ui.Menuable</a></li></ul><h3>Global</h3><ul><li><a href="global.html#INTERNAL_LAYER_PREFIX">INTERNAL_LAYER_PREFIX</a></li><li><a href="global.html#RESOURCE_PROPERTIES">RESOURCE_PROPERTIES</a></li><li><a href="global.html#RESOURCE_SIZE_PROPERTIES">RESOURCE_SIZE_PROPERTIES</a></li><li><a href="global.html#NUMERICAL_PROPERTIES">NUMERICAL_PROPERTIES</a></li><li><a href="global.html#COLOR_PROPERTIES">COLOR_PROPERTIES</a></li><li><a href="global.html#getListeningEvents">getListeningEvents</a></li><li><a href="global.html#isEmpty">isEmpty</a></li><li><a href="global.html#IS_NODE">IS_NODE</a></li><li><a href="global.html#identity">identity</a></li><li><a href="global.html#copy">copy</a></li><li><a href="global.html#describeText">describeText</a></li><li><a href="global.html#isDashLine">isDashLine</a></li><li><a href="global.html#set">set</a></li><li><a href="global.html#add">add</a></li><li><a href="global.html#subtract">subtract</a></li><li><a href="global.html#length">length</a></li><li><a href="global.html#normalize">normalize</a></li><li><a href="global.html#dot">dot</a></li><li><a href="global.html#scale">scale</a></li><li><a href="global.html#cross">cross</a></li><li><a href="global.html#distance">distance</a></li><li><a href="global.html#transformMat4">transformMat4</a></li><li><a href="global.html#isActive">isActive</a></li><li><a href="global.html#broadcast">broadcast</a></li><li><a href="global.html#send">send</a></li><li><a href="global.html#receive">receive</a></li><li><a href="global.html#remove">remove</a></li><li><a href="global.html#post">post</a></li><li><a href="global.html#getDedicatedWorker">getDedicatedWorker</a></li><li><a href="global.html#registerWorkerAdapter">registerWorkerAdapter</a></li></ul>
-=======
-    <h2><a href="index.html">V1.0.0-rc.18</a></h2><h4>Classes</h4><ul></ul><h5>Map</h5><ul><li><a href="Map.html">Map</a></li></ul><h5>Layer</h5><ul><li><a href="Layer.html">Layer</a></li><li><a href="TileSystem.html">TileSystem</a></li><li><a href="TileLayer.html">TileLayer</a></li><li><a href="GroupTileLayer.html">GroupTileLayer</a></li><li><a href="WMSTileLayer.html">WMSTileLayer</a></li><li><a href="OverlayLayer.html">OverlayLayer</a></li><li><a href="VectorLayer.html">VectorLayer</a></li><li><a href="CanvasLayer.html">CanvasLayer</a></li><li><a href="ParticleLayer.html">ParticleLayer</a></li><li><a href="ImageLayer.html">ImageLayer</a></li></ul><h5>Geometry</h5><ul><li><a href="Geometry.html">Geometry</a></li><li><a href="Path.html">Path</a></li><li><a href="Marker.html">Marker</a></li><li><a href="TextMarker.html">TextMarker</a></li><li><a href="Label.html">Label</a></li><li><a href="TextBox.html">TextBox</a></li><li><a href="Polygon.html">Polygon</a></li><li><a href="LineString.html">LineString</a></li><li><a href="Curve.html">Curve</a></li><li><a href="ArcCurve.html">ArcCurve</a></li><li><a href="QuadBezierCurve.html">QuadBezierCurve</a></li><li><a href="CubicBezierCurve.html">CubicBezierCurve</a></li><li><a href="ConnectorLine.html">ConnectorLine</a></li><li><a href="ArcConnectorLine.html">ArcConnectorLine</a></li><li><a href="Ellipse.html">Ellipse</a></li><li><a href="Circle.html">Circle</a></li><li><a href="Sector.html">Sector</a></li><li><a href="Rectangle.html">Rectangle</a></li><li><a href="GeometryCollection.html">GeometryCollection</a></li><li><a href="MultiGeometry.html">MultiGeometry</a></li><li><a href="MultiPoint.html">MultiPoint</a></li><li><a href="MultiLineString.html">MultiLineString</a></li><li><a href="MultiPolygon.html">MultiPolygon</a></li><li><a href="GeoJSON.html">GeoJSON</a></li><li><a href="GeometryEditor.html">GeometryEditor</a></li></ul><h5>Basic types</h5><ul><li><a href="Coordinate.html">Coordinate</a></li><li><a href="Extent.html">Extent</a></li><li><a href="Point.html">Point</a></li><li><a href="PointExtent.html">PointExtent</a></li><li><a href="Position.html">Position</a></li><li><a href="Size.html">Size</a></li></ul><h5>Maptool</h5><ul><li><a href="MapTool.html">MapTool</a></li><li><a href="DrawTool.html">DrawTool</a></li><li><a href="DistanceTool.html">DistanceTool</a></li><li><a href="AreaTool.html">AreaTool</a></li></ul><h5>Ui</h5><ul><li><a href="ui.UIComponent.html">ui.UIComponent</a></li><li><a href="ui.UIMarker.html">ui.UIMarker</a></li><li><a href="ui.InfoWindow.html">ui.InfoWindow</a></li><li><a href="ui.ToolTip.html">ui.ToolTip</a></li><li><a href="ui.Menu.html">ui.Menu</a></li></ul><h5>Control</h5><ul><li><a href="control.Control.html">control.Control</a></li><li><a href="control.Zoom.html">control.Zoom</a></li><li><a href="control.LayerSwitcher.html">control.LayerSwitcher</a></li><li><a href="control.Attribution.html">control.Attribution</a></li><li><a href="control.Scale.html">control.Scale</a></li><li><a href="control.Panel.html">control.Panel</a></li><li><a href="control.Toolbar.html">control.Toolbar</a></li><li><a href="control.Overview.html">control.Overview</a></li></ul><h5>Core</h5><ul><li><a href="Ajax.html">Ajax</a></li><li><a href="Class.html">Class</a></li><li><a href="MapboxUtil.html">MapboxUtil</a></li><li><a href="Util.html">Util</a></li><li><a href="DomUtil.html">DomUtil</a></li><li><a href="StringUtil.html">StringUtil</a></li><li><a href="worker.module.exports.html">worker.module.exports</a></li></ul><h5>Animation</h5><ul><li><a href="animation.Easing.html">animation.Easing</a></li><li><a href="animation.Frame.html">animation.Frame</a></li><li><a href="animation.Player.html">animation.Player</a></li><li><a href="animation.Animation.html">animation.Animation</a></li></ul><h5>Geo</h5><ul><li><a href="CRS.html">CRS</a></li><li><a href="measurer.Identity.html">measurer.Identity</a></li><li><a href="measurer.DEFAULT.html">measurer.DEFAULT</a></li><li><a href="measurer.Measurer.html">measurer.Measurer</a></li><li><a href="measurer.WGS84Sphere.html">measurer.WGS84Sphere</a></li><li><a href="measurer.BaiduSphere.html">measurer.BaiduSphere</a></li><li><a href="projection.DEFAULT.html">projection.DEFAULT</a></li><li><a href="projection.BAIDU.html">projection.BAIDU</a></li><li><a href="projection.EPSG3857.html">projection.EPSG3857</a></li><li><a href="projection.EPSG4326.html">projection.EPSG4326</a></li><li><a href="projection.EPSG4490.html">projection.EPSG4490</a></li><li><a href="projection.IDENTITY.html">projection.IDENTITY</a></li><li><a href="Transformation.html">Transformation</a></li></ul><h5>Handler</h5><ul><li><a href="Handler.html">Handler</a></li><li><a href="DragHandler.html">DragHandler</a></li></ul><h5>Other</h5><ul><li><a href="CollisionIndex.html">CollisionIndex</a></li><li><a href="renderer.CanvasRenderer.html">renderer.CanvasRenderer</a></li></ul><h4>Namespaces</h4><ul><li><a href="measurer.html">measurer</a></li><li><a href="projection.html">projection</a></li><li><a href="renderer.html">renderer</a></li></ul><h4>Mixins</h4><ul><li><a href="Eventable.html">Eventable</a></li><li><a href="JSONAble.html">JSONAble</a></li><li><a href="measurer.Common.html">measurer.Common</a></li><li><a href="projection.Common.html">projection.Common</a></li><li><a href="Handlerable.html">Handlerable</a></li><li><a href="CenterMixin.html">CenterMixin</a></li><li><a href="TextEditable.html">TextEditable</a></li><li><a href="Renderable.html">Renderable</a></li><li><a href="ui.Menuable.html">ui.Menuable</a></li></ul><h3>Global</h3><ul><li><a href="global.html#INTERNAL_LAYER_PREFIX">INTERNAL_LAYER_PREFIX</a></li><li><a href="global.html#RESOURCE_PROPERTIES">RESOURCE_PROPERTIES</a></li><li><a href="global.html#RESOURCE_SIZE_PROPERTIES">RESOURCE_SIZE_PROPERTIES</a></li><li><a href="global.html#NUMERICAL_PROPERTIES">NUMERICAL_PROPERTIES</a></li><li><a href="global.html#COLOR_PROPERTIES">COLOR_PROPERTIES</a></li><li><a href="global.html#getListeningEvents">getListeningEvents</a></li><li><a href="global.html#isEmpty">isEmpty</a></li><li><a href="global.html#IS_NODE">IS_NODE</a></li><li><a href="global.html#identity">identity</a></li><li><a href="global.html#copy">copy</a></li><li><a href="global.html#describeText">describeText</a></li><li><a href="global.html#isDashLine">isDashLine</a></li><li><a href="global.html#set">set</a></li><li><a href="global.html#add">add</a></li><li><a href="global.html#subtract">subtract</a></li><li><a href="global.html#length">length</a></li><li><a href="global.html#normalize">normalize</a></li><li><a href="global.html#dot">dot</a></li><li><a href="global.html#scale">scale</a></li><li><a href="global.html#cross">cross</a></li><li><a href="global.html#distance">distance</a></li><li><a href="global.html#transformMat4">transformMat4</a></li><li><a href="global.html#isActive">isActive</a></li><li><a href="global.html#broadcast">broadcast</a></li><li><a href="global.html#send">send</a></li><li><a href="global.html#receive">receive</a></li><li><a href="global.html#remove">remove</a></li><li><a href="global.html#post">post</a></li><li><a href="global.html#getDedicatedWorker">getDedicatedWorker</a></li><li><a href="global.html#registerWorkerAdapter">registerWorkerAdapter</a></li></ul>
->>>>>>> ab1ecdb7
-</nav>
-
-<br class="clear">
-
-<footer>
-<<<<<<< HEAD
-    Documentation generated by <a href="https://github.com/jsdoc3/jsdoc">JSDoc 3.6.10</a> on Tue Nov 29 2022 20:07:15 GMT+0800 (香港标准时间)
-=======
-    Documentation generated by <a href="https://github.com/jsdoc3/jsdoc">JSDoc 3.6.10</a> on Fri Mar 10 2023 12:04:26 GMT+0800 (香港标准时间)
->>>>>>> ab1ecdb7
-</footer>
-
-<script> prettyPrint(); </script>
-<script src="scripts/linenumber.js"> </script>
-
-</body>
+<!DOCTYPE html>
+<html lang="en">
+<head>
+    <meta charset="utf-8">
+    <meta http-equiv="X-UA-Compatible" content="IE=EDGE">
+    <title>Class: Position</title>
+
+    <script src="scripts/prettify/prettify.js"> </script>
+    <script src="scripts/prettify/lang-css.js"> </script>
+    <link type="text/css" rel="stylesheet" href="styles/prettify-tomorrow.css">
+    <link type="text/css" rel="stylesheet" href="styles/jsdoc-default.css">
+    <link type="text/css" rel="stylesheet" href="styles/custom.css">
+    <!--[if lt IE 9]>
+    <script src="scripts/html5shiv.min.js"></script>
+    <script src="scripts/respond.min.js"></script>
+    <![endif]-->
+</head>
+
+<body>
+
+<div style="position:fixed;top:0px;left:0px;"><h1 class="page-title">Class: Position</h1></div>
+<div id="main" style="margin-top:77px;">
+    
+
+
+
+
+
+<nav class="classnav scroll-styled">
+
+    <h5><a href="#main" style="color:#000">class : Position</a></h5>
+    
+        <h5>Members</h5>
+        <ul>
+        
+            <li><a href="#x">x</a></li>
+        
+            <li><a href="#y">y</a></li>
+        
+            <li><a href="#z">z</a></li>
+        
+        </ul>
+    
+
+    
+
+        
+            
+            
+            
+            
+            
+            
+            
+            
+            
+            
+            
+            
+            
+            
+            
+            
+        
+        <h5>Methods</h5>
+        <ul>
+        
+            
+                <li><a href="#set">
+            
+                set</a></li>
+        
+            
+                <li><a href="#abs">
+            
+                abs</a></li>
+        
+            
+                <li><a href="#round">
+            
+                round</a></li>
+        
+            
+                <li><a href="#distanceTo">
+            
+                distanceTo</a></li>
+        
+            
+                <li><a href="#mag">
+            
+                mag</a></li>
+        
+            
+                <li><a href="#copy">
+            
+                copy</a></li>
+        
+            
+                <li><a href="#add">
+            
+                add</a></li>
+        
+            
+                <li><a href="#sub">
+            
+                sub</a></li>
+        
+            
+                <li><a href="#substract">
+            
+                substract</a></li>
+        
+            
+                <li><a href="#multi">
+            
+                multi</a></li>
+        
+            
+                <li><a href="#div">
+            
+                div</a></li>
+        
+            
+                <li><a href="#equals">
+            
+                equals</a></li>
+        
+            
+                <li><a href="#isZero">
+            
+                isZero</a></li>
+        
+            
+                <li><a href="#toArray">
+            
+                toArray</a></li>
+        
+            
+                <li><a href="#toFixed">
+            
+                toFixed</a></li>
+        
+            
+                <li><a href="#toJSON">
+            
+                toJSON</a></li>
+        
+        </ul>
+    
+
+    
+</nav>
+
+
+<section class="classmain">
+    
+
+
+<header>
+    
+        <h2>Position</h2>
+        
+            <div class="class-description">Abstract parent class for Point and Coordinate</div>
+        
+    
+</header>
+
+<article>
+    <div class="container-overview">
+    
+        
+
+    <!-- <h2>Constructor</h2> -->
+    
+    <h4 class="name" id="Position"><span class="type-signature">(abstract) </span>new <a href="#Position">Position</a><span class="signature">()</span>
+    
+        
+            <a target="_blank" href="https://github.com/maptalks/maptalks.js/tree/master/src/geo/Position.js#L8" class="improvelink">[source]</a>
+        
+    
+    <!-- 
+        <a target="_blank" href="https://github.com/maptalks/maptalks.js/tree/master/src/geo/Position.js#L8" class="improvelink">[help to improve]</a>
+     -->
+    <!-- <a href="#Position" class="improvelink">[link]</a> -->
+    </h4>
+
+    
+    
+
+
+
+
+
+
+
+<!--  -->
+
+
+
+
+
+<!-- event properties -->
+
+
+
+
+
+
+
+
+
+
+
+
+
+
+
+
+
+
+
+
+
+
+
+
+
+
+
+
+
+
+<hr>
+    
+    </div>
+
+    <!--  -->
+
+    
+
+    
+
+     
+
+    
+
+    
+        <h3 class="subsection-title">Members</h3>
+
+        
+            
+<li>
+<h4 class="name" id="x"><span class="type-signature"></span>x<span class="type-signature"></span>
+
+<!-- 
+        <a target="_blank" href="https://github.com/maptalks/maptalks.js/tree/master/src/geo/Position.js#L15" class="improvelink">[help to improve]</a>
+    
+    <a href="#x" class="improvelink">[link]</a></h4> -->
+</li>
+
+
+
+
+
+
+
+
+
+
+
+
+
+
+    <h5 class="subsection-title">Properties:</h5>
+
+    
+
+<table class="props">
+    <thead>
+    <tr>
+        
+        <th>Name</th>
+        
+
+        <th>Type</th>
+
+
+
+        
+
+        <th class="last">Description</th>
+    </tr>
+    </thead>
+
+    <tbody>
+    
+
+        <tr>
+            
+                <td class="name"><code>x</code>
+                    
+                </td>
+            
+
+            <td class="type">
+            
+                
+<span class="param-type">Number</span>
+
+
+            
+            </td>
+
+
+
+            
+
+            <td class="description last">x value</td>
+        </tr>
+
+    
+    </tbody>
+</table>
+
+
+
+<dl class="details">
+
+    
+
+    
+
+    
+
+    
+
+    
+
+        
+
+    
+
+    
+
+    
+
+    
+
+    
+
+    
+
+    
+    <dt class="tag-source">Source:</dt>
+    <dd class="tag-source"><ul class="dummy"><li>
+        
+            <a target="_blank" href="https://github.com/maptalks/maptalks.js/tree/master/src/geo/Position.js">geo/Position.js</a>, <a target="_blank" href="https://github.com/maptalks/maptalks.js/tree/master/src/geo/Position.js#L15">line 15</a>
+        
+
+    </li></ul></dd>
+    
+
+    
+
+    
+
+    
+</dl>
+
+
+
+
+
+
+<hr>
+        
+            
+<li>
+<h4 class="name" id="y"><span class="type-signature"></span>y<span class="type-signature"></span>
+
+<!-- 
+        <a target="_blank" href="https://github.com/maptalks/maptalks.js/tree/master/src/geo/Position.js#L19" class="improvelink">[help to improve]</a>
+    
+    <a href="#y" class="improvelink">[link]</a></h4> -->
+</li>
+
+
+
+
+
+
+
+
+
+
+
+
+
+
+    <h5 class="subsection-title">Properties:</h5>
+
+    
+
+<table class="props">
+    <thead>
+    <tr>
+        
+        <th>Name</th>
+        
+
+        <th>Type</th>
+
+
+
+        
+
+        <th class="last">Description</th>
+    </tr>
+    </thead>
+
+    <tbody>
+    
+
+        <tr>
+            
+                <td class="name"><code>y</code>
+                    
+                </td>
+            
+
+            <td class="type">
+            
+                
+<span class="param-type">Number</span>
+
+
+            
+            </td>
+
+
+
+            
+
+            <td class="description last">y value</td>
+        </tr>
+
+    
+    </tbody>
+</table>
+
+
+
+<dl class="details">
+
+    
+
+    
+
+    
+
+    
+
+    
+
+        
+
+    
+
+    
+
+    
+
+    
+
+    
+
+    
+
+    
+    <dt class="tag-source">Source:</dt>
+    <dd class="tag-source"><ul class="dummy"><li>
+        
+            <a target="_blank" href="https://github.com/maptalks/maptalks.js/tree/master/src/geo/Position.js">geo/Position.js</a>, <a target="_blank" href="https://github.com/maptalks/maptalks.js/tree/master/src/geo/Position.js#L19">line 19</a>
+        
+
+    </li></ul></dd>
+    
+
+    
+
+    
+
+    
+</dl>
+
+
+
+
+
+
+<hr>
+        
+            
+<li>
+<h4 class="name" id="z"><span class="type-signature"></span>z<span class="type-signature"></span>
+
+<!-- 
+        <a target="_blank" href="https://github.com/maptalks/maptalks.js/tree/master/src/geo/Position.js#L23" class="improvelink">[help to improve]</a>
+    
+    <a href="#z" class="improvelink">[link]</a></h4> -->
+</li>
+
+
+
+
+
+
+
+
+
+
+
+
+
+
+    <h5 class="subsection-title">Properties:</h5>
+
+    
+
+<table class="props">
+    <thead>
+    <tr>
+        
+        <th>Name</th>
+        
+
+        <th>Type</th>
+
+
+
+        
+
+        <th class="last">Description</th>
+    </tr>
+    </thead>
+
+    <tbody>
+    
+
+        <tr>
+            
+                <td class="name"><code>z</code>
+                    
+                </td>
+            
+
+            <td class="type">
+            
+                
+<span class="param-type">Number</span>
+
+
+            
+            </td>
+
+
+
+            
+
+            <td class="description last">z value, it's a pure property and doesn't take part in caculation for now.</td>
+        </tr>
+
+    
+    </tbody>
+</table>
+
+
+
+<dl class="details">
+
+    
+
+    
+
+    
+
+    
+
+    
+
+        
+
+    
+
+    
+
+    
+
+    
+
+    
+
+    
+
+    
+    <dt class="tag-source">Source:</dt>
+    <dd class="tag-source"><ul class="dummy"><li>
+        
+            <a target="_blank" href="https://github.com/maptalks/maptalks.js/tree/master/src/geo/Position.js">geo/Position.js</a>, <a target="_blank" href="https://github.com/maptalks/maptalks.js/tree/master/src/geo/Position.js#L23">line 23</a>
+        
+
+    </li></ul></dd>
+    
+
+    
+
+    
+
+    
+</dl>
+
+
+
+
+
+
+<hr>
+        
+    
+
+    
+        
+
+        
+                    <h3 class="subsection-title">Methods</h3>
+                
+            
+
+    <!-- <h2>Constructor</h2> -->
+    
+    <li>
+    
+    <h4 class="name" id="set"><span class="type-signature"></span><a href="#set">set</a><span class="signature">()</span>
+    
+        
+            <a target="_blank" href="https://github.com/maptalks/maptalks.js/tree/master/src/geo/Position.js#L44" class="improvelink">[source]</a>
+        
+    
+    <!-- 
+        <a target="_blank" href="https://github.com/maptalks/maptalks.js/tree/master/src/geo/Position.js#L44" class="improvelink">[help to improve]</a>
+     -->
+    <!-- <a href="#set" class="improvelink">[link]</a> -->
+    </h4>
+
+    
+    </li>
+    
+    
+
+
+
+
+<div class="description">
+    Set point or coordinate's x, y value
+</div>
+
+
+
+
+<!--  -->
+
+
+
+
+
+<!-- event properties -->
+
+
+
+
+
+
+
+
+
+
+
+
+
+
+
+
+
+
+
+
+
+
+
+
+
+
+
+
+<h5>Returns:</h5>
+<span class="type-signature"><a href="Coordinate.html">Coordinate</a>|<a href="Point.html">Point</a></span>:
+
+        
+<!-- <div class="param-desc"> -->
+    this
+<!-- </div> -->
+
+
+
+    
+
+
+<hr>
+        
+            
+
+    <!-- <h2>Constructor</h2> -->
+    
+    <li>
+    
+    <h4 class="name" id="abs"><span class="type-signature"></span><a href="#abs">abs</a><span class="signature">()</span>
+    
+        
+            <a target="_blank" href="https://github.com/maptalks/maptalks.js/tree/master/src/geo/Position.js#L55" class="improvelink">[source]</a>
+        
+    
+    <!-- 
+        <a target="_blank" href="https://github.com/maptalks/maptalks.js/tree/master/src/geo/Position.js#L55" class="improvelink">[help to improve]</a>
+     -->
+    <!-- <a href="#abs" class="improvelink">[link]</a> -->
+    </h4>
+
+    
+    </li>
+    
+    
+
+
+
+
+<div class="description">
+    Return abs value of the point
+</div>
+
+
+
+
+<!--  -->
+
+
+
+
+
+<!-- event properties -->
+
+
+
+
+
+
+
+
+
+
+
+
+
+
+
+
+
+
+
+
+
+
+
+
+
+
+
+
+<h5>Returns:</h5>
+<span class="type-signature"><a href="Coordinate.html">Coordinate</a>|<a href="Point.html">Point</a></span>:
+
+        
+<!-- <div class="param-desc"> -->
+    abs point
+<!-- </div> -->
+
+
+
+    
+
+
+<hr>
+        
+            
+
+    <!-- <h2>Constructor</h2> -->
+    
+    <li>
+    
+    <h4 class="name" id="round"><span class="type-signature"></span><a href="#round">round</a><span class="signature">()</span>
+    
+        
+            <a target="_blank" href="https://github.com/maptalks/maptalks.js/tree/master/src/geo/Position.js#L76" class="improvelink">[source]</a>
+        
+    
+    <!-- 
+        <a target="_blank" href="https://github.com/maptalks/maptalks.js/tree/master/src/geo/Position.js#L76" class="improvelink">[help to improve]</a>
+     -->
+    <!-- <a href="#round" class="improvelink">[link]</a> -->
+    </h4>
+
+    
+    </li>
+    
+    
+
+
+
+
+<div class="description">
+    Like math.round, rounding the point's xy.
+</div>
+
+
+
+
+<!--  -->
+
+
+
+
+
+<!-- event properties -->
+
+
+
+
+
+
+
+
+
+
+
+
+
+
+
+
+
+
+
+
+
+
+
+
+
+
+
+
+<h5>Returns:</h5>
+<span class="type-signature"><a href="Coordinate.html">Coordinate</a>|<a href="Point.html">Point</a></span>:
+
+        
+<!-- <div class="param-desc"> -->
+    rounded point
+<!-- </div> -->
+
+
+
+    
+
+
+<hr>
+        
+            
+
+    <!-- <h2>Constructor</h2> -->
+    
+    <li>
+    
+    <h4 class="name" id="distanceTo"><span class="type-signature"></span><a href="#distanceTo">distanceTo</a><span class="signature">(point)</span>
+    
+        
+            <a target="_blank" href="https://github.com/maptalks/maptalks.js/tree/master/src/geo/Position.js#L95" class="improvelink">[source]</a>
+        
+    
+    <!-- 
+        <a target="_blank" href="https://github.com/maptalks/maptalks.js/tree/master/src/geo/Position.js#L95" class="improvelink">[help to improve]</a>
+     -->
+    <!-- <a href="#distanceTo" class="improvelink">[link]</a> -->
+    </h4>
+
+    
+    </li>
+    
+    
+
+
+
+
+<div class="description">
+    Returns the distance between the current and the given point.
+</div>
+
+
+
+
+<!--  -->
+
+
+
+
+    
+
+<table class="params">
+    <thead>
+    <tr>
+        
+        <th>Parameter</th>
+        
+        <th>Type</th>
+
+        
+
+        <th class="last">Description</th>
+    </tr>
+    </thead>
+
+    <tbody>
+    
+
+        <tr>
+            
+                <td class="name"><code>point</code>
+                
+                </td>
+            
+
+            <td class="type">
+            
+                
+<span class="param-type"><a href="Coordinate.html">Coordinate</a></span>
+|
+
+<span class="param-type"><a href="Point.html">Point</a></span>
+
+
+            
+            </td>
+
+            
+
+            <td class="description last">another point</td>
+        </tr>
+
+    
+    </tbody>
+</table>
+
+
+
+<!-- event properties -->
+
+
+
+
+
+
+
+
+
+
+
+
+
+
+
+
+
+
+
+
+
+
+
+
+
+
+
+
+<h5>Returns:</h5>
+<span class="type-signature">Number</span>:
+
+        
+<!-- <div class="param-desc"> -->
+    distance
+<!-- </div> -->
+
+
+
+    
+
+
+<hr>
+        
+            
+
+    <!-- <h2>Constructor</h2> -->
+    
+    <li>
+    
+    <h4 class="name" id="mag"><span class="type-signature"></span><a href="#mag">mag</a><span class="signature">()</span>
+    
+        
+            <a target="_blank" href="https://github.com/maptalks/maptalks.js/tree/master/src/geo/Position.js#L107" class="improvelink">[source]</a>
+        
+    
+    <!-- 
+        <a target="_blank" href="https://github.com/maptalks/maptalks.js/tree/master/src/geo/Position.js#L107" class="improvelink">[help to improve]</a>
+     -->
+    <!-- <a href="#mag" class="improvelink">[link]</a> -->
+    </h4>
+
+    
+    </li>
+    
+    
+
+
+
+
+<div class="description">
+    Return the magnitude of this point: this is the Euclidean+distance from the 0, 0 coordinate to this point's x and y+coordinates.
+</div>
+
+
+
+
+<!--  -->
+
+
+
+
+
+<!-- event properties -->
+
+
+
+
+
+
+
+
+
+
+
+
+
+
+
+
+
+
+
+
+
+
+
+
+
+
+
+
+<h5>Returns:</h5>
+<span class="type-signature">Number</span>:
+
+        
+<!-- <div class="param-desc"> -->
+    magnitude
+<!-- </div> -->
+
+
+
+    
+
+
+<hr>
+        
+            
+
+    <!-- <h2>Constructor</h2> -->
+    
+    <li>
+    
+    <h4 class="name" id="copy"><span class="type-signature"></span><a href="#copy">copy</a><span class="signature">()</span>
+    
+        
+            <a target="_blank" href="https://github.com/maptalks/maptalks.js/tree/master/src/geo/Position.js#L125" class="improvelink">[source]</a>
+        
+    
+    <!-- 
+        <a target="_blank" href="https://github.com/maptalks/maptalks.js/tree/master/src/geo/Position.js#L125" class="improvelink">[help to improve]</a>
+     -->
+    <!-- <a href="#copy" class="improvelink">[link]</a> -->
+    </h4>
+
+    
+    </li>
+    
+    
+
+
+
+
+<div class="description">
+    Returns a copy of the coordinate
+</div>
+
+
+
+
+<!--  -->
+
+
+
+
+
+<!-- event properties -->
+
+
+
+
+
+
+
+
+
+
+
+
+
+
+
+
+
+
+
+
+
+
+
+
+
+
+
+
+<h5>Returns:</h5>
+<span class="type-signature"><a href="Coordinate.html">Coordinate</a>|<a href="Point.html">Point</a></span>:
+
+        
+<!-- <div class="param-desc"> -->
+    copy
+<!-- </div> -->
+
+
+
+    
+
+
+<hr>
+        
+            
+
+    <!-- <h2>Constructor</h2> -->
+    
+    <li>
+    
+    <h4 class="name" id="add"><span class="type-signature"></span><a href="#add">add</a><span class="signature">(x, y<span class="signature-attributes">opt</span>)</span>
+    
+        
+            <a target="_blank" href="https://github.com/maptalks/maptalks.js/tree/master/src/geo/Position.js#L150" class="improvelink">[source]</a>
+        
+    
+    <!-- 
+        <a target="_blank" href="https://github.com/maptalks/maptalks.js/tree/master/src/geo/Position.js#L150" class="improvelink">[help to improve]</a>
+     -->
+    <!-- <a href="#add" class="improvelink">[link]</a> -->
+    </h4>
+
+    
+    </li>
+    
+    
+
+
+
+
+<div class="description">
+    Returns the result of addition of another coordinate.
+</div>
+
+
+
+
+<!--  -->
+
+
+
+
+    
+
+<table class="params">
+    <thead>
+    <tr>
+        
+        <th>Parameter</th>
+        
+        <th>Type</th>
+
+        
+
+        <th class="last">Description</th>
+    </tr>
+    </thead>
+
+    <tbody>
+    
+
+        <tr>
+            
+                <td class="name"><code>x</code>
+                
+                    
+                    
+                    
+                
+                </td>
+            
+
+            <td class="type">
+            
+                
+<span class="param-type"><a href="Coordinate.html">Coordinate</a></span>
+|
+
+<span class="param-type"><a href="Point.html">Point</a></span>
+|
+
+<span class="param-type">Array</span>
+|
+
+<span class="param-type">Number</span>
+
+
+            
+            </td>
+
+            
+
+            <td class="description last">coordinate to add</td>
+        </tr>
+
+    
+
+        <tr>
+            
+                <td class="name"><code>y</code>
+                
+                    
+                        <span class="signature-attributes">opt</span>
+                    
+                    
+                    
+                
+                </td>
+            
+
+            <td class="type">
+            
+                
+<span class="param-type">Number</span>
+
+
+            
+            </td>
+
+            
+
+            <td class="description last">optional, coordinate to add</td>
+        </tr>
+
+    
+    </tbody>
+</table>
+
+
+
+<!-- event properties -->
+
+
+
+
+
+
+
+
+
+
+
+
+
+
+
+
+
+
+
+
+
+
+
+
+
+
+
+
+<h5>Returns:</h5>
+<span class="type-signature"><a href="Coordinate.html">Coordinate</a>|<a href="Point.html">Point</a></span>:
+
+        
+<!-- <div class="param-desc"> -->
+    result
+<!-- </div> -->
+
+
+
+    
+
+
+<hr>
+        
+            
+
+    <!-- <h2>Constructor</h2> -->
+    
+    <li>
+    
+    <h4 class="name" id="sub"><span class="type-signature"></span><a href="#sub">sub</a><span class="signature">(x, y<span class="signature-attributes">opt</span>)</span>
+    
+        
+            <a target="_blank" href="https://github.com/maptalks/maptalks.js/tree/master/src/geo/Position.js#L190" class="improvelink">[source]</a>
+        
+    
+    <!-- 
+        <a target="_blank" href="https://github.com/maptalks/maptalks.js/tree/master/src/geo/Position.js#L190" class="improvelink">[help to improve]</a>
+     -->
+    <!-- <a href="#sub" class="improvelink">[link]</a> -->
+    </h4>
+
+    
+    </li>
+    
+    
+
+
+
+
+<div class="description">
+    Returns the result of subtraction of another coordinate.
+</div>
+
+
+
+
+<!--  -->
+
+
+
+
+    
+
+<table class="params">
+    <thead>
+    <tr>
+        
+        <th>Parameter</th>
+        
+        <th>Type</th>
+
+        
+
+        <th class="last">Description</th>
+    </tr>
+    </thead>
+
+    <tbody>
+    
+
+        <tr>
+            
+                <td class="name"><code>x</code>
+                
+                    
+                    
+                    
+                
+                </td>
+            
+
+            <td class="type">
+            
+                
+<span class="param-type"><a href="Coordinate.html">Coordinate</a></span>
+|
+
+<span class="param-type"><a href="Point.html">Point</a></span>
+|
+
+<span class="param-type">Array</span>
+|
+
+<span class="param-type">Number</span>
+
+
+            
+            </td>
+
+            
+
+            <td class="description last">coordinate to add</td>
+        </tr>
+
+    
+
+        <tr>
+            
+                <td class="name"><code>y</code>
+                
+                    
+                        <span class="signature-attributes">opt</span>
+                    
+                    
+                    
+                
+                </td>
+            
+
+            <td class="type">
+            
+                
+<span class="param-type">Number</span>
+
+
+            
+            </td>
+
+            
+
+            <td class="description last">optional, coordinate to add</td>
+        </tr>
+
+    
+    </tbody>
+</table>
+
+
+
+<!-- event properties -->
+
+
+
+
+
+
+
+
+
+
+
+
+
+
+
+
+
+
+
+
+
+
+
+
+
+
+
+
+<h5>Returns:</h5>
+<span class="type-signature"><a href="Coordinate.html">Coordinate</a>|<a href="Point.html">Point</a></span>:
+
+        
+<!-- <div class="param-desc"> -->
+    result
+<!-- </div> -->
+
+
+
+    
+
+
+<hr>
+        
+            
+
+    <!-- <h2>Constructor</h2> -->
+    
+    <li>
+    
+    <h4 class="name" id="substract"><span class="type-signature"></span><a href="#substract">substract</a><span class="signature">(x, y<span class="signature-attributes">opt</span>)</span>
+    
+        
+            <a target="_blank" href="https://github.com/maptalks/maptalks.js/tree/master/src/geo/Position.js#L211" class="improvelink">[source]</a>
+        
+    
+    <!-- 
+        <a target="_blank" href="https://github.com/maptalks/maptalks.js/tree/master/src/geo/Position.js#L211" class="improvelink">[help to improve]</a>
+     -->
+    <!-- <a href="#substract" class="improvelink">[link]</a> -->
+    </h4>
+
+    
+    </li>
+    
+    
+
+
+
+
+<div class="description">
+    Alias for sub
+</div>
+
+
+
+
+<!--  -->
+
+
+
+
+    
+
+<table class="params">
+    <thead>
+    <tr>
+        
+        <th>Parameter</th>
+        
+        <th>Type</th>
+
+        
+
+        <th class="last">Description</th>
+    </tr>
+    </thead>
+
+    <tbody>
+    
+
+        <tr>
+            
+                <td class="name"><code>x</code>
+                
+                    
+                    
+                    
+                
+                </td>
+            
+
+            <td class="type">
+            
+                
+<span class="param-type"><a href="Coordinate.html">Coordinate</a></span>
+|
+
+<span class="param-type"><a href="Point.html">Point</a></span>
+|
+
+<span class="param-type">Array</span>
+|
+
+<span class="param-type">Number</span>
+
+
+            
+            </td>
+
+            
+
+            <td class="description last">coordinate to add</td>
+        </tr>
+
+    
+
+        <tr>
+            
+                <td class="name"><code>y</code>
+                
+                    
+                        <span class="signature-attributes">opt</span>
+                    
+                    
+                    
+                
+                </td>
+            
+
+            <td class="type">
+            
+                
+<span class="param-type">Number</span>
+
+
+            
+            </td>
+
+            
+
+            <td class="description last">optional, coordinate to add</td>
+        </tr>
+
+    
+    </tbody>
+</table>
+
+
+
+<!-- event properties -->
+
+
+
+
+
+
+
+
+
+
+
+
+
+
+
+
+
+
+
+
+
+
+
+
+
+
+
+
+<h5>Returns:</h5>
+<span class="type-signature"><a href="Coordinate.html">Coordinate</a>|<a href="Point.html">Point</a></span>:
+
+        
+<!-- <div class="param-desc"> -->
+    result
+<!-- </div> -->
+
+
+
+    
+
+
+<hr>
+        
+            
+
+    <!-- <h2>Constructor</h2> -->
+    
+    <li>
+    
+    <h4 class="name" id="multi"><span class="type-signature"></span><a href="#multi">multi</a><span class="signature">(ratio)</span>
+    
+        
+            <a target="_blank" href="https://github.com/maptalks/maptalks.js/tree/master/src/geo/Position.js#L220" class="improvelink">[source]</a>
+        
+    
+    <!-- 
+        <a target="_blank" href="https://github.com/maptalks/maptalks.js/tree/master/src/geo/Position.js#L220" class="improvelink">[help to improve]</a>
+     -->
+    <!-- <a href="#multi" class="improvelink">[link]</a> -->
+    </h4>
+
+    
+    </li>
+    
+    
+
+
+
+
+<div class="description">
+    Returns the result of multiplication of the current coordinate by the given number.
+</div>
+
+
+
+
+<!--  -->
+
+
+
+
+    
+
+<table class="params">
+    <thead>
+    <tr>
+        
+        <th>Parameter</th>
+        
+        <th>Type</th>
+
+        
+
+        <th class="last">Description</th>
+    </tr>
+    </thead>
+
+    <tbody>
+    
+
+        <tr>
+            
+                <td class="name"><code>ratio</code>
+                
+                </td>
+            
+
+            <td class="type">
+            
+                
+<span class="param-type">Number</span>
+
+
+            
+            </td>
+
+            
+
+            <td class="description last">ratio to multi</td>
+        </tr>
+
+    
+    </tbody>
+</table>
+
+
+
+<!-- event properties -->
+
+
+
+
+
+
+
+
+
+
+
+
+
+
+
+
+
+
+
+
+
+
+
+
+
+
+
+
+<h5>Returns:</h5>
+<span class="type-signature"><a href="Coordinate.html">Coordinate</a>|<a href="Point.html">Point</a></span>:
+
+        
+<!-- <div class="param-desc"> -->
+    result
+<!-- </div> -->
+
+
+
+    
+
+
+<hr>
+        
+            
+
+    <!-- <h2>Constructor</h2> -->
+    
+    <li>
+    
+    <h4 class="name" id="div"><span class="type-signature"></span><a href="#div">div</a><span class="signature">(n)</span>
+    
+        
+            <a target="_blank" href="https://github.com/maptalks/maptalks.js/tree/master/src/geo/Position.js#L235" class="improvelink">[source]</a>
+        
+    
+    <!-- 
+        <a target="_blank" href="https://github.com/maptalks/maptalks.js/tree/master/src/geo/Position.js#L235" class="improvelink">[help to improve]</a>
+     -->
+    <!-- <a href="#div" class="improvelink">[link]</a> -->
+    </h4>
+
+    
+    </li>
+    
+    
+
+
+
+
+<div class="description">
+    Returns the result of division of the current point by the given number.
+</div>
+
+
+
+
+<!--  -->
+
+
+
+
+    
+
+<table class="params">
+    <thead>
+    <tr>
+        
+        <th>Parameter</th>
+        
+        <th>Type</th>
+
+        
+
+        <th class="last">Description</th>
+    </tr>
+    </thead>
+
+    <tbody>
+    
+
+        <tr>
+            
+                <td class="name"><code>n</code>
+                
+                </td>
+            
+
+            <td class="type">
+            
+                
+<span class="param-type">Number</span>
+
+
+            
+            </td>
+
+            
+
+            <td class="description last">number to div</td>
+        </tr>
+
+    
+    </tbody>
+</table>
+
+
+
+<!-- event properties -->
+
+
+
+
+
+
+
+
+
+
+
+
+
+
+
+
+
+
+
+
+
+
+
+
+
+
+
+
+<h5>Returns:</h5>
+<span class="type-signature"><a href="Coordinate.html">Coordinate</a>|<a href="Point.html">Point</a></span>:
+
+        
+<!-- <div class="param-desc"> -->
+    result
+<!-- </div> -->
+
+
+
+    
+
+
+<hr>
+        
+            
+
+    <!-- <h2>Constructor</h2> -->
+    
+    <li>
+    
+    <h4 class="name" id="equals"><span class="type-signature"></span><a href="#equals">equals</a><span class="signature">(c)</span>
+    
+        
+            <a target="_blank" href="https://github.com/maptalks/maptalks.js/tree/master/src/geo/Position.js#L248" class="improvelink">[source]</a>
+        
+    
+    <!-- 
+        <a target="_blank" href="https://github.com/maptalks/maptalks.js/tree/master/src/geo/Position.js#L248" class="improvelink">[help to improve]</a>
+     -->
+    <!-- <a href="#equals" class="improvelink">[link]</a> -->
+    </h4>
+
+    
+    </li>
+    
+    
+
+
+
+
+<div class="description">
+    Compare with another coordinate to see whether they are equal.
+</div>
+
+
+
+
+<!--  -->
+
+
+
+
+    
+
+<table class="params">
+    <thead>
+    <tr>
+        
+        <th>Parameter</th>
+        
+        <th>Type</th>
+
+        
+
+        <th class="last">Description</th>
+    </tr>
+    </thead>
+
+    <tbody>
+    
+
+        <tr>
+            
+                <td class="name"><code>c</code>
+                
+                </td>
+            
+
+            <td class="type">
+            
+                
+<span class="param-type"><a href="Coordinate.html">Coordinate</a></span>
+|
+
+<span class="param-type"><a href="Point.html">Point</a></span>
+
+
+            
+            </td>
+
+            
+
+            <td class="description last">coordinate to compare</td>
+        </tr>
+
+    
+    </tbody>
+</table>
+
+
+
+<!-- event properties -->
+
+
+
+
+
+
+
+
+
+
+
+
+
+
+
+
+
+
+
+
+
+
+
+
+
+
+
+
+<h5>Returns:</h5>
+<span class="type-signature">Boolean</span>:
+
+        
+
+
+    
+
+
+<hr>
+        
+            
+
+    <!-- <h2>Constructor</h2> -->
+    
+    <li>
+    
+    <h4 class="name" id="isZero"><span class="type-signature"></span><a href="#isZero">isZero</a><span class="signature">()</span>
+    
+        
+            <a target="_blank" href="https://github.com/maptalks/maptalks.js/tree/master/src/geo/Position.js#L267" class="improvelink">[source]</a>
+        
+    
+    <!-- 
+        <a target="_blank" href="https://github.com/maptalks/maptalks.js/tree/master/src/geo/Position.js#L267" class="improvelink">[help to improve]</a>
+     -->
+    <!-- <a href="#isZero" class="improvelink">[link]</a> -->
+    </h4>
+
+    
+    </li>
+    
+    
+
+
+
+
+<div class="description">
+    Whether the coordinate/point is zero
+</div>
+
+
+
+
+<!--  -->
+
+
+
+
+
+<!-- event properties -->
+
+
+
+
+
+
+
+
+
+
+
+
+
+
+
+
+
+
+
+
+
+
+
+
+
+
+
+
+
+
+<hr>
+        
+            
+
+    <!-- <h2>Constructor</h2> -->
+    
+    <li>
+    
+    <h4 class="name" id="toArray"><span class="type-signature"></span><a href="#toArray">toArray</a><span class="signature">()</span>
+    
+        
+            <a target="_blank" href="https://github.com/maptalks/maptalks.js/tree/master/src/geo/Position.js#L275" class="improvelink">[source]</a>
+        
+    
+    <!-- 
+        <a target="_blank" href="https://github.com/maptalks/maptalks.js/tree/master/src/geo/Position.js#L275" class="improvelink">[help to improve]</a>
+     -->
+    <!-- <a href="#toArray" class="improvelink">[link]</a> -->
+    </h4>
+
+    
+    </li>
+    
+    
+
+
+
+
+<div class="description">
+    Convert to a number array [x, y]
+</div>
+
+
+
+
+<!--  -->
+
+
+
+
+
+<!-- event properties -->
+
+
+
+
+
+
+
+
+
+
+
+
+
+
+
+
+
+
+
+
+
+
+
+
+
+
+
+
+<h5>Returns:</h5>
+<span class="type-signature">Array.&lt;Number></span>:
+
+        
+<!-- <div class="param-desc"> -->
+    number array
+<!-- </div> -->
+
+
+
+    
+
+
+<hr>
+        
+            
+
+    <!-- <h2>Constructor</h2> -->
+    
+    <li>
+    
+    <h4 class="name" id="toFixed"><span class="type-signature"></span><a href="#toFixed">toFixed</a><span class="signature">(n)</span>
+    
+        
+            <a target="_blank" href="https://github.com/maptalks/maptalks.js/tree/master/src/geo/Position.js#L287" class="improvelink">[source]</a>
+        
+    
+    <!-- 
+        <a target="_blank" href="https://github.com/maptalks/maptalks.js/tree/master/src/geo/Position.js#L287" class="improvelink">[help to improve]</a>
+     -->
+    <!-- <a href="#toFixed" class="improvelink">[link]</a> -->
+    </h4>
+
+    
+    </li>
+    
+    
+
+
+
+
+<div class="description">
+    Formats coordinate number using fixed-point notation.
+</div>
+
+
+
+
+<!--  -->
+
+
+
+
+    
+
+<table class="params">
+    <thead>
+    <tr>
+        
+        <th>Parameter</th>
+        
+        <th>Type</th>
+
+        
+
+        <th class="last">Description</th>
+    </tr>
+    </thead>
+
+    <tbody>
+    
+
+        <tr>
+            
+                <td class="name"><code>n</code>
+                
+                </td>
+            
+
+            <td class="type">
+            
+                
+<span class="param-type">Number</span>
+
+
+            
+            </td>
+
+            
+
+            <td class="description last">The number of digits to appear after the decimal point</td>
+        </tr>
+
+    
+    </tbody>
+</table>
+
+
+
+<!-- event properties -->
+
+
+
+
+
+
+
+
+
+
+
+
+
+
+
+
+
+
+
+
+
+
+
+
+
+
+
+
+<h5>Returns:</h5>
+<span class="type-signature"><a href="Coordinate.html">Coordinate</a></span>:
+
+        
+<!-- <div class="param-desc"> -->
+    fixed coordinate
+<!-- </div> -->
+
+
+
+    
+
+
+<hr>
+        
+            
+
+    <!-- <h2>Constructor</h2> -->
+    
+    <li>
+    
+    <h4 class="name" id="toJSON"><span class="type-signature"></span><a href="#toJSON">toJSON</a><span class="signature">()</span>
+    
+        
+            <a target="_blank" href="https://github.com/maptalks/maptalks.js/tree/master/src/geo/Position.js#L295" class="improvelink">[source]</a>
+        
+    
+    <!-- 
+        <a target="_blank" href="https://github.com/maptalks/maptalks.js/tree/master/src/geo/Position.js#L295" class="improvelink">[help to improve]</a>
+     -->
+    <!-- <a href="#toJSON" class="improvelink">[link]</a> -->
+    </h4>
+
+    
+    </li>
+    
+    
+
+
+
+
+<div class="description">
+    Convert to a json object {x : .., y : ..}
+</div>
+
+
+
+
+<!--  -->
+
+
+
+
+
+<!-- event properties -->
+
+
+
+
+
+
+
+
+
+
+
+
+
+
+
+
+
+
+
+
+
+
+
+
+
+
+
+
+<h5>Returns:</h5>
+<span class="type-signature">Object</span>:
+
+        
+<!-- <div class="param-desc"> -->
+    json
+<!-- </div> -->
+
+
+
+    
+
+
+<hr>
+        
+    
+
+    
+
+    
+</article>
+
+</section>
+
+
+
+
+</div>
+
+<nav class="page-nav">
+    <h2><a href="index.html">V1.0.0-rc.18</a></h2><h4>Classes</h4><ul></ul><h5>Map</h5><ul><li><a href="Map.html">Map</a></li></ul><h5>Layer</h5><ul><li><a href="Layer.html">Layer</a></li><li><a href="TileSystem.html">TileSystem</a></li><li><a href="TileLayer.html">TileLayer</a></li><li><a href="GroupTileLayer.html">GroupTileLayer</a></li><li><a href="WMSTileLayer.html">WMSTileLayer</a></li><li><a href="OverlayLayer.html">OverlayLayer</a></li><li><a href="VectorLayer.html">VectorLayer</a></li><li><a href="CanvasLayer.html">CanvasLayer</a></li><li><a href="ParticleLayer.html">ParticleLayer</a></li><li><a href="ImageLayer.html">ImageLayer</a></li></ul><h5>Geometry</h5><ul><li><a href="Geometry.html">Geometry</a></li><li><a href="Path.html">Path</a></li><li><a href="Marker.html">Marker</a></li><li><a href="TextMarker.html">TextMarker</a></li><li><a href="Label.html">Label</a></li><li><a href="TextBox.html">TextBox</a></li><li><a href="Polygon.html">Polygon</a></li><li><a href="LineString.html">LineString</a></li><li><a href="Curve.html">Curve</a></li><li><a href="ArcCurve.html">ArcCurve</a></li><li><a href="QuadBezierCurve.html">QuadBezierCurve</a></li><li><a href="CubicBezierCurve.html">CubicBezierCurve</a></li><li><a href="ConnectorLine.html">ConnectorLine</a></li><li><a href="ArcConnectorLine.html">ArcConnectorLine</a></li><li><a href="Ellipse.html">Ellipse</a></li><li><a href="Circle.html">Circle</a></li><li><a href="Sector.html">Sector</a></li><li><a href="Rectangle.html">Rectangle</a></li><li><a href="GeometryCollection.html">GeometryCollection</a></li><li><a href="MultiGeometry.html">MultiGeometry</a></li><li><a href="MultiPoint.html">MultiPoint</a></li><li><a href="MultiLineString.html">MultiLineString</a></li><li><a href="MultiPolygon.html">MultiPolygon</a></li><li><a href="GeoJSON.html">GeoJSON</a></li><li><a href="GeometryEditor.html">GeometryEditor</a></li></ul><h5>Basic types</h5><ul><li><a href="Coordinate.html">Coordinate</a></li><li><a href="Extent.html">Extent</a></li><li><a href="Point.html">Point</a></li><li><a href="PointExtent.html">PointExtent</a></li><li><a href="Position.html">Position</a></li><li><a href="Size.html">Size</a></li></ul><h5>Maptool</h5><ul><li><a href="MapTool.html">MapTool</a></li><li><a href="DrawTool.html">DrawTool</a></li><li><a href="DistanceTool.html">DistanceTool</a></li><li><a href="AreaTool.html">AreaTool</a></li></ul><h5>Ui</h5><ul><li><a href="ui.UIComponent.html">ui.UIComponent</a></li><li><a href="ui.UIMarker.html">ui.UIMarker</a></li><li><a href="ui.InfoWindow.html">ui.InfoWindow</a></li><li><a href="ui.ToolTip.html">ui.ToolTip</a></li><li><a href="ui.Menu.html">ui.Menu</a></li></ul><h5>Control</h5><ul><li><a href="control.Control.html">control.Control</a></li><li><a href="control.Zoom.html">control.Zoom</a></li><li><a href="control.LayerSwitcher.html">control.LayerSwitcher</a></li><li><a href="control.Attribution.html">control.Attribution</a></li><li><a href="control.Scale.html">control.Scale</a></li><li><a href="control.Panel.html">control.Panel</a></li><li><a href="control.Toolbar.html">control.Toolbar</a></li><li><a href="control.Overview.html">control.Overview</a></li></ul><h5>Core</h5><ul><li><a href="Ajax.html">Ajax</a></li><li><a href="Class.html">Class</a></li><li><a href="MapboxUtil.html">MapboxUtil</a></li><li><a href="Util.html">Util</a></li><li><a href="DomUtil.html">DomUtil</a></li><li><a href="StringUtil.html">StringUtil</a></li><li><a href="worker.module.exports.html">worker.module.exports</a></li></ul><h5>Animation</h5><ul><li><a href="animation.Easing.html">animation.Easing</a></li><li><a href="animation.Frame.html">animation.Frame</a></li><li><a href="animation.Player.html">animation.Player</a></li><li><a href="animation.Animation.html">animation.Animation</a></li></ul><h5>Geo</h5><ul><li><a href="CRS.html">CRS</a></li><li><a href="measurer.Identity.html">measurer.Identity</a></li><li><a href="measurer.DEFAULT.html">measurer.DEFAULT</a></li><li><a href="measurer.Measurer.html">measurer.Measurer</a></li><li><a href="measurer.WGS84Sphere.html">measurer.WGS84Sphere</a></li><li><a href="measurer.BaiduSphere.html">measurer.BaiduSphere</a></li><li><a href="projection.DEFAULT.html">projection.DEFAULT</a></li><li><a href="projection.BAIDU.html">projection.BAIDU</a></li><li><a href="projection.EPSG3857.html">projection.EPSG3857</a></li><li><a href="projection.EPSG4326.html">projection.EPSG4326</a></li><li><a href="projection.EPSG4490.html">projection.EPSG4490</a></li><li><a href="projection.IDENTITY.html">projection.IDENTITY</a></li><li><a href="Transformation.html">Transformation</a></li></ul><h5>Handler</h5><ul><li><a href="Handler.html">Handler</a></li><li><a href="DragHandler.html">DragHandler</a></li></ul><h5>Other</h5><ul><li><a href="CollisionIndex.html">CollisionIndex</a></li><li><a href="renderer.CanvasRenderer.html">renderer.CanvasRenderer</a></li></ul><h4>Namespaces</h4><ul><li><a href="measurer.html">measurer</a></li><li><a href="projection.html">projection</a></li><li><a href="renderer.html">renderer</a></li></ul><h4>Mixins</h4><ul><li><a href="Eventable.html">Eventable</a></li><li><a href="JSONAble.html">JSONAble</a></li><li><a href="measurer.Common.html">measurer.Common</a></li><li><a href="projection.Common.html">projection.Common</a></li><li><a href="Handlerable.html">Handlerable</a></li><li><a href="CenterMixin.html">CenterMixin</a></li><li><a href="TextEditable.html">TextEditable</a></li><li><a href="Renderable.html">Renderable</a></li><li><a href="ui.Menuable.html">ui.Menuable</a></li></ul><h3>Global</h3><ul><li><a href="global.html#INTERNAL_LAYER_PREFIX">INTERNAL_LAYER_PREFIX</a></li><li><a href="global.html#RESOURCE_PROPERTIES">RESOURCE_PROPERTIES</a></li><li><a href="global.html#RESOURCE_SIZE_PROPERTIES">RESOURCE_SIZE_PROPERTIES</a></li><li><a href="global.html#NUMERICAL_PROPERTIES">NUMERICAL_PROPERTIES</a></li><li><a href="global.html#COLOR_PROPERTIES">COLOR_PROPERTIES</a></li><li><a href="global.html#getListeningEvents">getListeningEvents</a></li><li><a href="global.html#isEmpty">isEmpty</a></li><li><a href="global.html#IS_NODE">IS_NODE</a></li><li><a href="global.html#identity">identity</a></li><li><a href="global.html#copy">copy</a></li><li><a href="global.html#describeText">describeText</a></li><li><a href="global.html#isDashLine">isDashLine</a></li><li><a href="global.html#set">set</a></li><li><a href="global.html#add">add</a></li><li><a href="global.html#subtract">subtract</a></li><li><a href="global.html#length">length</a></li><li><a href="global.html#normalize">normalize</a></li><li><a href="global.html#dot">dot</a></li><li><a href="global.html#scale">scale</a></li><li><a href="global.html#cross">cross</a></li><li><a href="global.html#distance">distance</a></li><li><a href="global.html#transformMat4">transformMat4</a></li><li><a href="global.html#isActive">isActive</a></li><li><a href="global.html#broadcast">broadcast</a></li><li><a href="global.html#send">send</a></li><li><a href="global.html#receive">receive</a></li><li><a href="global.html#remove">remove</a></li><li><a href="global.html#post">post</a></li><li><a href="global.html#getDedicatedWorker">getDedicatedWorker</a></li><li><a href="global.html#registerWorkerAdapter">registerWorkerAdapter</a></li></ul>
+</nav>
+
+<br class="clear">
+
+<footer>
+    Documentation generated by <a href="https://github.com/jsdoc3/jsdoc">JSDoc 3.6.10</a> on Fri Mar 10 2023 12:04:26 GMT+0800 (香港标准时间)
+</footer>
+
+<script> prettyPrint(); </script>
+<script src="scripts/linenumber.js"> </script>
+
+</body>
 </html>