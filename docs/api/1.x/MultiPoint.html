<!DOCTYPE html>
<html lang="en">
<head>
    <meta charset="utf-8">
    <meta http-equiv="X-UA-Compatible" content="IE=EDGE">
    <title>Class: MultiPoint</title>

    <script src="scripts/prettify/prettify.js"> </script>
    <script src="scripts/prettify/lang-css.js"> </script>
    <link type="text/css" rel="stylesheet" href="styles/prettify-tomorrow.css">
    <link type="text/css" rel="stylesheet" href="styles/jsdoc-default.css">
    <link type="text/css" rel="stylesheet" href="styles/custom.css">
    <!--[if lt IE 9]>
    <script src="scripts/html5shiv.min.js"></script>
    <script src="scripts/respond.min.js"></script>
    <![endif]-->
</head>

<body>

<div style="position:fixed;top:0px;left:0px;"><h1 class="page-title">Class: MultiPoint</h1></div>
<div id="main" style="margin-top:77px;">
    





<nav class="classnav scroll-styled">

    <h5><a href="#main" style="color:#000">class : MultiPoint</a></h5>
    
        <h5>Members</h5>
        <ul>
        
            <li><a href="#options">options</a></li>
        
        </ul>
    

    

        
            
            
            
            
            
            
            
            
            
            
            
            
            
            
            
            
            
            
            
            
            
            
            
            
            
            
            
            
            
            
            
            
            
            
            
            
            
            
            
            
            
            
            
            
            
            
            
            
            
            
            
            
            
            
            
            
            
            
            
            
            
            
            
            
            
            
            
            
            
            
            
            
            
            
            
            
            
            
            
            
            
        
        <h5>Methods</h5>
        <ul>
        
            
                <li><a href="#findClosest">
            
                findClosest</a></li>
        
            
                <li><a class="inherit" href="#getCoordinates">
            
                getCoordinates</a></li>
        
            
                <li><a class="inherit" href="#setCoordinates">
            
                setCoordinates</a></li>
        
            
                <li><a class="inherit" href="#setGeometries">
            
                setGeometries</a></li>
        
            
                <li><a class="inherit" href="#getGeometries">
            
                getGeometries</a></li>
        
            
                <li><a class="inherit" href="#forEach">
            
                forEach</a></li>
        
            
                <li><a class="inherit" href="#filter">
            
                filter</a></li>
        
            
                <li><a class="inherit" href="#translate">
            
                translate</a></li>
        
            
                <li><a class="inherit" href="#isEmpty">
            
                isEmpty</a></li>
        
            
                <li><a class="inherit" href="#remove">
            
                remove</a></li>
        
            
                <li><a class="inherit" href="#show">
            
                show</a></li>
        
            
                <li><a class="inherit" href="#hide">
            
                hide</a></li>
        
            
                <li><a class="inherit" href="#getFirstCoordinate">
            
                getFirstCoordinate</a></li>
        
            
                <li><a class="inherit" href="#getLastCoordinate">
            
                getLastCoordinate</a></li>
        
            
                <li><a class="inherit" href="#addTo">
            
                addTo</a></li>
        
            
                <li><a class="inherit" href="#getLayer">
            
                getLayer</a></li>
        
            
                <li><a class="inherit" href="#getMap">
            
                getMap</a></li>
        
            
                <li><a class="inherit" href="#getId">
            
                getId</a></li>
        
            
                <li><a class="inherit" href="#setId">
            
                setId</a></li>
        
            
                <li><a class="inherit" href="#getProperties">
            
                getProperties</a></li>
        
            
                <li><a class="inherit" href="#setProperties">
            
                setProperties</a></li>
        
            
                <li><a class="inherit" href="#getType">
            
                getType</a></li>
        
            
                <li><a class="inherit" href="#getSymbol">
            
                getSymbol</a></li>
        
            
                <li><a class="inherit" href="#setSymbol">
            
                setSymbol</a></li>
        
            
                <li><a class="inherit" href="#getSymbolHash">
            
                getSymbolHash</a></li>
        
            
                <li><a class="inherit" href="#updateSymbol">
            
                updateSymbol</a></li>
        
            
                <li><a class="inherit" href="#getTextContent">
            
                getTextContent</a></li>
        
            
                <li><a class="inherit" href="#getCenter">
            
                getCenter</a></li>
        
            
                <li><a class="inherit" href="#getExtent">
            
                getExtent</a></li>
        
            
                <li><a class="inherit" href="#getContainerExtent">
            
                getContainerExtent</a></li>
        
            
                <li><a class="inherit" href="#getSize">
            
                getSize</a></li>
        
            
                <li><a class="inherit" href="#containsPoint">
            
                containsPoint</a></li>
        
            
                <li><a class="inherit" href="#isVisible">
            
                isVisible</a></li>
        
            
                <li><a class="inherit" href="#getZIndex">
            
                getZIndex</a></li>
        
            
                <li><a class="inherit" href="#setZIndex">
            
                setZIndex</a></li>
        
            
                <li><a class="inherit" href="#setZIndexSilently">
            
                setZIndexSilently</a></li>
        
            
                <li><a class="inherit" href="#bringToFront">
            
                bringToFront</a></li>
        
            
                <li><a class="inherit" href="#bringToBack">
            
                bringToBack</a></li>
        
            
                <li><a class="inherit" href="#flash">
            
                flash</a></li>
        
            
                <li><a class="inherit" href="#copy">
            
                copy</a></li>
        
            
                <li><a class="inherit" href="#toGeoJSONGeometry">
            
                toGeoJSONGeometry</a></li>
        
            
                <li><a class="inherit" href="#toGeoJSON">
            
                toGeoJSON</a></li>
        
            
                <li><a class="inherit" href="#toJSON">
            
                toJSON</a></li>
        
            
                <li><a class="inherit" href="#getLength">
            
                getLength</a></li>
        
            
                <li><a class="inherit" href="#getArea">
            
                getArea</a></li>
        
            
                <li><a class="inherit" href="#rotate">
            
                rotate</a></li>
        
            
                <li><a class="inherit" href="#startEdit">
            
                startEdit</a></li>
        
            
                <li><a class="inherit" href="#endEdit">
            
                endEdit</a></li>
        
            
                <li><a class="inherit" href="#redoEdit">
            
                redoEdit</a></li>
        
            
                <li><a class="inherit" href="#undoEdit">
            
                undoEdit</a></li>
        
            
                <li><a class="inherit" href="#cancelEdit">
            
                cancelEdit</a></li>
        
            
                <li><a class="inherit" href="#isEditing">
            
                isEditing</a></li>
        
            
                <li><a class="inherit" href="#isDragging">
            
                isDragging</a></li>
        
            
                <li><a class="inherit" href="#animate">
            
                animate</a></li>
        
            
                <li><a class="inherit" href="#setInfoWindow">
            
                setInfoWindow</a></li>
        
            
                <li><a class="inherit" href="#getInfoWindow">
            
                getInfoWindow</a></li>
        
            
                <li><a class="inherit" href="#openInfoWindow">
            
                openInfoWindow</a></li>
        
            
                <li><a class="inherit" href="#closeInfoWindow">
            
                closeInfoWindow</a></li>
        
            
                <li><a class="inherit" href="#removeInfoWindow">
            
                removeInfoWindow</a></li>
        
            
                <li><a class="inherit" href="#on">
            
                on</a></li>
        
            
                <li><a class="inherit" href="#addEventListener">
            
                addEventListener</a></li>
        
            
                <li><a class="inherit" href="#once">
            
                once</a></li>
        
            
                <li><a class="inherit" href="#off">
            
                off</a></li>
        
            
                <li><a class="inherit" href="#removeEventListener">
            
                removeEventListener</a></li>
        
            
                <li><a class="inherit" href="#listens">
            
                listens</a></li>
        
            
                <li><a class="inherit" href="#copyEventListeners">
            
                copyEventListeners</a></li>
        
            
                <li><a class="inherit" href="#fire">
            
                fire</a></li>
        
            
                <li><a class="inherit" href="#registerJSONType">
            
                registerJSONType</a></li>
        
            
                <li><a class="inherit" href="#getJSONClass">
            
                getJSONClass</a></li>
        
            
                <li><a class="inherit" href="#getJSONType">
            
                getJSONType</a></li>
        
            
                <li><a class="inherit" href="#setMenu">
            
                setMenu</a></li>
        
            
                <li><a class="inherit" href="#getMenu">
            
                getMenu</a></li>
        
            
                <li><a class="inherit" href="#openMenu">
            
                openMenu</a></li>
        
            
                <li><a class="inherit" href="#setMenuItems">
            
                setMenuItems</a></li>
        
            
                <li><a class="inherit" href="#getMenuItems">
            
                getMenuItems</a></li>
        
            
                <li><a class="inherit" href="#closeMenu">
            
                closeMenu</a></li>
        
            
                <li><a class="inherit" href="#removeMenu">
            
                removeMenu</a></li>
        
            
                <li><a class="inherit" href="#callInitHooks">
            
                callInitHooks</a></li>
        
            
                <li><a class="inherit" href="#setOptions">
            
                setOptions</a></li>
        
            
                <li><a class="inherit" href="#config">
            
                config</a></li>
        
            
                <li><a class="inherit" href="#onConfig">
            
                onConfig</a></li>
        
        </ul>
    

    
        <h5>Events</h5>
        <ul>
        
            <li><a href="#event:mousedown">mousedown</a></li>
        
            <li><a href="#event:mouseup">mouseup</a></li>
        
            <li><a href="#event:mousemove">mousemove</a></li>
        
            <li><a href="#event:click">click</a></li>
        
            <li><a href="#event:dblclick">dblclick</a></li>
        
            <li><a href="#event:contextmenu">contextmenu</a></li>
        
            <li><a href="#event:touchstart">touchstart</a></li>
        
            <li><a href="#event:touchmove">touchmove</a></li>
        
            <li><a href="#event:touchend">touchend</a></li>
        
            <li><a href="#event:mouseenter">mouseenter</a></li>
        
            <li><a href="#event:mouseover">mouseover</a></li>
        
            <li><a href="#event:mouseout">mouseout</a></li>
        
            <li><a href="#event:idchange">idchange</a></li>
        
            <li><a href="#event:propertieschange">propertieschange</a></li>
        
            <li><a href="#event:show">show</a></li>
        
            <li><a href="#event:hide">hide</a></li>
        
            <li><a href="#event:zindexchange">zindexchange</a></li>
        
            <li><a href="#event:removestart">removestart</a></li>
        
            <li><a href="#event:removeend">removeend</a></li>
        
            <li><a href="#event:remove">remove</a></li>
        
            <li><a href="#event:shapechange">shapechange</a></li>
        
            <li><a href="#event:positionchange">positionchange</a></li>
        
            <li><a href="#event:symbolchange">symbolchange</a></li>
        
            <li><a href="#event:editstart">editstart</a></li>
        
            <li><a href="#event:editend">editend</a></li>
        
            <li><a href="#event:redoedit">redoedit</a></li>
        
            <li><a href="#event:undoedit">undoedit</a></li>
        
            <li><a href="#event:canceledit">canceledit</a></li>
        
            <li><a href="#event:dragstart">dragstart</a></li>
        
            <li><a href="#event:dragging">dragging</a></li>
        
            <li><a href="#event:dragend">dragend</a></li>
        
            <li><a href="#event:animateend">animateend</a></li>
        
            <li><a href="#event:animating">animating</a></li>
        
            <li><a href="#event:animatestart">animatestart</a></li>
        
            <li><a href="#event:handledragstart">handledragstart</a></li>
        
            <li><a href="#event:handledragging">handledragging</a></li>
        
            <li><a href="#event:handledragend">handledragend</a></li>
        
            <li><a href="#event:editrecord">editrecord</a></li>
        
            <li><a href="#event:add">add</a></li>
        
            <li><a href="#event:openmenu">openmenu</a></li>
        
            <li><a href="#event:closemenu">closemenu</a></li>
        
            <li><a href="#event:removemenu">removemenu</a></li>
        
        </ul>
    
</nav>


<section class="classmain">
    


<header>
    
        <h2>MultiPoint</h2>
        
            <div class="class-description">Represents a Geometry type of MultiPoint.</div>
        
    
</header>

<article>
    <div class="container-overview">
    
        

    <!-- <h2>Constructor</h2> -->
    
    <h4 class="name" id="MultiPoint"><span class="type-signature"></span>new <a href="#MultiPoint">MultiPoint</a><span class="signature">(data, options<span class="signature-attributes">opt</span>)</span>
    
        
            <a target="_blank" href="https://github.com/maptalks/maptalks.js/tree/master/src/geometry/MultiPoint.js#L18" class="improvelink">[source]</a>
        
    
    <!-- 
        <a target="_blank" href="https://github.com/maptalks/maptalks.js/tree/master/src/geometry/MultiPoint.js#L18" class="improvelink">[help to improve]</a>
     -->
    <!-- <a href="#MultiPoint" class="improvelink">[link]</a> -->
    </h4>

    
    





    <!--<h5>Example:</h5>-->
    
    
        <pre class="prettyprint"><code>var multiPoint = new MultiPoint(
    [
        [121.5080881906138, 31.241128104458117],
        [121.50804527526954, 31.237238340103413],
        [121.5103728890997, 31.23888972560888]
    ]
).addTo(layer);</code></pre>
    




<!--  -->




    

<table class="params">
    <thead>
    <tr>
        
        <th>Parameter</th>
        
        <th>Type</th>

        
        <th>Default</th>
        

        <th class="last">Description</th>
    </tr>
    </thead>

    <tbody>
    

        <tr>
            
                <td class="name"><code>data</code>
                
                    
                    
                    
                
                </td>
            

            <td class="type">
            
                
<span class="param-type">Array.&lt;Array.&lt;Number>></span>
|

<span class="param-type">Array.&lt;<a href="Coordinate.html">Coordinate</a>></span>
|

<span class="param-type">Array.&lt;<a href="Marker.html">Marker</a>></span>


            
            </td>

            
                <td class="default">
                
                </td>
            

            <td class="description last">construct data, coordinates or an array of markers</td>
        </tr>

    

        <tr>
            
                <td class="name"><code>options</code>
                
                    
                        <span class="signature-attributes">opt</span>
                    
                    
                    
                
                </td>
            

            <td class="type">
            
                
<span class="param-type">Object</span>


            
            </td>

            
                <td class="default">
                
                    null
                
                </td>
            

            <td class="description last">options defined in <a href="MultiPoint.html#options">nMultiPoint</a></td>
        </tr>

    
    </tbody>
</table>



<!-- event properties -->




    <h5>Extends:</h5>
    


    <ul>
        <li><a href="MultiGeometry.html">MultiGeometry</a></li>
    </ul>
















<h5>Fires:</h5>
<ul>
    <li><a href="#event:mousedown">mousedown</a></li>

    <li><a href="#event:mouseup">mouseup</a></li>

    <li><a href="#event:mousemove">mousemove</a></li>

    <li><a href="#event:click">click</a></li>

    <li><a href="#event:dblclick">dblclick</a></li>

    <li><a href="#event:contextmenu">contextmenu</a></li>

    <li><a href="#event:touchstart">touchstart</a></li>

    <li><a href="#event:touchmove">touchmove</a></li>

    <li><a href="#event:touchend">touchend</a></li>

    <li><a href="#event:mouseenter">mouseenter</a></li>

    <li><a href="#event:mouseover">mouseover</a></li>

    <li><a href="#event:mouseout">mouseout</a></li>

    <li><a href="#event:idchange">idchange</a></li>

    <li><a href="#event:propertieschange">propertieschange</a></li>

    <li><a href="#event:show">show</a></li>

    <li><a href="#event:hide">hide</a></li>

    <li><a href="#event:zindexchange">zindexchange</a></li>

    <li><a href="#event:removestart">removestart</a></li>

    <li><a href="#event:removeend">removeend</a></li>

    <li><a href="#event:remove">remove</a></li>

    <li><a href="#event:shapechange">shapechange</a></li>

    <li><a href="#event:positionchange">positionchange</a></li>

    <li><a href="#event:symbolchange">symbolchange</a></li>

    <li><a href="#event:editstart">editstart</a></li>

    <li><a href="#event:editend">editend</a></li>

    <li><a href="#event:redoedit">redoedit</a></li>

    <li><a href="#event:undoedit">undoedit</a></li>

    <li><a href="#event:canceledit">canceledit</a></li>

    <li><a href="#event:dragstart">dragstart</a></li>

    <li><a href="#event:dragging">dragging</a></li>

    <li><a href="#event:dragend">dragend</a></li>

    <li><a href="#event:animateend">animateend</a></li>

    <li><a href="#event:animating">animating</a></li>

    <li><a href="#event:animatestart">animatestart</a></li>

    <li><a href="#event:handledragstart">handledragstart</a></li>

    <li><a href="#event:handledragging">handledragging</a></li>

    <li><a href="#event:handledragend">handledragend</a></li>

    <li><a href="#event:editrecord">editrecord</a></li>

    <li><a href="#event:add">add</a></li>

    <li><a href="#event:openmenu">openmenu</a></li>

    <li><a href="#event:closemenu">closemenu</a></li>

    <li><a href="#event:removemenu">removemenu</a></li>
</ul>














<hr>
    
    </div>

    <!-- 
        <h3 class="subsection-title">Extends</h3>

        


    <ul>
        <li><a href="MultiGeometry.html">MultiGeometry</a></li>
    </ul>


     -->

    

    

     

    

    
        <h3 class="subsection-title">Members</h3>

        
            
<li>
<h4 class="name" id="options"><span class="type-signature">(constant) </span>options<span class="type-signature"></span>

<!-- 
        <a target="_blank" href="https://github.com/maptalks/maptalks.js/tree/master/src/geometry/Geometry.js#L50" class="improvelink">[help to improve]</a>
    
    <a href="#options" class="improvelink">[link]</a></h4> -->
</li>














    <h5 class="subsection-title">Properties:</h5>

    

<table class="props">
    <thead>
    <tr>
        
        <th>Name</th>
        

        <th>Type</th>



        

        <th class="last">Description</th>
    </tr>
    </thead>

    <tbody>
    

        <tr>
            
                <td class="name"><code>options</code>
                    
                </td>
            

            <td class="type">
            
                
<span class="param-type">Object</span>


            
            </td>



            

            <td class="description last">geometry options
                <h6>Properties</h6>

<table class="props">
    <thead>
    <tr>
        
        <th>Name</th>
        

        <th>Type</th>



        
        <th>Default</th>
        

        <th class="last">Description</th>
    </tr>
    </thead>

    <tbody>
    

        <tr>
            
                <td class="name"><code>id</code>
                    
                        
                           <span class="signature-attributes">opt</span>
                        
                        

                    
                </td>
            

            <td class="type">
            
                
<span class="param-type">Boolean</span>


            
            </td>



            
                <td class="default">
                
                    null
                
                </td>
            

            <td class="description last">id of the geometry</td>
        </tr>

    

        <tr>
            
                <td class="name"><code>visible</code>
                    
                        
                           <span class="signature-attributes">opt</span>
                        
                        

                    
                </td>
            

            <td class="type">
            
                
<span class="param-type">Boolean</span>


            
            </td>



            
                <td class="default">
                
                    true
                
                </td>
            

            <td class="description last">whether the geometry is visible.</td>
        </tr>

    

        <tr>
            
                <td class="name"><code>editable</code>
                    
                        
                           <span class="signature-attributes">opt</span>
                        
                        

                    
                </td>
            

            <td class="type">
            
                
<span class="param-type">Boolean</span>


            
            </td>



            
                <td class="default">
                
                    true
                
                </td>
            

            <td class="description last">whether the geometry can be edited.</td>
        </tr>

    

        <tr>
            
                <td class="name"><code>interactive</code>
                    
                        
                           <span class="signature-attributes">opt</span>
                        
                        

                    
                </td>
            

            <td class="type">
            
                
<span class="param-type">Boolean</span>


            
            </td>



            
                <td class="default">
                
                    true
                
                </td>
            

            <td class="description last">whether the geometry can be interactived.</td>
        </tr>

    

        <tr>
            
                <td class="name"><code>cursor</code>
                    
                        
                           <span class="signature-attributes">opt</span>
                        
                        

                    
                </td>
            

            <td class="type">
            
                
<span class="param-type">String</span>


            
            </td>



            
                <td class="default">
                
                    null
                
                </td>
            

            <td class="description last">cursor style when mouseover the geometry, same as the definition in CSS.</td>
        </tr>

    

        <tr>
            
                <td class="name"><code>measure</code>
                    
                        
                           <span class="signature-attributes">opt</span>
                        
                        

                    
                </td>
            

            <td class="type">
            
                
<span class="param-type">String</span>


            
            </td>



            
                <td class="default">
                
                    EPSG:4326
                
                </td>
            

            <td class="description last">the measure code for the geometry, defines measureGeometry how it can be measured.</td>
        </tr>

    

        <tr>
            
                <td class="name"><code>draggable</code>
                    
                        
                           <span class="signature-attributes">opt</span>
                        
                        

                    
                </td>
            

            <td class="type">
            
                
<span class="param-type">Boolean</span>


            
            </td>



            
                <td class="default">
                
                    false
                
                </td>
            

            <td class="description last">whether the geometry can be dragged.</td>
        </tr>

    

        <tr>
            
                <td class="name"><code>dragShadow</code>
                    
                        
                           <span class="signature-attributes">opt</span>
                        
                        

                    
                </td>
            

            <td class="type">
            
                
<span class="param-type">Boolean</span>


            
            </td>



            
                <td class="default">
                
                    true
                
                </td>
            

            <td class="description last">if true, during geometry dragging, a shadow will be dragged before geometry was moved.</td>
        </tr>

    

        <tr>
            
                <td class="name"><code>dragOnAxis</code>
                    
                        
                           <span class="signature-attributes">opt</span>
                        
                        

                    
                </td>
            

            <td class="type">
            
                
<span class="param-type">Boolean</span>


            
            </td>



            
                <td class="default">
                
                    null
                
                </td>
            

            <td class="description last">if set, geometry can only be dragged along the specified axis, possible values: x, y</td>
        </tr>

    

        <tr>
            
                <td class="name"><code>zIndex</code>
                    
                        
                           <span class="signature-attributes">opt</span>
                        
                        

                    
                </td>
            

            <td class="type">
            
                
<span class="param-type">Number</span>


            
            </td>



            
                <td class="default">
                
                </td>
            

            <td class="description last">geometry's initial zIndex</td>
        </tr>

    

        <tr>
            
                <td class="name"><code>antiMeridian</code>
                    
                        
                           <span class="signature-attributes">opt</span>
                        
                        

                    
                </td>
            

            <td class="type">
            
                
<span class="param-type">Boolean</span>


            
            </td>



            
                <td class="default">
                
                    false
                
                </td>
            

            <td class="description last">geometry's antiMeridian</td>
        </tr>

    
    </tbody>
</table>

            </td>
        </tr>

    
    </tbody>
</table>



<dl class="details">

    

    

    

    
    <dt class="tag-overrides">Overrides:</dt>
    <dd class="tag-overrides"><ul class="dummy"><li>
        <a href="MultiGeometry.html#options">MultiGeometry#options</a>
    </li></ul></dd>
    

    

        

    

    

    

    

    

    

    
    <dt class="tag-source">Source:</dt>
    <dd class="tag-source"><ul class="dummy"><li>
        
            <a target="_blank" href="https://github.com/maptalks/maptalks.js/tree/master/src/geometry/Geometry.js">geometry/Geometry.js</a>, <a target="_blank" href="https://github.com/maptalks/maptalks.js/tree/master/src/geometry/Geometry.js#L50">line 50</a>
        

    </li></ul></dd>
    

    

    

    
</dl>






<hr>
        
    

    
        

        
                    <h3 class="subsection-title">Methods</h3>
                
            

    <!-- <h2>Constructor</h2> -->
    
    <li>
    
    <h4 class="name" id="findClosest"><span class="type-signature"></span><a href="#findClosest">findClosest</a><span class="signature">(coordinate)</span>
    
        
            <a target="_blank" href="https://github.com/maptalks/maptalks.js/tree/master/src/geometry/MultiPoint.js#L33" class="improvelink">[source]</a>
        
    
    <!-- 
        <a target="_blank" href="https://github.com/maptalks/maptalks.js/tree/master/src/geometry/MultiPoint.js#L33" class="improvelink">[help to improve]</a>
     -->
    <!-- <a href="#findClosest" class="improvelink">[link]</a> -->
    </h4>

    
    </li>
    
    




<div class="description">
    Find the closet point to the give coordinate
</div>




<!--  -->




    

<table class="params">
    <thead>
    <tr>
        
        <th>Parameter</th>
        
        <th>Type</th>

        

        <th class="last">Description</th>
    </tr>
    </thead>

    <tbody>
    

        <tr>
            
                <td class="name"><code>coordinate</code>
                
                </td>
            

            <td class="type">
            
                
<span class="param-type"><a href="Coordinate.html">Coordinate</a></span>


            
            </td>

            

            <td class="description last">coordinate</td>
        </tr>

    
    </tbody>
</table>



<!-- event properties -->




























<h5>Returns:</h5>
<span class="type-signature"><a href="Coordinate.html">Coordinate</a></span>:

        
<!-- <div class="param-desc"> -->
    coordinate
<!-- </div> -->



    


<hr>
        
            

    <!-- <h2>Constructor</h2> -->
    
    <li>
    
    <h4 class="name" id="getCoordinates"><span class="type-signature"></span><i><span class="type-signature"> (inherited)  </span><a href="#getCoordinates">getCoordinates</a><span class="signature">()</span></i>
    
        
            <a target="_blank" href="https://github.com/maptalks/maptalks.js/tree/master/src/geometry/MultiGeometry.js#L29" class="improvelink">[source]</a>
        
    
    <!-- 
        <a target="_blank" href="https://github.com/maptalks/maptalks.js/tree/master/src/geometry/MultiGeometry.js#L29" class="improvelink">[help to improve]</a>
     -->
    <!-- <a href="#getCoordinates" class="improvelink">[link]</a> -->
    </h4>

    
    </li>
    
    




<div class="description">
    Get coordinates of the collection
</div>




<!--  -->





<!-- event properties -->




























<h5>Returns:</h5>
<span class="type-signature">Array.&lt;<a href="Coordinate.html">Coordinate</a>>|Array.&lt;Array.&lt;<a href="Coordinate.html">Coordinate</a>>>|Array.&lt;Array.&lt;Array.&lt;<a href="Coordinate.html">Coordinate</a>>>></span>:

        
<!-- <div class="param-desc"> -->
    coordinates
<!-- </div> -->



    


<hr>
        
            

    <!-- <h2>Constructor</h2> -->
    
    <li>
    
    <h4 class="name" id="setCoordinates"><span class="type-signature"></span><i><span class="type-signature"> (inherited)  </span><a href="#setCoordinates">setCoordinates</a><span class="signature">(coordinates)</span></i>
    
        
            <a target="_blank" href="https://github.com/maptalks/maptalks.js/tree/master/src/geometry/MultiGeometry.js#L45" class="improvelink">[source]</a>
        
    
    <!-- 
        <a target="_blank" href="https://github.com/maptalks/maptalks.js/tree/master/src/geometry/MultiGeometry.js#L45" class="improvelink">[help to improve]</a>
     -->
    <!-- <a href="#setCoordinates" class="improvelink">[link]</a> -->
    </h4>

    
    </li>
    
    




<div class="description">
    Set new coordinates to the collection
</div>




<!--  -->




    

<table class="params">
    <thead>
    <tr>
        
        <th>Parameter</th>
        
        <th>Type</th>

        

        <th class="last">Description</th>
    </tr>
    </thead>

    <tbody>
    

        <tr>
            
                <td class="name"><code>coordinates</code>
                
                </td>
            

            <td class="type">
            
                
<span class="param-type">Array.&lt;<a href="Coordinate.html">Coordinate</a>></span>
|

<span class="param-type">Array.&lt;Array.&lt;<a href="Coordinate.html">Coordinate</a>>></span>
|

<span class="param-type">Array.&lt;Array.&lt;Array.&lt;<a href="Coordinate.html">Coordinate</a>>>></span>


            
            </td>

            

            <td class="description last"></td>
        </tr>

    
    </tbody>
</table>



<!-- event properties -->




















<h5>Fires:</h5>
<ul>
    <li><a href="#event:shapechange">shapechange</a></li>
</ul>









<h5>Returns:</h5>
<span class="type-signature"><a href="Geometry.html">Geometry</a></span>:

        
<!-- <div class="param-desc"> -->
    this
<!-- </div> -->



    


<hr>
        
            

    <!-- <h2>Constructor</h2> -->
    
    <li>
    
    <h4 class="name" id="setGeometries"><span class="type-signature"></span><i><span class="type-signature"> (inherited)  </span><a href="#setGeometries">setGeometries</a><span class="signature">(geometries)</span></i>
    
        
            <a target="_blank" href="https://github.com/maptalks/maptalks.js/tree/master/src/geometry/GeometryCollection.js#L49" class="improvelink">[source]</a>
        
    
    <!-- 
        <a target="_blank" href="https://github.com/maptalks/maptalks.js/tree/master/src/geometry/GeometryCollection.js#L49" class="improvelink">[help to improve]</a>
     -->
    <!-- <a href="#setGeometries" class="improvelink">[link]</a> -->
    </h4>

    
    </li>
    
    




<div class="description">
    Set new geometries to the geometry collection
</div>




<!--  -->




    

<table class="params">
    <thead>
    <tr>
        
        <th>Parameter</th>
        
        <th>Type</th>

        

        <th class="last">Description</th>
    </tr>
    </thead>

    <tbody>
    

        <tr>
            
                <td class="name"><code>geometries</code>
                
                </td>
            

            <td class="type">
            
                
<span class="param-type">Array.&lt;<a href="Geometry.html">Geometry</a>></span>


            
            </td>

            

            <td class="description last"></td>
        </tr>

    
    </tbody>
</table>



<!-- event properties -->




















<h5>Fires:</h5>
<ul>
    <li><a href="#event:shapechange">shapechange</a></li>
</ul>









<h5>Returns:</h5>
<span class="type-signature"><a href="GeometryCollection.html">GeometryCollection</a></span>:

        
<!-- <div class="param-desc"> -->
    this
<!-- </div> -->



    


<hr>
        
            

    <!-- <h2>Constructor</h2> -->
    
    <li>
    
    <h4 class="name" id="getGeometries"><span class="type-signature"></span><i><span class="type-signature"> (inherited)  </span><a href="#getGeometries">getGeometries</a><span class="signature">()</span></i>
    
        
            <a target="_blank" href="https://github.com/maptalks/maptalks.js/tree/master/src/geometry/GeometryCollection.js#L74" class="improvelink">[source]</a>
        
    
    <!-- 
        <a target="_blank" href="https://github.com/maptalks/maptalks.js/tree/master/src/geometry/GeometryCollection.js#L74" class="improvelink">[help to improve]</a>
     -->
    <!-- <a href="#getGeometries" class="improvelink">[link]</a> -->
    </h4>

    
    </li>
    
    




<div class="description">
    Get geometries of the geometry collection
</div>




<!--  -->





<!-- event properties -->




























<h5>Returns:</h5>
<span class="type-signature">Array.&lt;<a href="Geometry.html">Geometry</a>></span>:

        
<!-- <div class="param-desc"> -->
    geometries
<!-- </div> -->



    


<hr>
        
            

    <!-- <h2>Constructor</h2> -->
    
    <li>
    
    <h4 class="name" id="forEach"><span class="type-signature"></span><i><span class="type-signature"> (inherited)  </span><a href="#forEach">forEach</a><span class="signature">(fn, context<span class="signature-attributes">opt</span>)</span></i>
    
        
            <a target="_blank" href="https://github.com/maptalks/maptalks.js/tree/master/src/geometry/GeometryCollection.js#L84" class="improvelink">[source]</a>
        
    
    <!-- 
        <a target="_blank" href="https://github.com/maptalks/maptalks.js/tree/master/src/geometry/GeometryCollection.js#L84" class="improvelink">[help to improve]</a>
     -->
    <!-- <a href="#forEach" class="improvelink">[link]</a> -->
    </h4>

    
    </li>
    
    




<div class="description">
    Executes the provided callback once for each geometry present in the collection in order.
</div>




<!--  -->




    

<table class="params">
    <thead>
    <tr>
        
        <th>Parameter</th>
        
        <th>Type</th>

        

        <th class="last">Description</th>
    </tr>
    </thead>

    <tbody>
    

        <tr>
            
                <td class="name"><code>fn</code>
                
                    
                    
                    
                
                </td>
            

            <td class="type">
            
                
<span class="param-type">function</span>


            
            </td>

            

            <td class="description last">a callback function</td>
        </tr>

    

        <tr>
            
                <td class="name"><code>context</code>
                
                    
                        <span class="signature-attributes">opt</span>
                    
                    
                    
                
                </td>
            

            <td class="type">
            
                
<span class="param-type">*</span>


            
            </td>

            

            <td class="description last">callback's context</td>
        </tr>

    
    </tbody>
</table>



<!-- event properties -->




























<h5>Returns:</h5>
<span class="type-signature"><a href="GeometryCollection.html">GeometryCollection</a></span>:

        
<!-- <div class="param-desc"> -->
    this
<!-- </div> -->



    


<hr>
        
            

    <!-- <h2>Constructor</h2> -->
    
    <li>
    
    <h4 class="name" id="filter"><span class="type-signature"></span><i><span class="type-signature"> (inherited)  </span><a href="#filter">filter</a><span class="signature">(fn, context<span class="signature-attributes">opt</span>)</span></i>
    
        
            <a target="_blank" href="https://github.com/maptalks/maptalks.js/tree/master/src/geometry/GeometryCollection.js#L109" class="improvelink">[source]</a>
        
    
    <!-- 
        <a target="_blank" href="https://github.com/maptalks/maptalks.js/tree/master/src/geometry/GeometryCollection.js#L109" class="improvelink">[help to improve]</a>
     -->
    <!-- <a href="#filter" class="improvelink">[link]</a> -->
    </h4>

    
    </li>
    
    




<div class="description">
    Creates a GeometryCollection with all elements that pass the test implemented by the provided function.
</div>


    <!--<h5>Examples:</h5>-->
    
    
        <pre class="prettyprint"><code>var filtered = collection.filter(['==', 'foo', 'bar]);</code></pre>
    

    
        <pre class="prettyprint"><code>var filtered = collection.filter(geometry => geometry.getProperties().foo === 'bar');</code></pre>
    




<!--  -->




    

<table class="params">
    <thead>
    <tr>
        
        <th>Parameter</th>
        
        <th>Type</th>

        

        <th class="last">Description</th>
    </tr>
    </thead>

    <tbody>
    

        <tr>
            
                <td class="name"><code>fn</code>
                
                    
                    
                    
                
                </td>
            

            <td class="type">
            
                
<span class="param-type">function</span>


            
            </td>

            

            <td class="description last">Function to test each geometry</td>
        </tr>

    

        <tr>
            
                <td class="name"><code>context</code>
                
                    
                        <span class="signature-attributes">opt</span>
                    
                    
                    
                
                </td>
            

            <td class="type">
            
                
<span class="param-type">*</span>


            
            </td>

            

            <td class="description last">Function's context</td>
        </tr>

    
    </tbody>
</table>



<!-- event properties -->




























<h5>Returns:</h5>
<span class="type-signature"><a href="GeometryCollection.html">GeometryCollection</a></span>:

        
<!-- <div class="param-desc"> -->
    A GeometryCollection with all elements that pass the test
<!-- </div> -->



    


<hr>
        
            

    <!-- <h2>Constructor</h2> -->
    
    <li>
    
    <h4 class="name" id="translate"><span class="type-signature"></span><i><span class="type-signature"> (inherited)  </span><a href="#translate">translate</a><span class="signature">(offset)</span></i>
    
        
            <a target="_blank" href="https://github.com/maptalks/maptalks.js/tree/master/src/geometry/GeometryCollection.js#L132" class="improvelink">[source]</a>
        
    
    <!-- 
        <a target="_blank" href="https://github.com/maptalks/maptalks.js/tree/master/src/geometry/GeometryCollection.js#L132" class="improvelink">[help to improve]</a>
     -->
    <!-- <a href="#translate" class="improvelink">[link]</a> -->
    </h4>

    
    </li>
    
    




<div class="description">
    Translate or move the geometry collection by the given offset.
</div>




<!--  -->




    

<table class="params">
    <thead>
    <tr>
        
        <th>Parameter</th>
        
        <th>Type</th>

        

        <th class="last">Description</th>
    </tr>
    </thead>

    <tbody>
    

        <tr>
            
                <td class="name"><code>offset</code>
                
                </td>
            

            <td class="type">
            
                
<span class="param-type"><a href="Coordinate.html">Coordinate</a></span>


            
            </td>

            

            <td class="description last">translate offset</td>
        </tr>

    
    </tbody>
</table>



<!-- event properties -->




























<h5>Returns:</h5>
<span class="type-signature"><a href="GeometryCollection.html">GeometryCollection</a></span>:

        
<!-- <div class="param-desc"> -->
    this
<!-- </div> -->



    


<hr>
        
            

    <!-- <h2>Constructor</h2> -->
    
    <li>
    
    <h4 class="name" id="isEmpty"><span class="type-signature"></span><i><span class="type-signature"> (inherited)  </span><a href="#isEmpty">isEmpty</a><span class="signature">()</span></i>
    
        
            <a target="_blank" href="https://github.com/maptalks/maptalks.js/tree/master/src/geometry/GeometryCollection.js#L152" class="improvelink">[source]</a>
        
    
    <!-- 
        <a target="_blank" href="https://github.com/maptalks/maptalks.js/tree/master/src/geometry/GeometryCollection.js#L152" class="improvelink">[help to improve]</a>
     -->
    <!-- <a href="#isEmpty" class="improvelink">[link]</a> -->
    </h4>

    
    </li>
    
    




<div class="description">
    Whether the geometry collection is empty
</div>




<!--  -->





<!-- event properties -->




























<h5>Returns:</h5>
<span class="type-signature">Boolean</span>:

        


    


<hr>
        
            

    <!-- <h2>Constructor</h2> -->
    
    <li>
    
    <h4 class="name" id="remove"><span class="type-signature"></span><i><span class="type-signature"> (inherited)  </span><a href="#remove">remove</a><span class="signature">()</span></i>
    
        
            <a target="_blank" href="https://github.com/maptalks/maptalks.js/tree/master/src/geometry/GeometryCollection.js#L163" class="improvelink">[source]</a>
        
    
    <!-- 
        <a target="_blank" href="https://github.com/maptalks/maptalks.js/tree/master/src/geometry/GeometryCollection.js#L163" class="improvelink">[help to improve]</a>
     -->
    <!-- <a href="#remove" class="improvelink">[link]</a> -->
    </h4>

    
    </li>
    
    




<div class="description">
    remove itself from the layer if any.
</div>




<!--  -->





<!-- event properties -->




















<h5>Fires:</h5>
<ul>
    <li><a href="#event:removestart">removestart</a></li>

    <li><a href="#event:remove">remove</a></li>

    <li><a href="#event:removeend">removeend</a></li>
</ul>









<h5>Returns:</h5>
<span class="type-signature"><a href="Geometry.html">Geometry</a></span>:

        
<!-- <div class="param-desc"> -->
    this
<!-- </div> -->



    


<hr>
        
            

    <!-- <h2>Constructor</h2> -->
    
    <li>
    
    <h4 class="name" id="show"><span class="type-signature"></span><i><span class="type-signature"> (inherited)  </span><a href="#show">show</a><span class="signature">()</span></i>
    
        
            <a target="_blank" href="https://github.com/maptalks/maptalks.js/tree/master/src/geometry/GeometryCollection.js#L175" class="improvelink">[source]</a>
        
    
    <!-- 
        <a target="_blank" href="https://github.com/maptalks/maptalks.js/tree/master/src/geometry/GeometryCollection.js#L175" class="improvelink">[help to improve]</a>
     -->
    <!-- <a href="#show" class="improvelink">[link]</a> -->
    </h4>

    
    </li>
    
    




<div class="description">
    Show the geometry collection.
</div>




<!--  -->





<!-- event properties -->




















<h5>Fires:</h5>
<ul>
    <li><a href="#event:show">show</a></li>
</ul>









<h5>Returns:</h5>
<span class="type-signature"><a href="GeometryCollection.html">GeometryCollection</a></span>:

        
<!-- <div class="param-desc"> -->
    this
<!-- </div> -->



    


<hr>
        
            

    <!-- <h2>Constructor</h2> -->
    
    <li>
    
    <h4 class="name" id="hide"><span class="type-signature"></span><i><span class="type-signature"> (inherited)  </span><a href="#hide">hide</a><span class="signature">()</span></i>
    
        
            <a target="_blank" href="https://github.com/maptalks/maptalks.js/tree/master/src/geometry/GeometryCollection.js#L188" class="improvelink">[source]</a>
        
    
    <!-- 
        <a target="_blank" href="https://github.com/maptalks/maptalks.js/tree/master/src/geometry/GeometryCollection.js#L188" class="improvelink">[help to improve]</a>
     -->
    <!-- <a href="#hide" class="improvelink">[link]</a> -->
    </h4>

    
    </li>
    
    




<div class="description">
    Hide the geometry collection.
</div>




<!--  -->





<!-- event properties -->




















<h5>Fires:</h5>
<ul>
    <li><a href="#event:hide">hide</a></li>
</ul>









<h5>Returns:</h5>
<span class="type-signature"><a href="GeometryCollection.html">GeometryCollection</a></span>:

        
<!-- <div class="param-desc"> -->
    this
<!-- </div> -->



    


<hr>
        
            

    <!-- <h2>Constructor</h2> -->
    
    <li>
    
    <h4 class="name" id="getFirstCoordinate"><span class="type-signature"></span><i><span class="type-signature"> (inherited)  </span><a href="#getFirstCoordinate">getFirstCoordinate</a><span class="signature">()</span></i>
    
        
            <a target="_blank" href="https://github.com/maptalks/maptalks.js/tree/master/src/geometry/Geometry.js#L102" class="improvelink">[source]</a>
        
    
    <!-- 
        <a target="_blank" href="https://github.com/maptalks/maptalks.js/tree/master/src/geometry/Geometry.js#L102" class="improvelink">[help to improve]</a>
     -->
    <!-- <a href="#getFirstCoordinate" class="improvelink">[link]</a> -->
    </h4>

    
    </li>
    
    




<div class="description">
    Returns the first coordinate of the geometry.
</div>




<!--  -->





<!-- event properties -->




























<h5>Returns:</h5>
<span class="type-signature"><a href="Coordinate.html">Coordinate</a></span>:

        
<!-- <div class="param-desc"> -->
    First Coordinate
<!-- </div> -->



    


<hr>
        
            

    <!-- <h2>Constructor</h2> -->
    
    <li>
    
    <h4 class="name" id="getLastCoordinate"><span class="type-signature"></span><i><span class="type-signature"> (inherited)  </span><a href="#getLastCoordinate">getLastCoordinate</a><span class="signature">()</span></i>
    
        
            <a target="_blank" href="https://github.com/maptalks/maptalks.js/tree/master/src/geometry/Geometry.js#L125" class="improvelink">[source]</a>
        
    
    <!-- 
        <a target="_blank" href="https://github.com/maptalks/maptalks.js/tree/master/src/geometry/Geometry.js#L125" class="improvelink">[help to improve]</a>
     -->
    <!-- <a href="#getLastCoordinate" class="improvelink">[link]</a> -->
    </h4>

    
    </li>
    
    




<div class="description">
    Returns the last coordinate of the geometry.
</div>




<!--  -->





<!-- event properties -->




























<h5>Returns:</h5>
<span class="type-signature"><a href="Coordinate.html">Coordinate</a></span>:

        
<!-- <div class="param-desc"> -->
    Last Coordinate
<!-- </div> -->



    


<hr>
        
            

    <!-- <h2>Constructor</h2> -->
    
    <li>
    
    <h4 class="name" id="addTo"><span class="type-signature"></span><i><span class="type-signature"> (inherited)  </span><a href="#addTo">addTo</a><span class="signature">(layer, fitview<span class="signature-attributes">opt</span>)</span></i>
    
        
            <a target="_blank" href="https://github.com/maptalks/maptalks.js/tree/master/src/geometry/Geometry.js#L150" class="improvelink">[source]</a>
        
    
    <!-- 
        <a target="_blank" href="https://github.com/maptalks/maptalks.js/tree/master/src/geometry/Geometry.js#L150" class="improvelink">[help to improve]</a>
     -->
    <!-- <a href="#addTo" class="improvelink">[link]</a> -->
    </h4>

    
    </li>
    
    




<div class="description">
    Adds the geometry to a layer
</div>




<!--  -->




    

<table class="params">
    <thead>
    <tr>
        
        <th>Parameter</th>
        
        <th>Type</th>

        
        <th>Default</th>
        

        <th class="last">Description</th>
    </tr>
    </thead>

    <tbody>
    

        <tr>
            
                <td class="name"><code>layer</code>
                
                    
                    
                    
                
                </td>
            

            <td class="type">
            
                
<span class="param-type"><a href="Layer.html">Layer</a></span>


            
            </td>

            
                <td class="default">
                
                </td>
            

            <td class="description last">layer add to</td>
        </tr>

    

        <tr>
            
                <td class="name"><code>fitview</code>
                
                    
                        <span class="signature-attributes">opt</span>
                    
                    
                    
                
                </td>
            

            <td class="type">
            
                
<span class="param-type">Boolean</span>


            
            </td>

            
                <td class="default">
                
                    false
                
                </td>
            

            <td class="description last">automatically set the map to a fit center and zoom for the geometry</td>
        </tr>

    
    </tbody>
</table>



<!-- event properties -->




















<h5>Fires:</h5>
<ul>
    <li><a href="#event:add">add</a></li>
</ul>









<h5>Returns:</h5>
<span class="type-signature"><a href="Geometry.html">Geometry</a></span>:

        
<!-- <div class="param-desc"> -->
    this
<!-- </div> -->



    


<hr>
        
            

    <!-- <h2>Constructor</h2> -->
    
    <li>
    
    <h4 class="name" id="getLayer"><span class="type-signature"></span><i><span class="type-signature"> (inherited)  </span><a href="#getLayer">getLayer</a><span class="signature">()</span></i>
    
        
            <a target="_blank" href="https://github.com/maptalks/maptalks.js/tree/master/src/geometry/Geometry.js#L159" class="improvelink">[source]</a>
        
    
    <!-- 
        <a target="_blank" href="https://github.com/maptalks/maptalks.js/tree/master/src/geometry/Geometry.js#L159" class="improvelink">[help to improve]</a>
     -->
    <!-- <a href="#getLayer" class="improvelink">[link]</a> -->
    </h4>

    
    </li>
    
    




<div class="description">
    Get the layer which this geometry added to.
</div>




<!--  -->





<!-- event properties -->




























<h5>Returns:</h5>
<span class="type-signature"><a href="Layer.html">Layer</a></span>:

        
<!-- <div class="param-desc"> -->
    - layer added to
<!-- </div> -->



    


<hr>
        
            

    <!-- <h2>Constructor</h2> -->
    
    <li>
    
    <h4 class="name" id="getMap"><span class="type-signature"></span><i><span class="type-signature"> (inherited)  </span><a href="#getMap">getMap</a><span class="signature">()</span></i>
    
        
            <a target="_blank" href="https://github.com/maptalks/maptalks.js/tree/master/src/geometry/Geometry.js#L170" class="improvelink">[source]</a>
        
    
    <!-- 
        <a target="_blank" href="https://github.com/maptalks/maptalks.js/tree/master/src/geometry/Geometry.js#L170" class="improvelink">[help to improve]</a>
     -->
    <!-- <a href="#getMap" class="improvelink">[link]</a> -->
    </h4>

    
    </li>
    
    




<div class="description">
    Get the map which this geometry added to
</div>




<!--  -->





<!-- event properties -->




























<h5>Returns:</h5>
<span class="type-signature"><a href="Map.html">Map</a></span>:

        
<!-- <div class="param-desc"> -->
    - map added to
<!-- </div> -->



    


<hr>
        
            

    <!-- <h2>Constructor</h2> -->
    
    <li>
    
    <h4 class="name" id="getId"><span class="type-signature"></span><i><span class="type-signature"> (inherited)  </span><a href="#getId">getId</a><span class="signature">()</span></i>
    
        
            <a target="_blank" href="https://github.com/maptalks/maptalks.js/tree/master/src/geometry/Geometry.js#L181" class="improvelink">[source]</a>
        
    
    <!-- 
        <a target="_blank" href="https://github.com/maptalks/maptalks.js/tree/master/src/geometry/Geometry.js#L181" class="improvelink">[help to improve]</a>
     -->
    <!-- <a href="#getId" class="improvelink">[link]</a> -->
    </h4>

    
    </li>
    
    




<div class="description">
    Gets geometry's id. Id is set by setId or constructor options.
</div>




<!--  -->





<!-- event properties -->




























<h5>Returns:</h5>
<span class="type-signature">String|Number</span>:

        
<!-- <div class="param-desc"> -->
    geometry的id
<!-- </div> -->



    


<hr>
        
            

    <!-- <h2>Constructor</h2> -->
    
    <li>
    
    <h4 class="name" id="setId"><span class="type-signature"></span><i><span class="type-signature"> (inherited)  </span><a href="#setId">setId</a><span class="signature">(id)</span></i>
    
        
            <a target="_blank" href="https://github.com/maptalks/maptalks.js/tree/master/src/geometry/Geometry.js#L191" class="improvelink">[source]</a>
        
    
    <!-- 
        <a target="_blank" href="https://github.com/maptalks/maptalks.js/tree/master/src/geometry/Geometry.js#L191" class="improvelink">[help to improve]</a>
     -->
    <!-- <a href="#setId" class="improvelink">[link]</a> -->
    </h4>

    
    </li>
    
    




<div class="description">
    Set geometry's id.
</div>




<!--  -->




    

<table class="params">
    <thead>
    <tr>
        
        <th>Parameter</th>
        
        <th>Type</th>

        

        <th class="last">Description</th>
    </tr>
    </thead>

    <tbody>
    

        <tr>
            
                <td class="name"><code>id</code>
                
                </td>
            

            <td class="type">
            
                
<span class="param-type">String</span>


            
            </td>

            

            <td class="description last">new id</td>
        </tr>

    
    </tbody>
</table>



<!-- event properties -->




















<h5>Fires:</h5>
<ul>
    <li><a href="#event:idchange">idchange</a></li>
</ul>









<h5>Returns:</h5>
<span class="type-signature"><a href="Geometry.html">Geometry</a></span>:

        
<!-- <div class="param-desc"> -->
    this
<!-- </div> -->



    


<hr>
        
            

    <!-- <h2>Constructor</h2> -->
    
    <li>
    
    <h4 class="name" id="getProperties"><span class="type-signature"></span><i><span class="type-signature"> (inherited)  </span><a href="#getProperties">getProperties</a><span class="signature">()</span></i>
    
        
            <a target="_blank" href="https://github.com/maptalks/maptalks.js/tree/master/src/geometry/Geometry.js#L217" class="improvelink">[source]</a>
        
    
    <!-- 
        <a target="_blank" href="https://github.com/maptalks/maptalks.js/tree/master/src/geometry/Geometry.js#L217" class="improvelink">[help to improve]</a>
     -->
    <!-- <a href="#getProperties" class="improvelink">[link]</a> -->
    </h4>

    
    </li>
    
    




<div class="description">
    Get geometry's properties. Defined by GeoJSON as <a href="http://geojson.org/geojson-spec.html#feature-objects">feature's properties</a>.
</div>




<!--  -->





<!-- event properties -->




























<h5>Returns:</h5>
<span class="type-signature">Object</span>:

        
<!-- <div class="param-desc"> -->
    properties
<!-- </div> -->



    


<hr>
        
            

    <!-- <h2>Constructor</h2> -->
    
    <li>
    
    <h4 class="name" id="setProperties"><span class="type-signature"></span><i><span class="type-signature"> (inherited)  </span><a href="#setProperties">setProperties</a><span class="signature">(properties)</span></i>
    
        
            <a target="_blank" href="https://github.com/maptalks/maptalks.js/tree/master/src/geometry/Geometry.js#L233" class="improvelink">[source]</a>
        
    
    <!-- 
        <a target="_blank" href="https://github.com/maptalks/maptalks.js/tree/master/src/geometry/Geometry.js#L233" class="improvelink">[help to improve]</a>
     -->
    <!-- <a href="#setProperties" class="improvelink">[link]</a> -->
    </h4>

    
    </li>
    
    




<div class="description">
    Set a new properties to geometry.
</div>




<!--  -->




    

<table class="params">
    <thead>
    <tr>
        
        <th>Parameter</th>
        
        <th>Type</th>

        

        <th class="last">Description</th>
    </tr>
    </thead>

    <tbody>
    

        <tr>
            
                <td class="name"><code>properties</code>
                
                </td>
            

            <td class="type">
            
                
<span class="param-type">Object</span>


            
            </td>

            

            <td class="description last">new properties</td>
        </tr>

    
    </tbody>
</table>



<!-- event properties -->




















<h5>Fires:</h5>
<ul>
    <li><a href="#event:propertieschange">propertieschange</a></li>
</ul>









<h5>Returns:</h5>
<span class="type-signature"><a href="Geometry.html">Geometry</a></span>:

        
<!-- <div class="param-desc"> -->
    this
<!-- </div> -->



    


<hr>
        
            

    <!-- <h2>Constructor</h2> -->
    
    <li>
    
    <h4 class="name" id="getType"><span class="type-signature"></span><i><span class="type-signature"> (inherited)  </span><a href="#getType">getType</a><span class="signature">()</span></i>
    
        
            <a target="_blank" href="https://github.com/maptalks/maptalks.js/tree/master/src/geometry/Geometry.js#L259" class="improvelink">[source]</a>
        
    
    <!-- 
        <a target="_blank" href="https://github.com/maptalks/maptalks.js/tree/master/src/geometry/Geometry.js#L259" class="improvelink">[help to improve]</a>
     -->
    <!-- <a href="#getType" class="improvelink">[link]</a> -->
    </h4>

    
    </li>
    
    




<div class="description">
    Get type of the geometry, e.g. "Point", "LineString"
</div>




<!--  -->





<!-- event properties -->




























<h5>Returns:</h5>
<span class="type-signature">String</span>:

        
<!-- <div class="param-desc"> -->
    type of the geometry
<!-- </div> -->



    


<hr>
        
            

    <!-- <h2>Constructor</h2> -->
    
    <li>
    
    <h4 class="name" id="getSymbol"><span class="type-signature"></span><i><span class="type-signature"> (inherited)  </span><a href="#getSymbol">getSymbol</a><span class="signature">()</span></i>
    
        
            <a target="_blank" href="https://github.com/maptalks/maptalks.js/tree/master/src/geometry/Geometry.js#L267" class="improvelink">[source]</a>
        
    
    <!-- 
        <a target="_blank" href="https://github.com/maptalks/maptalks.js/tree/master/src/geometry/Geometry.js#L267" class="improvelink">[help to improve]</a>
     -->
    <!-- <a href="#getSymbol" class="improvelink">[link]</a> -->
    </h4>

    
    </li>
    
    




<div class="description">
    Get symbol of the geometry
</div>




<!--  -->





<!-- event properties -->




























<h5>Returns:</h5>
<span class="type-signature">Object</span>:

        
<!-- <div class="param-desc"> -->
    geometry's symbol
<!-- </div> -->



    


<hr>
        
            

    <!-- <h2>Constructor</h2> -->
    
    <li>
    
    <h4 class="name" id="setSymbol"><span class="type-signature"></span><i><span class="type-signature"> (inherited)  </span><a href="#setSymbol">setSymbol</a><span class="signature">(symbol)</span></i>
    
        
            <a target="_blank" href="https://github.com/maptalks/maptalks.js/tree/master/src/geometry/Geometry.js#L286" class="improvelink">[source]</a>
        
    
    <!-- 
        <a target="_blank" href="https://github.com/maptalks/maptalks.js/tree/master/src/geometry/Geometry.js#L286" class="improvelink">[help to improve]</a>
     -->
    <!-- <a href="#setSymbol" class="improvelink">[link]</a> -->
    </h4>

    
    </li>
    
    




<div class="description">
    Set a new symbol to style the geometry.
</div>




<!--  -->




    

<table class="params">
    <thead>
    <tr>
        
        <th>Parameter</th>
        
        <th>Type</th>

        

        <th class="last">Description</th>
    </tr>
    </thead>

    <tbody>
    

        <tr>
            
                <td class="name"><code>symbol</code>
                
                </td>
            

            <td class="type">
            
                
<span class="param-type">Object</span>


            
            </td>

            

            <td class="description last">new symbol</td>
        </tr>

    
    </tbody>
</table>



<!-- event properties -->




















<h5>Fires:</h5>
<ul>
    <li><a href="#event:symbolchange">symbolchange</a></li>
</ul>









<h5>Returns:</h5>
<span class="type-signature"><a href="Geometry.html">Geometry</a></span>:

        
<!-- <div class="param-desc"> -->
    this
<!-- </div> -->



    


<hr>
        
            

    <!-- <h2>Constructor</h2> -->
    
    <li>
    
    <h4 class="name" id="getSymbolHash"><span class="type-signature"></span><i><span class="type-signature"> (inherited)  </span><a href="#getSymbolHash">getSymbolHash</a><span class="signature">()</span></i>
    
        
            <a target="_blank" href="https://github.com/maptalks/maptalks.js/tree/master/src/geometry/Geometry.js#L299" class="improvelink">[source]</a>
        
    
    <!-- 
        <a target="_blank" href="https://github.com/maptalks/maptalks.js/tree/master/src/geometry/Geometry.js#L299" class="improvelink">[help to improve]</a>
     -->
    <!-- <a href="#getSymbolHash" class="improvelink">[link]</a> -->
    </h4>

    
    </li>
    
    




<div class="description">
    Get symbol's hash code
</div>




<!--  -->





<!-- event properties -->




























<h5>Returns:</h5>
<span class="type-signature">String</span>:

        


    


<hr>
        
            

    <!-- <h2>Constructor</h2> -->
    
    <li>
    
    <h4 class="name" id="updateSymbol"><span class="type-signature"></span><i><span class="type-signature"> (inherited)  </span><a href="#updateSymbol">updateSymbol</a><span class="signature">(props)</span></i>
    
        
            <a target="_blank" href="https://github.com/maptalks/maptalks.js/tree/master/src/geometry/Geometry.js#L325" class="improvelink">[source]</a>
        
    
    <!-- 
        <a target="_blank" href="https://github.com/maptalks/maptalks.js/tree/master/src/geometry/Geometry.js#L325" class="improvelink">[help to improve]</a>
     -->
    <!-- <a href="#updateSymbol" class="improvelink">[link]</a> -->
    </h4>

    
    </li>
    
    




<div class="description">
    Update geometry's current symbol.
</div>


    <!--<h5>Example:</h5>-->
    
    
        <pre class="prettyprint"><code>var marker = new Marker([0, 0], {
   symbol : {
      markerType : 'ellipse',
      markerWidth : 20,
      markerHeight : 30
   }
});
// update symbol's markerWidth to 40
marker.updateSymbol({
    markerWidth : 40
});</code></pre>
    




<!--  -->




    

<table class="params">
    <thead>
    <tr>
        
        <th>Parameter</th>
        
        <th>Type</th>

        

        <th class="last">Description</th>
    </tr>
    </thead>

    <tbody>
    

        <tr>
            
                <td class="name"><code>props</code>
                
                </td>
            

            <td class="type">
            
                
<span class="param-type">Object</span>
|

<span class="param-type">Array</span>


            
            </td>

            

            <td class="description last">symbol properties to update</td>
        </tr>

    
    </tbody>
</table>



<!-- event properties -->




















<h5>Fires:</h5>
<ul>
    <li><a href="#event:symbolchange">symbolchange</a></li>
</ul>









<h5>Returns:</h5>
<span class="type-signature"><a href="Geometry.html">Geometry</a></span>:

        
<!-- <div class="param-desc"> -->
    this
<!-- </div> -->



    


<hr>
        
            

    <!-- <h2>Constructor</h2> -->
    
    <li>
    
    <h4 class="name" id="getTextContent"><span class="type-signature"></span><i><span class="type-signature"> (inherited)  </span><a href="#getTextContent">getTextContent</a><span class="signature">()</span></i>
    
        
            <a target="_blank" href="https://github.com/maptalks/maptalks.js/tree/master/src/geometry/Geometry.js#L363" class="improvelink">[source]</a>
        
    
    <!-- 
        <a target="_blank" href="https://github.com/maptalks/maptalks.js/tree/master/src/geometry/Geometry.js#L363" class="improvelink">[help to improve]</a>
     -->
    <!-- <a href="#getTextContent" class="improvelink">[link]</a> -->
    </h4>

    
    </li>
    
    




<div class="description">
    Get geometry's text content if it has
</div>




<!--  -->





<!-- event properties -->




























<h5>Returns:</h5>
<span class="type-signature">String</span>:

        


    


<hr>
        
            

    <!-- <h2>Constructor</h2> -->
    
    <li>
    
    <h4 class="name" id="getCenter"><span class="type-signature"></span><i><span class="type-signature"> (inherited)  </span><a href="#getCenter">getCenter</a><span class="signature">()</span></i>
    
        
            <a target="_blank" href="https://github.com/maptalks/maptalks.js/tree/master/src/geometry/Geometry.js#L404" class="improvelink">[source]</a>
        
    
    <!-- 
        <a target="_blank" href="https://github.com/maptalks/maptalks.js/tree/master/src/geometry/Geometry.js#L404" class="improvelink">[help to improve]</a>
     -->
    <!-- <a href="#getCenter" class="improvelink">[link]</a> -->
    </h4>

    
    </li>
    
    




<div class="description">
    Get the geographical center of the geometry.
</div>




<!--  -->





<!-- event properties -->




























<h5>Returns:</h5>
<span class="type-signature"><a href="Coordinate.html">Coordinate</a></span>:

        


    


<hr>
        
            

    <!-- <h2>Constructor</h2> -->
    
    <li>
    
    <h4 class="name" id="getExtent"><span class="type-signature"></span><i><span class="type-signature"> (inherited)  </span><a href="#getExtent">getExtent</a><span class="signature">()</span></i>
    
        
            <a target="_blank" href="https://github.com/maptalks/maptalks.js/tree/master/src/geometry/Geometry.js#L413" class="improvelink">[source]</a>
        
    
    <!-- 
        <a target="_blank" href="https://github.com/maptalks/maptalks.js/tree/master/src/geometry/Geometry.js#L413" class="improvelink">[help to improve]</a>
     -->
    <!-- <a href="#getExtent" class="improvelink">[link]</a> -->
    </h4>

    
    </li>
    
    




<div class="description">
    Get the geometry's geographical extent
</div>




<!--  -->





<!-- event properties -->




























<h5>Returns:</h5>
<span class="type-signature"><a href="Extent.html">Extent</a></span>:

        
<!-- <div class="param-desc"> -->
    geometry's extent
<!-- </div> -->



    


<hr>
        
            

    <!-- <h2>Constructor</h2> -->
    
    <li>
    
    <h4 class="name" id="getContainerExtent"><span class="type-signature"></span><i><span class="type-signature"> (inherited)  </span><a href="#getContainerExtent">getContainerExtent</a><span class="signature">()</span></i>
    
        
            <a target="_blank" href="https://github.com/maptalks/maptalks.js/tree/master/src/geometry/Geometry.js#L430" class="improvelink">[source]</a>
        
    
    <!-- 
        <a target="_blank" href="https://github.com/maptalks/maptalks.js/tree/master/src/geometry/Geometry.js#L430" class="improvelink">[help to improve]</a>
     -->
    <!-- <a href="#getContainerExtent" class="improvelink">[link]</a> -->
    </h4>

    
    </li>
    
    




<div class="description">
    Get geometry's screen extent in pixel
</div>




<!--  -->





<!-- event properties -->




























<h5>Returns:</h5>
<span class="type-signature"><a href="PointExtent.html">PointExtent</a></span>:

        


    


<hr>
        
            

    <!-- <h2>Constructor</h2> -->
    
    <li>
    
    <h4 class="name" id="getSize"><span class="type-signature"></span><i><span class="type-signature"> (inherited)  </span><a href="#getSize">getSize</a><span class="signature">()</span></i>
    
        
            <a target="_blank" href="https://github.com/maptalks/maptalks.js/tree/master/src/geometry/Geometry.js#L505" class="improvelink">[source]</a>
        
    
    <!-- 
        <a target="_blank" href="https://github.com/maptalks/maptalks.js/tree/master/src/geometry/Geometry.js#L505" class="improvelink">[help to improve]</a>
     -->
    <!-- <a href="#getSize" class="improvelink">[link]</a> -->
    </h4>

    
    </li>
    
    




<div class="description">
    Get pixel size of the geometry, which may vary in different zoom levels.
</div>




<!--  -->





<!-- event properties -->




























<h5>Returns:</h5>
<span class="type-signature"><a href="Size.html">Size</a></span>:

        


    


<hr>
        
            

    <!-- <h2>Constructor</h2> -->
    
    <li>
    
    <h4 class="name" id="containsPoint"><span class="type-signature"></span><i><span class="type-signature"> (inherited)  </span><a href="#containsPoint">containsPoint</a><span class="signature">(point, t<span class="signature-attributes">opt</span>)</span></i>
    
        
            <a target="_blank" href="https://github.com/maptalks/maptalks.js/tree/master/src/geometry/Geometry.js#L521" class="improvelink">[source]</a>
        
    
    <!-- 
        <a target="_blank" href="https://github.com/maptalks/maptalks.js/tree/master/src/geometry/Geometry.js#L521" class="improvelink">[help to improve]</a>
     -->
    <!-- <a href="#containsPoint" class="improvelink">[link]</a> -->
    </h4>

    
    </li>
    
    




<div class="description">
    Whehter the geometry contains the input container point.
</div>


    <!--<h5>Example:</h5>-->
    
    
        <pre class="prettyprint"><code>var circle = new Circle([0, 0], 1000)
    .addTo(layer);
var contains = circle.containsPoint(new maptalks.Point(400, 300));</code></pre>
    




<!--  -->




    

<table class="params">
    <thead>
    <tr>
        
        <th>Parameter</th>
        
        <th>Type</th>

        

        <th class="last">Description</th>
    </tr>
    </thead>

    <tbody>
    

        <tr>
            
                <td class="name"><code>point</code>
                
                    
                    
                    
                
                </td>
            

            <td class="type">
            
                
<span class="param-type"><a href="Point.html">Point</a></span>
|

<span class="param-type"><a href="Coordinate.html">Coordinate</a></span>


            
            </td>

            

            <td class="description last">input container point or coordinate</td>
        </tr>

    

        <tr>
            
                <td class="name"><code>t</code>
                
                    
                        <span class="signature-attributes">opt</span>
                    
                    
                    
                
                </td>
            

            <td class="type">
            
                
<span class="param-type">Number</span>


            
            </td>

            

            <td class="description last">tolerance in pixel</td>
        </tr>

    
    </tbody>
</table>



<!-- event properties -->




























<h5>Returns:</h5>
<span class="type-signature">Boolean</span>:

        


    


<hr>
        
            

    <!-- <h2>Constructor</h2> -->
    
    <li>
    
    <h4 class="name" id="isVisible"><span class="type-signature"></span><i><span class="type-signature"> (inherited)  </span><a href="#isVisible">isVisible</a><span class="signature">()</span></i>
    
        
            <a target="_blank" href="https://github.com/maptalks/maptalks.js/tree/master/src/geometry/Geometry.js#L602" class="improvelink">[source]</a>
        
    
    <!-- 
        <a target="_blank" href="https://github.com/maptalks/maptalks.js/tree/master/src/geometry/Geometry.js#L602" class="improvelink">[help to improve]</a>
     -->
    <!-- <a href="#isVisible" class="improvelink">[link]</a> -->
    </h4>

    
    </li>
    
    




<div class="description">
    Whether the geometry is visible
</div>




<!--  -->





<!-- event properties -->




























<h5>Returns:</h5>
<span class="type-signature">Boolean</span>:

        


    


<hr>
        
            

    <!-- <h2>Constructor</h2> -->
    
    <li>
    
    <h4 class="name" id="getZIndex"><span class="type-signature"></span><i><span class="type-signature"> (inherited)  </span><a href="#getZIndex">getZIndex</a><span class="signature">()</span></i>
    
        
            <a target="_blank" href="https://github.com/maptalks/maptalks.js/tree/master/src/geometry/Geometry.js#L629" class="improvelink">[source]</a>
        
    
    <!-- 
        <a target="_blank" href="https://github.com/maptalks/maptalks.js/tree/master/src/geometry/Geometry.js#L629" class="improvelink">[help to improve]</a>
     -->
    <!-- <a href="#getZIndex" class="improvelink">[link]</a> -->
    </h4>

    
    </li>
    
    




<div class="description">
    Get zIndex of the geometry, default is 0
</div>




<!--  -->





<!-- event properties -->




























<h5>Returns:</h5>
<span class="type-signature">Number</span>:

        
<!-- <div class="param-desc"> -->
    zIndex
<!-- </div> -->



    


<hr>
        
            

    <!-- <h2>Constructor</h2> -->
    
    <li>
    
    <h4 class="name" id="setZIndex"><span class="type-signature"></span><i><span class="type-signature"> (inherited)  </span><a href="#setZIndex">setZIndex</a><span class="signature">(zIndex)</span></i>
    
        
            <a target="_blank" href="https://github.com/maptalks/maptalks.js/tree/master/src/geometry/Geometry.js#L639" class="improvelink">[source]</a>
        
    
    <!-- 
        <a target="_blank" href="https://github.com/maptalks/maptalks.js/tree/master/src/geometry/Geometry.js#L639" class="improvelink">[help to improve]</a>
     -->
    <!-- <a href="#setZIndex" class="improvelink">[link]</a> -->
    </h4>

    
    </li>
    
    




<div class="description">
    Set a new zIndex to Geometry and fire zindexchange event (will cause layer to sort geometries and render)
</div>




<!--  -->




    

<table class="params">
    <thead>
    <tr>
        
        <th>Parameter</th>
        
        <th>Type</th>

        

        <th class="last">Description</th>
    </tr>
    </thead>

    <tbody>
    

        <tr>
            
                <td class="name"><code>zIndex</code>
                
                </td>
            

            <td class="type">
            
                
<span class="param-type">Number</span>


            
            </td>

            

            <td class="description last">new zIndex</td>
        </tr>

    
    </tbody>
</table>



<!-- event properties -->




















<h5>Fires:</h5>
<ul>
    <li><a href="#event:zindexchange">zindexchange</a></li>
</ul>









<h5>Returns:</h5>
<span class="type-signature"><a href="Geometry.html">Geometry</a></span>:

        
<!-- <div class="param-desc"> -->
    this
<!-- </div> -->



    


<hr>
        
            

    <!-- <h2>Constructor</h2> -->
    
    <li>
    
    <h4 class="name" id="setZIndexSilently"><span class="type-signature"></span><i><span class="type-signature"> (inherited)  </span><a href="#setZIndexSilently">setZIndexSilently</a><span class="signature">(zIndex)</span></i>
    
        
            <a target="_blank" href="https://github.com/maptalks/maptalks.js/tree/master/src/geometry/Geometry.js#L667" class="improvelink">[source]</a>
        
    
    <!-- 
        <a target="_blank" href="https://github.com/maptalks/maptalks.js/tree/master/src/geometry/Geometry.js#L667" class="improvelink">[help to improve]</a>
     -->
    <!-- <a href="#setZIndexSilently" class="improvelink">[link]</a> -->
    </h4>

    
    </li>
    
    




<div class="description">
    Only set a new zIndex to Geometry without firing zindexchange event. <br>
Can be useful to improve perf when a lot of geometries' zIndex need to be updated. <br>
When updated N geometries, You can use setZIndexSilently with (N-1) geometries and use setZIndex with the last geometry for layer to sort and render.
</div>




<!--  -->




    

<table class="params">
    <thead>
    <tr>
        
        <th>Parameter</th>
        
        <th>Type</th>

        

        <th class="last">Description</th>
    </tr>
    </thead>

    <tbody>
    

        <tr>
            
                <td class="name"><code>zIndex</code>
                
                </td>
            

            <td class="type">
            
                
<span class="param-type">Number</span>


            
            </td>

            

            <td class="description last">new zIndex</td>
        </tr>

    
    </tbody>
</table>



<!-- event properties -->




























<h5>Returns:</h5>
<span class="type-signature"><a href="Geometry.html">Geometry</a></span>:

        
<!-- <div class="param-desc"> -->
    this
<!-- </div> -->



    


<hr>
        
            

    <!-- <h2>Constructor</h2> -->
    
    <li>
    
    <h4 class="name" id="bringToFront"><span class="type-signature"></span><i><span class="type-signature"> (inherited)  </span><a href="#bringToFront">bringToFront</a><span class="signature">()</span></i>
    
        
            <a target="_blank" href="https://github.com/maptalks/maptalks.js/tree/master/src/geometry/Geometry.js#L677" class="improvelink">[source]</a>
        
    
    <!-- 
        <a target="_blank" href="https://github.com/maptalks/maptalks.js/tree/master/src/geometry/Geometry.js#L677" class="improvelink">[help to improve]</a>
     -->
    <!-- <a href="#bringToFront" class="improvelink">[link]</a> -->
    </h4>

    
    </li>
    
    




<div class="description">
    Bring the geometry on the top
</div>




<!--  -->





<!-- event properties -->




















<h5>Fires:</h5>
<ul>
    <li><a href="#event:zindexchange">zindexchange</a></li>
</ul>









<h5>Returns:</h5>
<span class="type-signature"><a href="Geometry.html">Geometry</a></span>:

        
<!-- <div class="param-desc"> -->
    this
<!-- </div> -->



    


<hr>
        
            

    <!-- <h2>Constructor</h2> -->
    
    <li>
    
    <h4 class="name" id="bringToBack"><span class="type-signature"></span><i><span class="type-signature"> (inherited)  </span><a href="#bringToBack">bringToBack</a><span class="signature">()</span></i>
    
        
            <a target="_blank" href="https://github.com/maptalks/maptalks.js/tree/master/src/geometry/Geometry.js#L692" class="improvelink">[source]</a>
        
    
    <!-- 
        <a target="_blank" href="https://github.com/maptalks/maptalks.js/tree/master/src/geometry/Geometry.js#L692" class="improvelink">[help to improve]</a>
     -->
    <!-- <a href="#bringToBack" class="improvelink">[link]</a> -->
    </h4>

    
    </li>
    
    




<div class="description">
    Bring the geometry to the back
</div>




<!--  -->





<!-- event properties -->




















<h5>Fires:</h5>
<ul>
    <li><a href="#event:zindexchange">zindexchange</a></li>
</ul>









<h5>Returns:</h5>
<span class="type-signature"><a href="Geometry.html">Geometry</a></span>:

        
<!-- <div class="param-desc"> -->
    this
<!-- </div> -->



    


<hr>
        
            

    <!-- <h2>Constructor</h2> -->
    
    <li>
    
    <h4 class="name" id="flash"><span class="type-signature"></span><i><span class="type-signature"> (inherited)  </span><a href="#flash">flash</a><span class="signature">(interval<span class="signature-attributes">opt</span>, count<span class="signature-attributes">opt</span>, cb<span class="signature-attributes">opt</span>, context<span class="signature-attributes">opt</span>)</span></i>
    
        
            <a target="_blank" href="https://github.com/maptalks/maptalks.js/tree/master/src/geometry/Geometry.js#L753" class="improvelink">[source]</a>
        
    
    <!-- 
        <a target="_blank" href="https://github.com/maptalks/maptalks.js/tree/master/src/geometry/Geometry.js#L753" class="improvelink">[help to improve]</a>
     -->
    <!-- <a href="#flash" class="improvelink">[link]</a> -->
    </h4>

    
    </li>
    
    




<div class="description">
    Flash the geometry, show and hide by certain internal for times of count.
</div>




<!--  -->




    

<table class="params">
    <thead>
    <tr>
        
        <th>Parameter</th>
        
        <th>Type</th>

        
        <th>Default</th>
        

        <th class="last">Description</th>
    </tr>
    </thead>

    <tbody>
    

        <tr>
            
                <td class="name"><code>interval</code>
                
                    
                        <span class="signature-attributes">opt</span>
                    
                    
                    
                
                </td>
            

            <td class="type">
            
                
<span class="param-type">Number</span>


            
            </td>

            
                <td class="default">
                
                    100
                
                </td>
            

            <td class="description last">interval of flash, in millisecond (ms)</td>
        </tr>

    

        <tr>
            
                <td class="name"><code>count</code>
                
                    
                        <span class="signature-attributes">opt</span>
                    
                    
                    
                
                </td>
            

            <td class="type">
            
                
<span class="param-type">Number</span>


            
            </td>

            
                <td class="default">
                
                    4
                
                </td>
            

            <td class="description last">flash times</td>
        </tr>

    

        <tr>
            
                <td class="name"><code>cb</code>
                
                    
                        <span class="signature-attributes">opt</span>
                    
                    
                    
                
                </td>
            

            <td class="type">
            
                
<span class="param-type">function</span>


            
            </td>

            
                <td class="default">
                
                    null
                
                </td>
            

            <td class="description last">callback function when flash ended</td>
        </tr>

    

        <tr>
            
                <td class="name"><code>context</code>
                
                    
                        <span class="signature-attributes">opt</span>
                    
                    
                    
                
                </td>
            

            <td class="type">
            
                
<span class="param-type">*</span>


            
            </td>

            
                <td class="default">
                
                    null
                
                </td>
            

            <td class="description last">callback context</td>
        </tr>

    
    </tbody>
</table>



<!-- event properties -->




























<h5>Returns:</h5>
<span class="type-signature"><a href="Geometry.html">Geometry</a></span>:

        
<!-- <div class="param-desc"> -->
    this
<!-- </div> -->



    


<hr>
        
            

    <!-- <h2>Constructor</h2> -->
    
    <li>
    
    <h4 class="name" id="copy"><span class="type-signature"></span><i><span class="type-signature"> (inherited)  </span><a href="#copy">copy</a><span class="signature">()</span></i>
    
        
            <a target="_blank" href="https://github.com/maptalks/maptalks.js/tree/master/src/geometry/Geometry.js#L761" class="improvelink">[source]</a>
        
    
    <!-- 
        <a target="_blank" href="https://github.com/maptalks/maptalks.js/tree/master/src/geometry/Geometry.js#L761" class="improvelink">[help to improve]</a>
     -->
    <!-- <a href="#copy" class="improvelink">[link]</a> -->
    </h4>

    
    </li>
    
    




<div class="description">
    Returns a copy of the geometry without the event listeners.
</div>




<!--  -->





<!-- event properties -->




























<h5>Returns:</h5>
<span class="type-signature"><a href="Geometry.html">Geometry</a></span>:

        
<!-- <div class="param-desc"> -->
    copy
<!-- </div> -->



    


<hr>
        
            

    <!-- <h2>Constructor</h2> -->
    
    <li>
    
    <h4 class="name" id="toGeoJSONGeometry"><span class="type-signature"></span><i><span class="type-signature"> (inherited)  </span><a href="#toGeoJSONGeometry">toGeoJSONGeometry</a><span class="signature">()</span></i>
    
        
            <a target="_blank" href="https://github.com/maptalks/maptalks.js/tree/master/src/geometry/Geometry.js#L817" class="improvelink">[source]</a>
        
    
    <!-- 
        <a target="_blank" href="https://github.com/maptalks/maptalks.js/tree/master/src/geometry/Geometry.js#L817" class="improvelink">[help to improve]</a>
     -->
    <!-- <a href="#toGeoJSONGeometry" class="improvelink">[link]</a> -->
    </h4>

    
    </li>
    
    




<div class="description">
    Exports <a href="http://geojson.org/geojson-spec.html#feature-objects">geometry</a> out of a GeoJSON feature.
</div>




<!--  -->





<!-- event properties -->




























<h5>Returns:</h5>
<span class="type-signature">Object</span>:

        
<!-- <div class="param-desc"> -->
    GeoJSON Geometry
<!-- </div> -->



    


<hr>
        
            

    <!-- <h2>Constructor</h2> -->
    
    <li>
    
    <h4 class="name" id="toGeoJSON"><span class="type-signature"></span><i><span class="type-signature"> (inherited)  </span><a href="#toGeoJSON">toGeoJSON</a><span class="signature">(opts<span class="signature-attributes">opt</span>)</span></i>
    
        
            <a target="_blank" href="https://github.com/maptalks/maptalks.js/tree/master/src/geometry/Geometry.js#L829" class="improvelink">[source]</a>
        
    
    <!-- 
        <a target="_blank" href="https://github.com/maptalks/maptalks.js/tree/master/src/geometry/Geometry.js#L829" class="improvelink">[help to improve]</a>
     -->
    <!-- <a href="#toGeoJSON" class="improvelink">[link]</a> -->
    </h4>

    
    </li>
    
    




<div class="description">
    Exports a GeoJSON feature.
</div>




<!--  -->




    

<table class="params">
    <thead>
    <tr>
        
        <th>Parameter</th>
        
        <th>Type</th>

        
        <th>Default</th>
        

        <th class="last">Description</th>
    </tr>
    </thead>

    <tbody>
    

        <tr>
            
                <td class="name"><code>opts</code>
                
                    
                        <span class="signature-attributes">opt</span>
                    
                    
                    
                
                </td>
            

            <td class="type">
            
                
<span class="param-type">Object</span>


            
            </td>

            
                <td class="default">
                
                    null
                
                </td>
            

            <td class="description last">export options
                <h6>Properties</h6>
                

<table class="params">
    <thead>
    <tr>
        
        <th>Parameter</th>
        
        <th>Type</th>

        
        <th>Default</th>
        

        <th class="last">Description</th>
    </tr>
    </thead>

    <tbody>
    

        <tr>
            
                <td class="name"><code>geometry</code>
                
                    
                        <span class="signature-attributes">opt</span>
                    
                    
                    
                
                </td>
            

            <td class="type">
            
                
<span class="param-type">Boolean</span>


            
            </td>

            
                <td class="default">
                
                    true
                
                </td>
            

            <td class="description last">whether export geometry</td>
        </tr>

    

        <tr>
            
                <td class="name"><code>properties</code>
                
                    
                        <span class="signature-attributes">opt</span>
                    
                    
                    
                
                </td>
            

            <td class="type">
            
                
<span class="param-type">Boolean</span>


            
            </td>

            
                <td class="default">
                
                    true
                
                </td>
            

            <td class="description last">whether export properties</td>
        </tr>

    
    </tbody>
</table>

            </td>
        </tr>

    
    </tbody>
</table>



<!-- event properties -->




























<h5>Returns:</h5>
<span class="type-signature">Object</span>:

        
<!-- <div class="param-desc"> -->
    GeoJSON Feature
<!-- </div> -->



    


<hr>
        
            

    <!-- <h2>Constructor</h2> -->
    
    <li>
    
    <h4 class="name" id="toJSON"><span class="type-signature"></span><i><span class="type-signature"> (inherited)  </span><a href="#toJSON">toJSON</a><span class="signature">(options<span class="signature-attributes">opt</span>)</span></i>
    
        
            <a target="_blank" href="https://github.com/maptalks/maptalks.js/tree/master/src/geometry/Geometry.js#L894" class="improvelink">[source]</a>
        
    
    <!-- 
        <a target="_blank" href="https://github.com/maptalks/maptalks.js/tree/master/src/geometry/Geometry.js#L894" class="improvelink">[help to improve]</a>
     -->
    <!-- <a href="#toJSON" class="improvelink">[link]</a> -->
    </h4>

    
    </li>
    
    




<div class="description">
    Export a profile json out of the geometry. <br>
Besides exporting the feature object, a profile json also contains symbol, construct options and infowindow info.<br>
The profile json can be stored somewhere else and be used to reproduce the geometry later.<br>
Due to the problem of serialization for functions, event listeners and contextmenu are not included in profile json.
</div>


    <!--<h5>Example:</h5>-->
    
    
        <pre class="prettyprint"><code>// an example of a profile json.
var profile = {
            "feature": {
                  "type": "Feature",
                  "id" : "point1",
                  "geometry": {"type": "Point", "coordinates": [102.0, 0.5]},
                  "properties": {"prop0": "value0"}
            },
            //construct options.
            "options":{
                "draggable" : true
            },
            //symbol
            "symbol":{
                "markerFile"  : "http://foo.com/icon.png",
                "markerWidth" : 20,
                "markerHeight": 20
            },
            //infowindow info
            "infowindow" : {
                "options" : {
                    "style" : "black"
                },
                "title" : "this is a infowindow title",
                "content" : "this is a infowindow content"
            }
        };</code></pre>
    




<!--  -->




    

<table class="params">
    <thead>
    <tr>
        
        <th>Parameter</th>
        
        <th>Type</th>

        
        <th>Default</th>
        

        <th class="last">Description</th>
    </tr>
    </thead>

    <tbody>
    

        <tr>
            
                <td class="name"><code>options</code>
                
                    
                        <span class="signature-attributes">opt</span>
                    
                    
                    
                
                </td>
            

            <td class="type">
            
                
<span class="param-type">Object</span>


            
            </td>

            
                <td class="default">
                
                    null
                
                </td>
            

            <td class="description last">export options</td>
        </tr>

    

        <tr>
            
                <td class="name"><code>opts.geometry</code>
                
                    
                        <span class="signature-attributes">opt</span>
                    
                    
                    
                
                </td>
            

            <td class="type">
            
                
<span class="param-type">Boolean</span>


            
            </td>

            
                <td class="default">
                
                    true
                
                </td>
            

            <td class="description last">whether export feature's geometry</td>
        </tr>

    

        <tr>
            
                <td class="name"><code>opts.properties</code>
                
                    
                        <span class="signature-attributes">opt</span>
                    
                    
                    
                
                </td>
            

            <td class="type">
            
                
<span class="param-type">Boolean</span>


            
            </td>

            
                <td class="default">
                
                    true
                
                </td>
            

            <td class="description last">whether export feature's properties</td>
        </tr>

    

        <tr>
            
                <td class="name"><code>opts.options</code>
                
                    
                        <span class="signature-attributes">opt</span>
                    
                    
                    
                
                </td>
            

            <td class="type">
            
                
<span class="param-type">Boolean</span>


            
            </td>

            
                <td class="default">
                
                    true
                
                </td>
            

            <td class="description last">whether export construct options</td>
        </tr>

    

        <tr>
            
                <td class="name"><code>opts.symbol</code>
                
                    
                        <span class="signature-attributes">opt</span>
                    
                    
                    
                
                </td>
            

            <td class="type">
            
                
<span class="param-type">Boolean</span>


            
            </td>

            
                <td class="default">
                
                    true
                
                </td>
            

            <td class="description last">whether export symbol</td>
        </tr>

    

        <tr>
            
                <td class="name"><code>opts.infoWindow</code>
                
                    
                        <span class="signature-attributes">opt</span>
                    
                    
                    
                
                </td>
            

            <td class="type">
            
                
<span class="param-type">Boolean</span>


            
            </td>

            
                <td class="default">
                
                    true
                
                </td>
            

            <td class="description last">whether export infowindow</td>
        </tr>

    
    </tbody>
</table>



<!-- event properties -->




























<h5>Returns:</h5>
<span class="type-signature">Object</span>:

        
<!-- <div class="param-desc"> -->
    profile json object
<!-- </div> -->



    


<hr>
        
            

    <!-- <h2>Constructor</h2> -->
    
    <li>
    
    <h4 class="name" id="getLength"><span class="type-signature"></span><i><span class="type-signature"> (inherited)  </span><a href="#getLength">getLength</a><span class="signature">()</span></i>
    
        
            <a target="_blank" href="https://github.com/maptalks/maptalks.js/tree/master/src/geometry/Geometry.js#L912" class="improvelink">[source]</a>
        
    
    <!-- 
        <a target="_blank" href="https://github.com/maptalks/maptalks.js/tree/master/src/geometry/Geometry.js#L912" class="improvelink">[help to improve]</a>
     -->
    <!-- <a href="#getLength" class="improvelink">[link]</a> -->
    </h4>

    
    </li>
    
    




<div class="description">
    Get the geographic length of the geometry.
</div>




<!--  -->





<!-- event properties -->




























<h5>Returns:</h5>
<span class="type-signature">Number</span>:

        
<!-- <div class="param-desc"> -->
    geographic length, unit is meter
<!-- </div> -->



    


<hr>
        
            

    <!-- <h2>Constructor</h2> -->
    
    <li>
    
    <h4 class="name" id="getArea"><span class="type-signature"></span><i><span class="type-signature"> (inherited)  </span><a href="#getArea">getArea</a><span class="signature">()</span></i>
    
        
            <a target="_blank" href="https://github.com/maptalks/maptalks.js/tree/master/src/geometry/Geometry.js#L920" class="improvelink">[source]</a>
        
    
    <!-- 
        <a target="_blank" href="https://github.com/maptalks/maptalks.js/tree/master/src/geometry/Geometry.js#L920" class="improvelink">[help to improve]</a>
     -->
    <!-- <a href="#getArea" class="improvelink">[link]</a> -->
    </h4>

    
    </li>
    
    




<div class="description">
    Get the geographic area of the geometry.
</div>




<!--  -->





<!-- event properties -->




























<h5>Returns:</h5>
<span class="type-signature">Number</span>:

        
<!-- <div class="param-desc"> -->
    geographic area, unit is sq.meter
<!-- </div> -->



    


<hr>
        
            

    <!-- <h2>Constructor</h2> -->
    
    <li>
    
    <h4 class="name" id="rotate"><span class="type-signature"></span><i><span class="type-signature"> (inherited)  </span><a href="#rotate">rotate</a><span class="signature">(angle, pivot<span class="signature-attributes">opt</span>)</span></i>
    
        
            <a target="_blank" href="https://github.com/maptalks/maptalks.js/tree/master/src/geometry/Geometry.js#L930" class="improvelink">[source]</a>
        
    
    <!-- 
        <a target="_blank" href="https://github.com/maptalks/maptalks.js/tree/master/src/geometry/Geometry.js#L930" class="improvelink">[help to improve]</a>
     -->
    <!-- <a href="#rotate" class="improvelink">[link]</a> -->
    </h4>

    
    </li>
    
    




<div class="description">
    Rotate the geometry of given angle around a pivot point
</div>




<!--  -->




    

<table class="params">
    <thead>
    <tr>
        
        <th>Parameter</th>
        
        <th>Type</th>

        
        <th>Default</th>
        

        <th class="last">Description</th>
    </tr>
    </thead>

    <tbody>
    

        <tr>
            
                <td class="name"><code>angle</code>
                
                    
                    
                    
                
                </td>
            

            <td class="type">
            
                
<span class="param-type">Number</span>


            
            </td>

            
                <td class="default">
                
                </td>
            

            <td class="description last">angle to rotate in degree</td>
        </tr>

    

        <tr>
            
                <td class="name"><code>pivot</code>
                
                    
                        <span class="signature-attributes">opt</span>
                    
                    
                    
                
                </td>
            

            <td class="type">
            
                
<span class="param-type"><a href="Coordinate.html">Coordinate</a></span>


            
            </td>

            
                <td class="default">
                
                    null
                
                </td>
            

            <td class="description last">optional, will be the geometry's center by default</td>
        </tr>

    
    </tbody>
</table>



<!-- event properties -->




























<h5>Returns:</h5>
<span class="type-signature"><a href="Geometry.html">Geometry</a></span>:

        
<!-- <div class="param-desc"> -->
    this
<!-- </div> -->



    


<hr>
        
            

    <!-- <h2>Constructor</h2> -->
    
    <li>
    
    <h4 class="name" id="startEdit"><span class="type-signature"></span><i><span class="type-signature"> (inherited)  </span><a href="#startEdit">startEdit</a><span class="signature">(options<span class="signature-attributes">opt</span>)</span></i>
    
        
            <a target="_blank" href="https://github.com/maptalks/maptalks.js/tree/master/src/geometry/ext/Geometry.Edit.js#L16" class="improvelink">[source]</a>
        
    
    <!-- 
        <a target="_blank" href="https://github.com/maptalks/maptalks.js/tree/master/src/geometry/ext/Geometry.Edit.js#L16" class="improvelink">[help to improve]</a>
     -->
    <!-- <a href="#startEdit" class="improvelink">[link]</a> -->
    </h4>

    
    </li>
    
    




<div class="description">
    Start to edit
</div>




<!--  -->




    

<table class="params">
    <thead>
    <tr>
        
        <th>Parameter</th>
        
        <th>Type</th>

        
        <th>Default</th>
        

        <th class="last">Description</th>
    </tr>
    </thead>

    <tbody>
    

        <tr>
            
                <td class="name"><code>options</code>
                
                    
                        <span class="signature-attributes">opt</span>
                    
                    
                    
                
                </td>
            

            <td class="type">
            
                
<span class="param-type">Object</span>


            
            </td>

            
                <td class="default">
                
                    null
                
                </td>
            

            <td class="description last">edit options
                <h6>Properties</h6>
                

<table class="params">
    <thead>
    <tr>
        
        <th>Parameter</th>
        
        <th>Type</th>

        
        <th>Default</th>
        

        <th class="last">Description</th>
    </tr>
    </thead>

    <tbody>
    

        <tr>
            
                <td class="name"><code>symbol</code>
                
                    
                        <span class="signature-attributes">opt</span>
                    
                    
                    
                
                </td>
            

            <td class="type">
            
                
<span class="param-type">Object</span>


            
            </td>

            
                <td class="default">
                
                    null
                
                </td>
            

            <td class="description last">symbol for the geometry during editing</td>
        </tr>

    

        <tr>
            
                <td class="name"><code>fixAspectRatio</code>
                
                    
                        <span class="signature-attributes">opt</span>
                    
                    
                    
                
                </td>
            

            <td class="type">
            
                
<span class="param-type">Object</span>


            
            </td>

            
                <td class="default">
                
                    false
                
                </td>
            

            <td class="description last">fix outline's aspect ratio when resizing</td>
        </tr>

    

        <tr>
            
                <td class="name"><code>centerHandleSymbol</code>
                
                    
                        <span class="signature-attributes">opt</span>
                    
                    
                    
                
                </td>
            

            <td class="type">
            
                
<span class="param-type">Object</span>


            
            </td>

            
                <td class="default">
                
                    null
                
                </td>
            

            <td class="description last">symbol of center handle</td>
        </tr>

    

        <tr>
            
                <td class="name"><code>vertexHandleSymbol</code>
                
                    
                        <span class="signature-attributes">opt</span>
                    
                    
                    
                
                </td>
            

            <td class="type">
            
                
<span class="param-type">Object</span>


            
            </td>

            
                <td class="default">
                
                    null
                
                </td>
            

            <td class="description last">symbol of vertex handle</td>
        </tr>

    

        <tr>
            
                <td class="name"><code>newVertexHandleSymbol</code>
                
                    
                        <span class="signature-attributes">opt</span>
                    
                    
                    
                
                </td>
            

            <td class="type">
            
                
<span class="param-type">Object</span>


            
            </td>

            
                <td class="default">
                
                    null
                
                </td>
            

            <td class="description last">symbol of new vertex handle</td>
        </tr>

    

        <tr>
            
                <td class="name"><code>removeVertexOn</code>
                
                    
                        <span class="signature-attributes">opt</span>
                    
                    
                    
                
                </td>
            

            <td class="type">
            
                
<span class="param-type">Object</span>


            
            </td>

            
                <td class="default">
                
                    contextmenu
                
                </td>
            

            <td class="description last">event to remove a vertex from line or polygon, contextmenu by default</td>
        </tr>

    
    </tbody>
</table>

            </td>
        </tr>

    
    </tbody>
</table>



<!-- event properties -->




























<h5>Returns:</h5>
<span class="type-signature"><a href="Geometry.html">Geometry</a></span>:

        
<!-- <div class="param-desc"> -->
    this
<!-- </div> -->



    


<hr>
        
            

    <!-- <h2>Constructor</h2> -->
    
    <li>
    
    <h4 class="name" id="endEdit"><span class="type-signature"></span><i><span class="type-signature"> (inherited)  </span><a href="#endEdit">endEdit</a><span class="signature">()</span></i>
    
        
<<<<<<< HEAD
            <a target="_blank" href="https://github.com/maptalks/maptalks.js/tree/master/src/geometry/ext/Geometry.Edit.js#L43" class="improvelink">[source]</a>
        
    
    <!-- 
        <a target="_blank" href="https://github.com/maptalks/maptalks.js/tree/master/src/geometry/ext/Geometry.Edit.js#L43" class="improvelink">[help to improve]</a>
=======
            <a target="_blank" href="https://github.com/maptalks/maptalks.js/tree/master/src/geometry/ext/Geometry.Edit.js#L45" class="improvelink">[source]</a>
        
    
    <!-- 
        <a target="_blank" href="https://github.com/maptalks/maptalks.js/tree/master/src/geometry/ext/Geometry.Edit.js#L45" class="improvelink">[help to improve]</a>
>>>>>>> ab1ecdb7
     -->
    <!-- <a href="#endEdit" class="improvelink">[link]</a> -->
    </h4>

    
    </li>
    
    




<div class="description">
    End editing.
</div>




<!--  -->





<!-- event properties -->




























<h5>Returns:</h5>
<span class="type-signature"><a href="Geometry.html">Geometry</a></span>:

        
<!-- <div class="param-desc"> -->
    this
<!-- </div> -->



    


<hr>
        
            

    <!-- <h2>Constructor</h2> -->
    
    <li>
    
    <h4 class="name" id="redoEdit"><span class="type-signature"></span><i><span class="type-signature"> (inherited)  </span><a href="#redoEdit">redoEdit</a><span class="signature">()</span></i>
    
        
<<<<<<< HEAD
            <a target="_blank" href="https://github.com/maptalks/maptalks.js/tree/master/src/geometry/ext/Geometry.Edit.js#L66" class="improvelink">[source]</a>
        
    
    <!-- 
        <a target="_blank" href="https://github.com/maptalks/maptalks.js/tree/master/src/geometry/ext/Geometry.Edit.js#L66" class="improvelink">[help to improve]</a>
=======
            <a target="_blank" href="https://github.com/maptalks/maptalks.js/tree/master/src/geometry/ext/Geometry.Edit.js#L72" class="improvelink">[source]</a>
        
    
    <!-- 
        <a target="_blank" href="https://github.com/maptalks/maptalks.js/tree/master/src/geometry/ext/Geometry.Edit.js#L72" class="improvelink">[help to improve]</a>
>>>>>>> ab1ecdb7
     -->
    <!-- <a href="#redoEdit" class="improvelink">[link]</a> -->
    </h4>

    
    </li>
    
    




<div class="description">
    Redo the edit
</div>




<!--  -->





<!-- event properties -->




























<h5>Returns:</h5>
<span class="type-signature"><a href="Geometry.html">Geometry</a></span>:

        
<!-- <div class="param-desc"> -->
    this
<!-- </div> -->



    


<hr>
        
            

    <!-- <h2>Constructor</h2> -->
    
    <li>
    
    <h4 class="name" id="undoEdit"><span class="type-signature"></span><i><span class="type-signature"> (inherited)  </span><a href="#undoEdit">undoEdit</a><span class="signature">()</span></i>
    
        
<<<<<<< HEAD
            <a target="_blank" href="https://github.com/maptalks/maptalks.js/tree/master/src/geometry/ext/Geometry.Edit.js#L89" class="improvelink">[source]</a>
        
    
    <!-- 
        <a target="_blank" href="https://github.com/maptalks/maptalks.js/tree/master/src/geometry/ext/Geometry.Edit.js#L89" class="improvelink">[help to improve]</a>
=======
            <a target="_blank" href="https://github.com/maptalks/maptalks.js/tree/master/src/geometry/ext/Geometry.Edit.js#L95" class="improvelink">[source]</a>
        
    
    <!-- 
        <a target="_blank" href="https://github.com/maptalks/maptalks.js/tree/master/src/geometry/ext/Geometry.Edit.js#L95" class="improvelink">[help to improve]</a>
>>>>>>> ab1ecdb7
     -->
    <!-- <a href="#undoEdit" class="improvelink">[link]</a> -->
    </h4>

    
    </li>
    
    




<div class="description">
    Undo the edit
</div>




<!--  -->





<!-- event properties -->




























<h5>Returns:</h5>
<span class="type-signature"><a href="Geometry.html">Geometry</a></span>:

        
<!-- <div class="param-desc"> -->
    this
<!-- </div> -->



    


<hr>
        
            

    <!-- <h2>Constructor</h2> -->
    
    <li>
    
    <h4 class="name" id="cancelEdit"><span class="type-signature"></span><i><span class="type-signature"> (inherited)  </span><a href="#cancelEdit">cancelEdit</a><span class="signature">()</span></i>
    
        
<<<<<<< HEAD
            <a target="_blank" href="https://github.com/maptalks/maptalks.js/tree/master/src/geometry/ext/Geometry.Edit.js#L112" class="improvelink">[source]</a>
        
    
    <!-- 
        <a target="_blank" href="https://github.com/maptalks/maptalks.js/tree/master/src/geometry/ext/Geometry.Edit.js#L112" class="improvelink">[help to improve]</a>
=======
            <a target="_blank" href="https://github.com/maptalks/maptalks.js/tree/master/src/geometry/ext/Geometry.Edit.js#L118" class="improvelink">[source]</a>
        
    
    <!-- 
        <a target="_blank" href="https://github.com/maptalks/maptalks.js/tree/master/src/geometry/ext/Geometry.Edit.js#L118" class="improvelink">[help to improve]</a>
>>>>>>> ab1ecdb7
     -->
    <!-- <a href="#cancelEdit" class="improvelink">[link]</a> -->
    </h4>

    
    </li>
    
    




<div class="description">
    cancel the edit
</div>




<!--  -->





<!-- event properties -->




























<h5>Returns:</h5>
<span class="type-signature"><a href="Geometry.html">Geometry</a></span>:

        
<!-- <div class="param-desc"> -->
    this
<!-- </div> -->



    


<hr>
        
            

    <!-- <h2>Constructor</h2> -->
    
    <li>
    
    <h4 class="name" id="isEditing"><span class="type-signature"></span><i><span class="type-signature"> (inherited)  </span><a href="#isEditing">isEditing</a><span class="signature">()</span></i>
    
        
<<<<<<< HEAD
            <a target="_blank" href="https://github.com/maptalks/maptalks.js/tree/master/src/geometry/ext/Geometry.Edit.js#L135" class="improvelink">[source]</a>
        
    
    <!-- 
        <a target="_blank" href="https://github.com/maptalks/maptalks.js/tree/master/src/geometry/ext/Geometry.Edit.js#L135" class="improvelink">[help to improve]</a>
=======
            <a target="_blank" href="https://github.com/maptalks/maptalks.js/tree/master/src/geometry/ext/Geometry.Edit.js#L141" class="improvelink">[source]</a>
        
    
    <!-- 
        <a target="_blank" href="https://github.com/maptalks/maptalks.js/tree/master/src/geometry/ext/Geometry.Edit.js#L141" class="improvelink">[help to improve]</a>
>>>>>>> ab1ecdb7
     -->
    <!-- <a href="#isEditing" class="improvelink">[link]</a> -->
    </h4>

    
    </li>
    
    




<div class="description">
    Whether the geometry is being edited.
</div>




<!--  -->





<!-- event properties -->




























<h5>Returns:</h5>
<span class="type-signature">Boolean</span>:

        


    


<hr>
        
            

    <!-- <h2>Constructor</h2> -->
    
    <li>
    
    <h4 class="name" id="isDragging"><span class="type-signature"></span><i><span class="type-signature"> (inherited)  </span><a href="#isDragging">isDragging</a><span class="signature">()</span></i>
    
        
            <a target="_blank" href="https://github.com/maptalks/maptalks.js/tree/master/src/geometry/ext/Geometry.Drag.js#L375" class="improvelink">[source]</a>
        
    
    <!-- 
        <a target="_blank" href="https://github.com/maptalks/maptalks.js/tree/master/src/geometry/ext/Geometry.Drag.js#L375" class="improvelink">[help to improve]</a>
     -->
    <!-- <a href="#isDragging" class="improvelink">[link]</a> -->
    </h4>

    
    </li>
    
    




<div class="description">
    Whether the geometry is being dragged.
</div>




<!--  -->





<!-- event properties -->






























<hr>
        
            

    <!-- <h2>Constructor</h2> -->
    
    <li>
    
    <h4 class="name" id="animate"><span class="type-signature"></span><i><span class="type-signature"> (inherited)  </span><a href="#animate">animate</a><span class="signature">(styles, options<span class="signature-attributes">opt</span>, step<span class="signature-attributes">opt</span>)</span></i>
    
        
            <a target="_blank" href="https://github.com/maptalks/maptalks.js/tree/master/src/geometry/ext/Geometry.Animation.js#L33" class="improvelink">[source]</a>
        
    
    <!-- 
        <a target="_blank" href="https://github.com/maptalks/maptalks.js/tree/master/src/geometry/ext/Geometry.Animation.js#L33" class="improvelink">[help to improve]</a>
     -->
    <!-- <a href="#animate" class="improvelink">[link]</a> -->
    </h4>

    
    </li>
    
    




<div class="description">
    Animate the geometry
</div>


    <!--<h5>Example:</h5>-->
    
    
        <pre class="prettyprint"><code>var player = marker.animate({
    'symbol': {
        'markerHeight': 82
     }
}, {
    'duration': 2000
}, function (frame) {
    if (frame.state.playState === 'finished') {
        console.log('animation finished');
    }
});
player.pause();</code></pre>
    




<!--  -->




    

<table class="params">
    <thead>
    <tr>
        
        <th>Parameter</th>
        
        <th>Type</th>

        
        <th>Default</th>
        

        <th class="last">Description</th>
    </tr>
    </thead>

    <tbody>
    

        <tr>
            
                <td class="name"><code>styles</code>
                
                    
                    
                    
                
                </td>
            

            <td class="type">
            
                
<span class="param-type">Object</span>


            
            </td>

            
                <td class="default">
                
                </td>
            

            <td class="description last">styles to animate</td>
        </tr>

    

        <tr>
            
                <td class="name"><code>options</code>
                
                    
                        <span class="signature-attributes">opt</span>
                    
                    
                    
                
                </td>
            

            <td class="type">
            
                
<span class="param-type">Object</span>


            
            </td>

            
                <td class="default">
                
                    null
                
                </td>
            

            <td class="description last">animation options
                <h6>Properties</h6>
                

<table class="params">
    <thead>
    <tr>
        
        <th>Parameter</th>
        
        <th>Type</th>

        
        <th>Default</th>
        

        <th class="last">Description</th>
    </tr>
    </thead>

    <tbody>
    

        <tr>
            
                <td class="name"><code>duration</code>
                
                    
                        <span class="signature-attributes">opt</span>
                    
                    
                    
                
                </td>
            

            <td class="type">
            
                
<span class="param-type">NUmber</span>


            
            </td>

            
                <td class="default">
                
                    1000
                
                </td>
            

            <td class="description last">duration</td>
        </tr>

    

        <tr>
            
                <td class="name"><code>startTime</code>
                
                    
                        <span class="signature-attributes">opt</span>
                    
                    
                    
                
                </td>
            

            <td class="type">
            
                
<span class="param-type">Number</span>


            
            </td>

            
                <td class="default">
                
                    null
                
                </td>
            

            <td class="description last">time to start animation in ms</td>
        </tr>

    

        <tr>
            
                <td class="name"><code>easing</code>
                
                    
                        <span class="signature-attributes">opt</span>
                    
                    
                    
                
                </td>
            

            <td class="type">
            
                
<span class="param-type">String</span>


            
            </td>

            
                <td class="default">
                
                    linear
                
                </td>
            

            <td class="description last">animation easing: in, out, inAndOut, linear, upAndDown</td>
        </tr>

    

        <tr>
            
                <td class="name"><code>repeat</code>
                
                    
                        <span class="signature-attributes">opt</span>
                    
                    
                    
                
                </td>
            

            <td class="type">
            
                
<span class="param-type">Boolean</span>


            
            </td>

            
                <td class="default">
                
                    false
                
                </td>
            

            <td class="description last">repeat animation</td>
        </tr>

    
    </tbody>
</table>

            </td>
        </tr>

    

        <tr>
            
                <td class="name"><code>step</code>
                
                    
                        <span class="signature-attributes">opt</span>
                    
                    
                    
                
                </td>
            

            <td class="type">
            
                
<span class="param-type">function</span>


            
            </td>

            
                <td class="default">
                
                    null
                
                </td>
            

            <td class="description last">step function during animation, animation frame as the parameter</td>
        </tr>

    
    </tbody>
</table>



<!-- event properties -->




























<h5>Returns:</h5>
<span class="type-signature"><a href="animation.Player.html">animation.Player</a></span>:

        
<!-- <div class="param-desc"> -->
    animation player
<!-- </div> -->



    


<hr>
        
            

    <!-- <h2>Constructor</h2> -->
    
    <li>
    
    <h4 class="name" id="setInfoWindow"><span class="type-signature"></span><i><span class="type-signature"> (inherited)  </span><a href="#setInfoWindow">setInfoWindow</a><span class="signature">(options)</span></i>
    
        
            <a target="_blank" href="https://github.com/maptalks/maptalks.js/tree/master/src/geometry/ext/Geometry.InfoWindow.js#L16" class="improvelink">[source]</a>
        
    
    <!-- 
        <a target="_blank" href="https://github.com/maptalks/maptalks.js/tree/master/src/geometry/ext/Geometry.InfoWindow.js#L16" class="improvelink">[help to improve]</a>
     -->
    <!-- <a href="#setInfoWindow" class="improvelink">[link]</a> -->
    </h4>

    
    </li>
    
    




<div class="description">
    Set an InfoWindow to the geometry
</div>


    <!--<h5>Example:</h5>-->
    
    
        <pre class="prettyprint"><code>geometry.setInfoWindow({
    title    : 'This is a title',
    content  : '&lt;div style="color:#f00">This is content of the InfoWindow&lt;/div>'
});</code></pre>
    




<!--  -->




    

<table class="params">
    <thead>
    <tr>
        
        <th>Parameter</th>
        
        <th>Type</th>

        

        <th class="last">Description</th>
    </tr>
    </thead>

    <tbody>
    

        <tr>
            
                <td class="name"><code>options</code>
                
                </td>
            

            <td class="type">
            
                
<span class="param-type">Object</span>


            
            </td>

            

            <td class="description last">construct <a href="ui.InfoWindow.html#options">options</a> for the InfoWindow</td>
        </tr>

    
    </tbody>
</table>



<!-- event properties -->




























<h5>Returns:</h5>
<span class="type-signature"><a href="Geometry.html">Geometry</a></span>:

        
<!-- <div class="param-desc"> -->
    this
<!-- </div> -->



    


<hr>
        
            

    <!-- <h2>Constructor</h2> -->
    
    <li>
    
    <h4 class="name" id="getInfoWindow"><span class="type-signature"></span><i><span class="type-signature"> (inherited)  </span><a href="#getInfoWindow">getInfoWindow</a><span class="signature">()</span></i>
    
        
            <a target="_blank" href="https://github.com/maptalks/maptalks.js/tree/master/src/geometry/ext/Geometry.InfoWindow.js#L38" class="improvelink">[source]</a>
        
    
    <!-- 
        <a target="_blank" href="https://github.com/maptalks/maptalks.js/tree/master/src/geometry/ext/Geometry.InfoWindow.js#L38" class="improvelink">[help to improve]</a>
     -->
    <!-- <a href="#getInfoWindow" class="improvelink">[link]</a> -->
    </h4>

    
    </li>
    
    




<div class="description">
    Get the InfoWindow instance.
</div>




<!--  -->





<!-- event properties -->




























<h5>Returns:</h5>
<span class="type-signature"><a href="ui.InfoWindow.html">ui.InfoWindow</a></span>:

        


    


<hr>
        
            

    <!-- <h2>Constructor</h2> -->
    
    <li>
    
    <h4 class="name" id="openInfoWindow"><span class="type-signature"></span><i><span class="type-signature"> (inherited)  </span><a href="#openInfoWindow">openInfoWindow</a><span class="signature">(coordinate<span class="signature-attributes">opt</span>)</span></i>
    
        
            <a target="_blank" href="https://github.com/maptalks/maptalks.js/tree/master/src/geometry/ext/Geometry.InfoWindow.js#L50" class="improvelink">[source]</a>
        
    
    <!-- 
        <a target="_blank" href="https://github.com/maptalks/maptalks.js/tree/master/src/geometry/ext/Geometry.InfoWindow.js#L50" class="improvelink">[help to improve]</a>
     -->
    <!-- <a href="#openInfoWindow" class="improvelink">[link]</a> -->
    </h4>

    
    </li>
    
    




<div class="description">
    Open the InfoWindow, default on the center of the geometry.
</div>




<!--  -->




    

<table class="params">
    <thead>
    <tr>
        
        <th>Parameter</th>
        
        <th>Type</th>

        
        <th>Default</th>
        

        <th class="last">Description</th>
    </tr>
    </thead>

    <tbody>
    

        <tr>
            
                <td class="name"><code>coordinate</code>
                
                    
                        <span class="signature-attributes">opt</span>
                    
                    
                    
                
                </td>
            

            <td class="type">
            
                
<span class="param-type"><a href="Coordinate.html">Coordinate</a></span>


            
            </td>

            
                <td class="default">
                
                    null
                
                </td>
            

            <td class="description last">coordinate to open the InfoWindow</td>
        </tr>

    
    </tbody>
</table>



<!-- event properties -->




























<h5>Returns:</h5>
<span class="type-signature"><a href="Geometry.html">Geometry</a></span>:

        
<!-- <div class="param-desc"> -->
    this
<!-- </div> -->



    


<hr>
        
            

    <!-- <h2>Constructor</h2> -->
    
    <li>
    
    <h4 class="name" id="closeInfoWindow"><span class="type-signature"></span><i><span class="type-signature"> (inherited)  </span><a href="#closeInfoWindow">closeInfoWindow</a><span class="signature">()</span></i>
    
        
            <a target="_blank" href="https://github.com/maptalks/maptalks.js/tree/master/src/geometry/ext/Geometry.InfoWindow.js#L72" class="improvelink">[source]</a>
        
    
    <!-- 
        <a target="_blank" href="https://github.com/maptalks/maptalks.js/tree/master/src/geometry/ext/Geometry.InfoWindow.js#L72" class="improvelink">[help to improve]</a>
     -->
    <!-- <a href="#closeInfoWindow" class="improvelink">[link]</a> -->
    </h4>

    
    </li>
    
    




<div class="description">
    Close the InfoWindow
</div>




<!--  -->





<!-- event properties -->




























<h5>Returns:</h5>
<span class="type-signature"><a href="Geometry.html">Geometry</a></span>:

        
<!-- <div class="param-desc"> -->
    this
<!-- </div> -->



    


<hr>
        
            

    <!-- <h2>Constructor</h2> -->
    
    <li>
    
    <h4 class="name" id="removeInfoWindow"><span class="type-signature"></span><i><span class="type-signature"> (inherited)  </span><a href="#removeInfoWindow">removeInfoWindow</a><span class="signature">()</span></i>
    
        
            <a target="_blank" href="https://github.com/maptalks/maptalks.js/tree/master/src/geometry/ext/Geometry.InfoWindow.js#L83" class="improvelink">[source]</a>
        
    
    <!-- 
        <a target="_blank" href="https://github.com/maptalks/maptalks.js/tree/master/src/geometry/ext/Geometry.InfoWindow.js#L83" class="improvelink">[help to improve]</a>
     -->
    <!-- <a href="#removeInfoWindow" class="improvelink">[link]</a> -->
    </h4>

    
    </li>
    
    




<div class="description">
    Remove the InfoWindow
</div>




<!--  -->





<!-- event properties -->




























<h5>Returns:</h5>
<span class="type-signature"><a href="Geometry.html">Geometry</a></span>:

        
<!-- <div class="param-desc"> -->
    this
<!-- </div> -->



    


<hr>
        
            

    <!-- <h2>Constructor</h2> -->
    
    <li>
    
    <h4 class="name" id="on"><span class="type-signature"></span><i><span class="type-signature"> (inherited)  </span><a href="#on">on</a><span class="signature">(eventsOn, handler, context<span class="signature-attributes">opt</span>)</span></i>
    
        
            <a target="_blank" href="https://github.com/maptalks/maptalks.js/tree/master/src/core/Eventable.js#L11" class="improvelink">[source]</a>
        
    
    <!-- 
        <a target="_blank" href="https://github.com/maptalks/maptalks.js/tree/master/src/core/Eventable.js#L11" class="improvelink">[help to improve]</a>
     -->
    <!-- <a href="#on" class="improvelink">[link]</a> -->
    </h4>

    
    </li>
    
    




<div class="description">
    Register a handler function to be called whenever this event is fired.
</div>


    <!--<h5>Example:</h5>-->
    
    
        <pre class="prettyprint"><code>foo.on('mousedown mousemove mouseup', onMouseEvent, foo);</code></pre>
    




<!--  -->




    

<table class="params">
    <thead>
    <tr>
        
        <th>Parameter</th>
        
        <th>Type</th>

        
        <th>Default</th>
        

        <th class="last">Description</th>
    </tr>
    </thead>

    <tbody>
    

        <tr>
            
                <td class="name"><code>eventsOn</code>
                
                    
                    
                    
                
                </td>
            

            <td class="type">
            
                
<span class="param-type">String</span>


            
            </td>

            
                <td class="default">
                
                </td>
            

            <td class="description last">event types to register, seperated by space if more than one.</td>
        </tr>

    

        <tr>
            
                <td class="name"><code>handler</code>
                
                    
                    
                    
                
                </td>
            

            <td class="type">
            
                
<span class="param-type">function</span>


            
            </td>

            
                <td class="default">
                
                </td>
            

            <td class="description last">handler function to be called</td>
        </tr>

    

        <tr>
            
                <td class="name"><code>context</code>
                
                    
                        <span class="signature-attributes">opt</span>
                    
                    
                    
                
                </td>
            

            <td class="type">
            
                
<span class="param-type">Object</span>


            
            </td>

            
                <td class="default">
                
                    null
                
                </td>
            

            <td class="description last">the context of the handler</td>
        </tr>

    
    </tbody>
</table>



<!-- event properties -->







    <h5>Mixes From:</h5>
    <ul><li>
        
            <a href="Eventable.html#.on">Eventable.on</a>
            
        
    </li></ul>






















<h5>Returns:</h5>
<span class="type-signature">Any</span>:

        
<!-- <div class="param-desc"> -->
    this
<!-- </div> -->



    


<hr>
        
            

    <!-- <h2>Constructor</h2> -->
    
    <li>
    
    <h4 class="name" id="addEventListener"><span class="type-signature"></span><i><span class="type-signature"> (inherited)  </span><a href="#addEventListener">addEventListener</a><span class="signature">(eventTypes, handler, context<span class="signature-attributes">opt</span>)</span></i>
    
        
            <a target="_blank" href="https://github.com/maptalks/maptalks.js/tree/master/src/core/Eventable.js#L65" class="improvelink">[source]</a>
        
    
    <!-- 
        <a target="_blank" href="https://github.com/maptalks/maptalks.js/tree/master/src/core/Eventable.js#L65" class="improvelink">[help to improve]</a>
     -->
    <!-- <a href="#addEventListener" class="improvelink">[link]</a> -->
    </h4>

    
    </li>
    
    




<div class="description">
    Alias for <a href="Eventable.html#.on">on</a>
</div>




<!--  -->




    

<table class="params">
    <thead>
    <tr>
        
        <th>Parameter</th>
        
        <th>Type</th>

        
        <th>Default</th>
        

        <th class="last">Description</th>
    </tr>
    </thead>

    <tbody>
    

        <tr>
            
                <td class="name"><code>eventTypes</code>
                
                    
                    
                    
                
                </td>
            

            <td class="type">
            
                
<span class="param-type">String</span>


            
            </td>

            
                <td class="default">
                
                </td>
            

            <td class="description last">event types to register, seperated by space if more than one.</td>
        </tr>

    

        <tr>
            
                <td class="name"><code>handler</code>
                
                    
                    
                    
                
                </td>
            

            <td class="type">
            
                
<span class="param-type">function</span>


            
            </td>

            
                <td class="default">
                
                </td>
            

            <td class="description last">handler function to be called</td>
        </tr>

    

        <tr>
            
                <td class="name"><code>context</code>
                
                    
                        <span class="signature-attributes">opt</span>
                    
                    
                    
                
                </td>
            

            <td class="type">
            
                
<span class="param-type">Object</span>


            
            </td>

            
                <td class="default">
                
                    null
                
                </td>
            

            <td class="description last">the context of the handler</td>
        </tr>

    
    </tbody>
</table>



<!-- event properties -->







    <h5>Mixes From:</h5>
    <ul><li>
        
            <a href="Eventable.html#.addEventListener">Eventable.addEventListener</a>
            
        
    </li></ul>






















<h5>Returns:</h5>
<span class="type-signature"></span>:

        
<!-- <div class="param-desc"> -->
    this
<!-- </div> -->



    


<hr>
        
            

    <!-- <h2>Constructor</h2> -->
    
    <li>
    
    <h4 class="name" id="once"><span class="type-signature"></span><i><span class="type-signature"> (inherited)  </span><a href="#once">once</a><span class="signature">(eventTypes, handler, context<span class="signature-attributes">opt</span>)</span></i>
    
        
            <a target="_blank" href="https://github.com/maptalks/maptalks.js/tree/master/src/core/Eventable.js#L78" class="improvelink">[source]</a>
        
    
    <!-- 
        <a target="_blank" href="https://github.com/maptalks/maptalks.js/tree/master/src/core/Eventable.js#L78" class="improvelink">[help to improve]</a>
     -->
    <!-- <a href="#once" class="improvelink">[link]</a> -->
    </h4>

    
    </li>
    
    




<div class="description">
    Same as on, except the listener will only get fired once and then removed.
</div>


    <!--<h5>Example:</h5>-->
    
    
        <pre class="prettyprint"><code>foo.once('mousedown mousemove mouseup', onMouseEvent, foo);</code></pre>
    




<!--  -->




    

<table class="params">
    <thead>
    <tr>
        
        <th>Parameter</th>
        
        <th>Type</th>

        
        <th>Default</th>
        

        <th class="last">Description</th>
    </tr>
    </thead>

    <tbody>
    

        <tr>
            
                <td class="name"><code>eventTypes</code>
                
                    
                    
                    
                
                </td>
            

            <td class="type">
            
                
<span class="param-type">String</span>


            
            </td>

            
                <td class="default">
                
                </td>
            

            <td class="description last">event types to register, seperated by space if more than one.</td>
        </tr>

    

        <tr>
            
                <td class="name"><code>handler</code>
                
                    
                    
                    
                
                </td>
            

            <td class="type">
            
                
<span class="param-type">function</span>


            
            </td>

            
                <td class="default">
                
                </td>
            

            <td class="description last">listener handler</td>
        </tr>

    

        <tr>
            
                <td class="name"><code>context</code>
                
                    
                        <span class="signature-attributes">opt</span>
                    
                    
                    
                
                </td>
            

            <td class="type">
            
                
<span class="param-type">Object</span>


            
            </td>

            
                <td class="default">
                
                    null
                
                </td>
            

            <td class="description last">the context of the handler</td>
        </tr>

    
    </tbody>
</table>



<!-- event properties -->







    <h5>Mixes From:</h5>
    <ul><li>
        
            <a href="Eventable.html#.once">Eventable.once</a>
            
        
    </li></ul>






















<h5>Returns:</h5>
<span class="type-signature"></span>:

        
<!-- <div class="param-desc"> -->
    this
<!-- </div> -->



    


<hr>
        
            

    <!-- <h2>Constructor</h2> -->
    
    <li>
    
    <h4 class="name" id="off"><span class="type-signature"></span><i><span class="type-signature"> (inherited)  </span><a href="#off">off</a><span class="signature">(eventsOff, handler, context<span class="signature-attributes">opt</span>)</span></i>
    
        
            <a target="_blank" href="https://github.com/maptalks/maptalks.js/tree/master/src/core/Eventable.js#L106" class="improvelink">[source]</a>
        
    
    <!-- 
        <a target="_blank" href="https://github.com/maptalks/maptalks.js/tree/master/src/core/Eventable.js#L106" class="improvelink">[help to improve]</a>
     -->
    <!-- <a href="#off" class="improvelink">[link]</a> -->
    </h4>

    
    </li>
    
    




<div class="description">
    Unregister the event handler for the specified event types.
</div>


    <!--<h5>Example:</h5>-->
    
    
        <pre class="prettyprint"><code>foo.off('mousedown mousemove mouseup', onMouseEvent, foo);</code></pre>
    




<!--  -->




    

<table class="params">
    <thead>
    <tr>
        
        <th>Parameter</th>
        
        <th>Type</th>

        
        <th>Default</th>
        

        <th class="last">Description</th>
    </tr>
    </thead>

    <tbody>
    

        <tr>
            
                <td class="name"><code>eventsOff</code>
                
                    
                    
                    
                
                </td>
            

            <td class="type">
            
                
<span class="param-type">String</span>


            
            </td>

            
                <td class="default">
                
                </td>
            

            <td class="description last">event types to unregister, seperated by space if more than one.</td>
        </tr>

    

        <tr>
            
                <td class="name"><code>handler</code>
                
                    
                    
                    
                
                </td>
            

            <td class="type">
            
                
<span class="param-type">function</span>


            
            </td>

            
                <td class="default">
                
                </td>
            

            <td class="description last">listener handler</td>
        </tr>

    

        <tr>
            
                <td class="name"><code>context</code>
                
                    
                        <span class="signature-attributes">opt</span>
                    
                    
                    
                
                </td>
            

            <td class="type">
            
                
<span class="param-type">Object</span>


            
            </td>

            
                <td class="default">
                
                    null
                
                </td>
            

            <td class="description last">the context of the handler</td>
        </tr>

    
    </tbody>
</table>



<!-- event properties -->







    <h5>Mixes From:</h5>
    <ul><li>
        
            <a href="Eventable.html#.off">Eventable.off</a>
            
        
    </li></ul>






















<h5>Returns:</h5>
<span class="type-signature"></span>:

        
<!-- <div class="param-desc"> -->
    this
<!-- </div> -->



    


<hr>
        
            

    <!-- <h2>Constructor</h2> -->
    
    <li>
    
    <h4 class="name" id="removeEventListener"><span class="type-signature"></span><i><span class="type-signature"> (inherited)  </span><a href="#removeEventListener">removeEventListener</a><span class="signature">(eventTypes, handler, context<span class="signature-attributes">opt</span>)</span></i>
    
        
            <a target="_blank" href="https://github.com/maptalks/maptalks.js/tree/master/src/core/Eventable.js#L153" class="improvelink">[source]</a>
        
    
    <!-- 
        <a target="_blank" href="https://github.com/maptalks/maptalks.js/tree/master/src/core/Eventable.js#L153" class="improvelink">[help to improve]</a>
     -->
    <!-- <a href="#removeEventListener" class="improvelink">[link]</a> -->
    </h4>

    
    </li>
    
    




<div class="description">
    Alias for <a href="Eventable.html#.off">off</a>
</div>




<!--  -->




    

<table class="params">
    <thead>
    <tr>
        
        <th>Parameter</th>
        
        <th>Type</th>

        
        <th>Default</th>
        

        <th class="last">Description</th>
    </tr>
    </thead>

    <tbody>
    

        <tr>
            
                <td class="name"><code>eventTypes</code>
                
                    
                    
                    
                
                </td>
            

            <td class="type">
            
                
<span class="param-type">String</span>


            
            </td>

            
                <td class="default">
                
                </td>
            

            <td class="description last">event types to unregister, seperated by space if more than one.</td>
        </tr>

    

        <tr>
            
                <td class="name"><code>handler</code>
                
                    
                    
                    
                
                </td>
            

            <td class="type">
            
                
<span class="param-type">function</span>


            
            </td>

            
                <td class="default">
                
                </td>
            

            <td class="description last">listener handler</td>
        </tr>

    

        <tr>
            
                <td class="name"><code>context</code>
                
                    
                        <span class="signature-attributes">opt</span>
                    
                    
                    
                
                </td>
            

            <td class="type">
            
                
<span class="param-type">Object</span>


            
            </td>

            
                <td class="default">
                
                    null
                
                </td>
            

            <td class="description last">the context of the handler</td>
        </tr>

    
    </tbody>
</table>



<!-- event properties -->







    <h5>Mixes From:</h5>
    <ul><li>
        
            <a href="Eventable.html#.removeEventListener">Eventable.removeEventListener</a>
            
        
    </li></ul>






















<h5>Returns:</h5>
<span class="type-signature"></span>:

        
<!-- <div class="param-desc"> -->
    this
<!-- </div> -->



    


<hr>
        
            

    <!-- <h2>Constructor</h2> -->
    
    <li>
    
    <h4 class="name" id="listens"><span class="type-signature"></span><i><span class="type-signature"> (inherited)  </span><a href="#listens">listens</a><span class="signature">(eventType, hanlder<span class="signature-attributes">opt</span>, context<span class="signature-attributes">opt</span>)</span></i>
    
        
            <a target="_blank" href="https://github.com/maptalks/maptalks.js/tree/master/src/core/Eventable.js#L166" class="improvelink">[source]</a>
        
    
    <!-- 
        <a target="_blank" href="https://github.com/maptalks/maptalks.js/tree/master/src/core/Eventable.js#L166" class="improvelink">[help to improve]</a>
     -->
    <!-- <a href="#listens" class="improvelink">[link]</a> -->
    </h4>

    
    </li>
    
    




<div class="description">
    Returns listener's count registered for the event type.
</div>




<!--  -->




    

<table class="params">
    <thead>
    <tr>
        
        <th>Parameter</th>
        
        <th>Type</th>

        
        <th>Default</th>
        

        <th class="last">Description</th>
    </tr>
    </thead>

    <tbody>
    

        <tr>
            
                <td class="name"><code>eventType</code>
                
                    
                    
                    
                
                </td>
            

            <td class="type">
            
                
<span class="param-type">String</span>


            
            </td>

            
                <td class="default">
                
                </td>
            

            <td class="description last">an event type</td>
        </tr>

    

        <tr>
            
                <td class="name"><code>hanlder</code>
                
                    
                        <span class="signature-attributes">opt</span>
                    
                    
                    
                
                </td>
            

            <td class="type">
            
                
<span class="param-type">function</span>


            
            </td>

            
                <td class="default">
                
                    null
                
                </td>
            

            <td class="description last">listener function</td>
        </tr>

    

        <tr>
            
                <td class="name"><code>context</code>
                
                    
                        <span class="signature-attributes">opt</span>
                    
                    
                    
                
                </td>
            

            <td class="type">
            
                
<span class="param-type">Object</span>


            
            </td>

            
                <td class="default">
                
                    null
                
                </td>
            

            <td class="description last">the context of the handler</td>
        </tr>

    
    </tbody>
</table>



<!-- event properties -->







    <h5>Mixes From:</h5>
    <ul><li>
        
            <a href="Eventable.html#.listens">Eventable.listens</a>
            
        
    </li></ul>






















<h5>Returns:</h5>
<span class="type-signature">Number</span>:

        


    


<hr>
        
            

    <!-- <h2>Constructor</h2> -->
    
    <li>
    
    <h4 class="name" id="copyEventListeners"><span class="type-signature"></span><i><span class="type-signature"> (inherited)  </span><a href="#copyEventListeners">copyEventListeners</a><span class="signature">(target)</span></i>
    
        
            <a target="_blank" href="https://github.com/maptalks/maptalks.js/tree/master/src/core/Eventable.js#L207" class="improvelink">[source]</a>
        
    
    <!-- 
        <a target="_blank" href="https://github.com/maptalks/maptalks.js/tree/master/src/core/Eventable.js#L207" class="improvelink">[help to improve]</a>
     -->
    <!-- <a href="#copyEventListeners" class="improvelink">[link]</a> -->
    </h4>

    
    </li>
    
    




<div class="description">
    Copy all the event listener to the target object
</div>




<!--  -->




    

<table class="params">
    <thead>
    <tr>
        
        <th>Parameter</th>
        
        <th>Type</th>

        

        <th class="last">Description</th>
    </tr>
    </thead>

    <tbody>
    

        <tr>
            
                <td class="name"><code>target</code>
                
                </td>
            

            <td class="type">
            
                
<span class="param-type">Object</span>


            
            </td>

            

            <td class="description last">target object to copy to.</td>
        </tr>

    
    </tbody>
</table>



<!-- event properties -->







    <h5>Mixes From:</h5>
    <ul><li>
        
            <a href="Eventable.html#.copyEventListeners">Eventable.copyEventListeners</a>
            
        
    </li></ul>






















<h5>Returns:</h5>
<span class="type-signature"></span>:

        
<!-- <div class="param-desc"> -->
    this
<!-- </div> -->



    


<hr>
        
            

    <!-- <h2>Constructor</h2> -->
    
    <li>
    
    <h4 class="name" id="fire"><span class="type-signature"></span><i><span class="type-signature"> (inherited)  </span><a href="#fire">fire</a><span class="signature">(eventType, param)</span></i>
    
        
            <a target="_blank" href="https://github.com/maptalks/maptalks.js/tree/master/src/core/Eventable.js#L228" class="improvelink">[source]</a>
        
    
    <!-- 
        <a target="_blank" href="https://github.com/maptalks/maptalks.js/tree/master/src/core/Eventable.js#L228" class="improvelink">[help to improve]</a>
     -->
    <!-- <a href="#fire" class="improvelink">[link]</a> -->
    </h4>

    
    </li>
    
    




<div class="description">
    Fire an event, causing all handlers for that event name to run.
</div>




<!--  -->




    

<table class="params">
    <thead>
    <tr>
        
        <th>Parameter</th>
        
        <th>Type</th>

        

        <th class="last">Description</th>
    </tr>
    </thead>

    <tbody>
    

        <tr>
            
                <td class="name"><code>eventType</code>
                
                </td>
            

            <td class="type">
            
                
<span class="param-type">String</span>


            
            </td>

            

            <td class="description last">an event type to fire</td>
        </tr>

    

        <tr>
            
                <td class="name"><code>param</code>
                
                </td>
            

            <td class="type">
            
                
<span class="param-type">Object</span>


            
            </td>

            

            <td class="description last">parameters for the listener function.</td>
        </tr>

    
    </tbody>
</table>



<!-- event properties -->







    <h5>Mixes From:</h5>
    <ul><li>
        
            <a href="Eventable.html#.fire">Eventable.fire</a>
            
        
    </li></ul>






















<h5>Returns:</h5>
<span class="type-signature"></span>:

        
<!-- <div class="param-desc"> -->
    this
<!-- </div> -->



    


<hr>
        
            

    <!-- <h2>Constructor</h2> -->
    
    <li>
    
    <h4 class="name" id="registerJSONType"><span class="type-signature"></span><i><span class="type-signature"> (inherited)  </span><a href="#registerJSONType">registerJSONType</a><span class="signature">(type)</span></i>
    
        
            <a target="_blank" href="https://github.com/maptalks/maptalks.js/tree/master/src/core/JSONAble.js#L10" class="improvelink">[source]</a>
        
    
    <!-- 
        <a target="_blank" href="https://github.com/maptalks/maptalks.js/tree/master/src/core/JSONAble.js#L10" class="improvelink">[help to improve]</a>
     -->
    <!-- <a href="#registerJSONType" class="improvelink">[link]</a> -->
    </h4>

    
    </li>
    
    




<div class="description">
    It is a static method. <br>
Register layer for JSON serialization and assign a JSON type.
</div>




<!--  -->




    

<table class="params">
    <thead>
    <tr>
        
        <th>Parameter</th>
        
        <th>Type</th>

        

        <th class="last">Description</th>
    </tr>
    </thead>

    <tbody>
    

        <tr>
            
                <td class="name"><code>type</code>
                
                </td>
            

            <td class="type">
            
                
<span class="param-type">String</span>


            
            </td>

            

            <td class="description last">JSON type</td>
        </tr>

    
    </tbody>
</table>



<!-- event properties -->







    <h5>Mixes From:</h5>
    <ul><li>
        
            <a href="JSONAble.html#.registerJSONType">JSONAble.registerJSONType</a>
            
        
    </li></ul>
























<hr>
        
            

    <!-- <h2>Constructor</h2> -->
    
    <li>
    
    <h4 class="name" id="getJSONClass"><span class="type-signature"></span><i><span class="type-signature"> (inherited)  </span><a href="#getJSONClass">getJSONClass</a><span class="signature">(type)</span></i>
    
        
            <a target="_blank" href="https://github.com/maptalks/maptalks.js/tree/master/src/core/JSONAble.js#L24" class="improvelink">[source]</a>
        
    
    <!-- 
        <a target="_blank" href="https://github.com/maptalks/maptalks.js/tree/master/src/core/JSONAble.js#L24" class="improvelink">[help to improve]</a>
     -->
    <!-- <a href="#getJSONClass" class="improvelink">[link]</a> -->
    </h4>

    
    </li>
    
    




<div class="description">
    It is a static method. <br>
Get class of input JSON type
</div>




<!--  -->




    

<table class="params">
    <thead>
    <tr>
        
        <th>Parameter</th>
        
        <th>Type</th>

        

        <th class="last">Description</th>
    </tr>
    </thead>

    <tbody>
    

        <tr>
            
                <td class="name"><code>type</code>
                
                </td>
            

            <td class="type">
            
                
<span class="param-type">String</span>


            
            </td>

            

            <td class="description last">JSON type</td>
        </tr>

    
    </tbody>
</table>



<!-- event properties -->







    <h5>Mixes From:</h5>
    <ul><li>
        
            <a href="JSONAble.html#.getJSONClass">JSONAble.getJSONClass</a>
            
        
    </li></ul>






















<h5>Returns:</h5>
<span class="type-signature"><a href="Class.html">Class</a></span>:

        
<!-- <div class="param-desc"> -->
    Class
<!-- </div> -->



    


<hr>
        
            

    <!-- <h2>Constructor</h2> -->
    
    <li>
    
    <h4 class="name" id="getJSONType"><span class="type-signature"></span><i><span class="type-signature"> (inherited)  </span><a href="#getJSONType">getJSONType</a><span class="signature">()</span></i>
    
        
            <a target="_blank" href="https://github.com/maptalks/maptalks.js/tree/master/src/core/JSONAble.js#L38" class="improvelink">[source]</a>
        
    
    <!-- 
        <a target="_blank" href="https://github.com/maptalks/maptalks.js/tree/master/src/core/JSONAble.js#L38" class="improvelink">[help to improve]</a>
     -->
    <!-- <a href="#getJSONType" class="improvelink">[link]</a> -->
    </h4>

    
    </li>
    
    




<div class="description">
    Get object's JSON Type
</div>




<!--  -->





<!-- event properties -->







    <h5>Mixes From:</h5>
    <ul><li>
        
            <a href="JSONAble.html#.getJSONType">JSONAble.getJSONType</a>
            
        
    </li></ul>






















<h5>Returns:</h5>
<span class="type-signature">String</span>:

        


    


<hr>
        
            

    <!-- <h2>Constructor</h2> -->
    
    <li>
    
    <h4 class="name" id="setMenu"><span class="type-signature"></span><i><span class="type-signature"> (inherited)  </span><a href="#setMenu">setMenu</a><span class="signature">(options)</span></i>
    
        
            <a target="_blank" href="https://github.com/maptalks/maptalks.js/tree/master/src/ui/Menuable.js#L10" class="improvelink">[source]</a>
        
    
    <!-- 
        <a target="_blank" href="https://github.com/maptalks/maptalks.js/tree/master/src/ui/Menuable.js#L10" class="improvelink">[help to improve]</a>
     -->
    <!-- <a href="#setMenu" class="improvelink">[link]</a> -->
    </h4>

    
    </li>
    
    




<div class="description">
    Set a context menu
</div>


    <!--<h5>Example:</h5>-->
    
    
        <pre class="prettyprint"><code>foo.setMenu({
 'width'  : 160,
 'custom' : false,
 'items' : [
     //return false to prevent event propagation
    {'item': 'Query', 'click': function() {alert('Query Clicked!'); return false;}},
    '-',
    {'item': 'Edit', 'click': function() {alert('Edit Clicked!')}},
    {'item': 'About', 'click': function() {alert('About Clicked!')}}
   ]
});</code></pre>
    




<!--  -->




    

<table class="params">
    <thead>
    <tr>
        
        <th>Parameter</th>
        
        <th>Type</th>

        

        <th class="last">Description</th>
    </tr>
    </thead>

    <tbody>
    

        <tr>
            
                <td class="name"><code>options</code>
                
                </td>
            

            <td class="type">
            
                
<span class="param-type">Object</span>


            
            </td>

            

            <td class="description last">menu options</td>
        </tr>

    
    </tbody>
</table>



<!-- event properties -->







    <h5>Mixes From:</h5>
    <ul><li>
        
            <a href="ui.Menuable.html#.setMenu">ui.Menuable.setMenu</a>
            
        
    </li></ul>






















<h5>Returns:</h5>
<span class="type-signature">*</span>:

        
<!-- <div class="param-desc"> -->
    this
<!-- </div> -->



    


<hr>
        
            

    <!-- <h2>Constructor</h2> -->
    
    <li>
    
    <h4 class="name" id="getMenu"><span class="type-signature"></span><i><span class="type-signature"> (inherited)  </span><a href="#getMenu">getMenu</a><span class="signature">()</span></i>
    
        
            <a target="_blank" href="https://github.com/maptalks/maptalks.js/tree/master/src/ui/Menuable.js#L39" class="improvelink">[source]</a>
        
    
    <!-- 
        <a target="_blank" href="https://github.com/maptalks/maptalks.js/tree/master/src/ui/Menuable.js#L39" class="improvelink">[help to improve]</a>
     -->
    <!-- <a href="#getMenu" class="improvelink">[link]</a> -->
    </h4>

    
    </li>
    
    




<div class="description">
    get a context menu
</div>




<!--  -->





<!-- event properties -->







    <h5>Mixes From:</h5>
    <ul><li>
        
            <a href="ui.Menuable.html#.getMenu">ui.Menuable.getMenu</a>
            
        
    </li></ul>






















<h5>Returns:</h5>
<span class="type-signature">*</span>:

        
<!-- <div class="param-desc"> -->
    ui.Menu
<!-- </div> -->



    


<hr>
        
            

    <!-- <h2>Constructor</h2> -->
    
    <li>
    
    <h4 class="name" id="openMenu"><span class="type-signature"></span><i><span class="type-signature"> (inherited)  </span><a href="#openMenu">openMenu</a><span class="signature">(coordinate<span class="signature-attributes">opt</span>)</span></i>
    
        
            <a target="_blank" href="https://github.com/maptalks/maptalks.js/tree/master/src/ui/Menuable.js#L48" class="improvelink">[source]</a>
        
    
    <!-- 
        <a target="_blank" href="https://github.com/maptalks/maptalks.js/tree/master/src/ui/Menuable.js#L48" class="improvelink">[help to improve]</a>
     -->
    <!-- <a href="#openMenu" class="improvelink">[link]</a> -->
    </h4>

    
    </li>
    
    




<div class="description">
    Open the context menu, default on the center of the geometry or map.
</div>




<!--  -->




    

<table class="params">
    <thead>
    <tr>
        
        <th>Parameter</th>
        
        <th>Type</th>

        
        <th>Default</th>
        

        <th class="last">Description</th>
    </tr>
    </thead>

    <tbody>
    

        <tr>
            
                <td class="name"><code>coordinate</code>
                
                    
                        <span class="signature-attributes">opt</span>
                    
                    
                    
                
                </td>
            

            <td class="type">
            
                
<span class="param-type"><a href="Coordinate.html">Coordinate</a></span>


            
            </td>

            
                <td class="default">
                
                    null
                
                </td>
            

            <td class="description last">coordinate to open the context menu</td>
        </tr>

    
    </tbody>
</table>



<!-- event properties -->







    <h5>Mixes From:</h5>
    <ul><li>
        
            <a href="ui.Menuable.html#.openMenu">ui.Menuable.openMenu</a>
            
        
    </li></ul>






















<h5>Returns:</h5>
<span class="type-signature">*</span>:

        
<!-- <div class="param-desc"> -->
    this
<!-- </div> -->



    


<hr>
        
            

    <!-- <h2>Constructor</h2> -->
    
    <li>
    
    <h4 class="name" id="setMenuItems"><span class="type-signature"></span><i><span class="type-signature"> (inherited)  </span><a href="#setMenuItems">setMenuItems</a><span class="signature">(items)</span></i>
    
        
            <a target="_blank" href="https://github.com/maptalks/maptalks.js/tree/master/src/ui/Menuable.js#L90" class="improvelink">[source]</a>
        
    
    <!-- 
        <a target="_blank" href="https://github.com/maptalks/maptalks.js/tree/master/src/ui/Menuable.js#L90" class="improvelink">[help to improve]</a>
     -->
    <!-- <a href="#setMenuItems" class="improvelink">[link]</a> -->
    </h4>

    
    </li>
    
    




<div class="description">
    Set menu items to the context menu
</div>




<!--  -->




    

<table class="params">
    <thead>
    <tr>
        
        <th>Parameter</th>
        
        <th>Type</th>

        

        <th class="last">Description</th>
    </tr>
    </thead>

    <tbody>
    

        <tr>
            
                <td class="name"><code>items</code>
                
                </td>
            

            <td class="type">
            
                
<span class="param-type">Array.&lt;Object></span>


            
            </td>

            

            <td class="description last">menu items</td>
        </tr>

    
    </tbody>
</table>



<!-- event properties -->







    <h5>Mixes From:</h5>
    <ul><li>
        
            <a href="ui.Menuable.html#.setMenuItems">ui.Menuable.setMenuItems</a>
            
        
    </li></ul>






















<h5>Returns:</h5>
<span class="type-signature">*</span>:

        
<!-- <div class="param-desc"> -->
    this
<!-- </div> -->



    


<hr>
        
            

    <!-- <h2>Constructor</h2> -->
    
    <li>
    
    <h4 class="name" id="getMenuItems"><span class="type-signature"></span><i><span class="type-signature"> (inherited)  </span><a href="#getMenuItems">getMenuItems</a><span class="signature">()</span></i>
    
        
            <a target="_blank" href="https://github.com/maptalks/maptalks.js/tree/master/src/ui/Menuable.js#L108" class="improvelink">[source]</a>
        
    
    <!-- 
        <a target="_blank" href="https://github.com/maptalks/maptalks.js/tree/master/src/ui/Menuable.js#L108" class="improvelink">[help to improve]</a>
     -->
    <!-- <a href="#getMenuItems" class="improvelink">[link]</a> -->
    </h4>

    
    </li>
    
    




<div class="description">
    Get the context menu items
</div>




<!--  -->





<!-- event properties -->







    <h5>Mixes From:</h5>
    <ul><li>
        
            <a href="ui.Menuable.html#.getMenuItems">ui.Menuable.getMenuItems</a>
            
        
    </li></ul>






















<h5>Returns:</h5>
<span class="type-signature">Array.&lt;Object></span>:

        


    


<hr>
        
            

    <!-- <h2>Constructor</h2> -->
    
    <li>
    
    <h4 class="name" id="closeMenu"><span class="type-signature"></span><i><span class="type-signature"> (inherited)  </span><a href="#closeMenu">closeMenu</a><span class="signature">()</span></i>
    
        
            <a target="_blank" href="https://github.com/maptalks/maptalks.js/tree/master/src/ui/Menuable.js#L122" class="improvelink">[source]</a>
        
    
    <!-- 
        <a target="_blank" href="https://github.com/maptalks/maptalks.js/tree/master/src/ui/Menuable.js#L122" class="improvelink">[help to improve]</a>
     -->
    <!-- <a href="#closeMenu" class="improvelink">[link]</a> -->
    </h4>

    
    </li>
    
    




<div class="description">
    Close the contexnt menu
</div>




<!--  -->





<!-- event properties -->







    <h5>Mixes From:</h5>
    <ul><li>
        
            <a href="ui.Menuable.html#.closeMenu">ui.Menuable.closeMenu</a>
            
        
    </li></ul>






















<h5>Returns:</h5>
<span class="type-signature">*</span>:

        
<!-- <div class="param-desc"> -->
    this
<!-- </div> -->



    


<hr>
        
            

    <!-- <h2>Constructor</h2> -->
    
    <li>
    
    <h4 class="name" id="removeMenu"><span class="type-signature"></span><i><span class="type-signature"> (inherited)  </span><a href="#removeMenu">removeMenu</a><span class="signature">()</span></i>
    
        
            <a target="_blank" href="https://github.com/maptalks/maptalks.js/tree/master/src/ui/Menuable.js#L152" class="improvelink">[source]</a>
        
    
    <!-- 
        <a target="_blank" href="https://github.com/maptalks/maptalks.js/tree/master/src/ui/Menuable.js#L152" class="improvelink">[help to improve]</a>
     -->
    <!-- <a href="#removeMenu" class="improvelink">[link]</a> -->
    </h4>

    
    </li>
    
    




<div class="description">
    Remove the context menu
</div>




<!--  -->





<!-- event properties -->







    <h5>Mixes From:</h5>
    <ul><li>
        
            <a href="ui.Menuable.html#.removeMenu">ui.Menuable.removeMenu</a>
            
        
    </li></ul>






















<h5>Returns:</h5>
<span class="type-signature">*</span>:

        
<!-- <div class="param-desc"> -->
    this
<!-- </div> -->



    


<hr>
        
            

    <!-- <h2>Constructor</h2> -->
    
    <li>
    
    <h4 class="name" id="callInitHooks"><span class="type-signature"></span><i><span class="type-signature"> (inherited)  </span><a href="#callInitHooks">callInitHooks</a><span class="signature">()</span></i>
    
        
            <a target="_blank" href="https://github.com/maptalks/maptalks.js/tree/master/src/core/Class.js#L80" class="improvelink">[source]</a>
        
    
    <!-- 
        <a target="_blank" href="https://github.com/maptalks/maptalks.js/tree/master/src/core/Class.js#L80" class="improvelink">[help to improve]</a>
     -->
    <!-- <a href="#callInitHooks" class="improvelink">[link]</a> -->
    </h4>

    
    </li>
    
    




<div class="description">
    Visit and call all the init hooks defined on Class and its parents.
</div>




<!--  -->





<!-- event properties -->




























<h5>Returns:</h5>
<span class="type-signature"><a href="Class.html">Class</a></span>:

        
<!-- <div class="param-desc"> -->
    this
<!-- </div> -->



    


<hr>
        
            

    <!-- <h2>Constructor</h2> -->
    
    <li>
    
    <h4 class="name" id="setOptions"><span class="type-signature"></span><i><span class="type-signature"> (inherited)  </span><a href="#setOptions">setOptions</a><span class="signature">(options)</span></i>
    
        
            <a target="_blank" href="https://github.com/maptalks/maptalks.js/tree/master/src/core/Class.js#L91" class="improvelink">[source]</a>
        
    
    <!-- 
        <a target="_blank" href="https://github.com/maptalks/maptalks.js/tree/master/src/core/Class.js#L91" class="improvelink">[help to improve]</a>
     -->
    <!-- <a href="#setOptions" class="improvelink">[link]</a> -->
    </h4>

    
    </li>
    
    




<div class="description">
    Merges options with the default options of the object.
</div>




<!--  -->




    

<table class="params">
    <thead>
    <tr>
        
        <th>Parameter</th>
        
        <th>Type</th>

        

        <th class="last">Description</th>
    </tr>
    </thead>

    <tbody>
    

        <tr>
            
                <td class="name"><code>options</code>
                
                </td>
            

            <td class="type">
            
                
<span class="param-type">Object</span>


            
            </td>

            

            <td class="description last">options to set</td>
        </tr>

    
    </tbody>
</table>



<!-- event properties -->




























<h5>Returns:</h5>
<span class="type-signature"><a href="Class.html">Class</a></span>:

        
<!-- <div class="param-desc"> -->
    this
<!-- </div> -->



    


<hr>
        
            

    <!-- <h2>Constructor</h2> -->
    
    <li>
    
    <h4 class="name" id="config"><span class="type-signature"></span><i><span class="type-signature"> (inherited)  </span><a href="#config">config</a><span class="signature">(conf)</span></i>
    
        
            <a target="_blank" href="https://github.com/maptalks/maptalks.js/tree/master/src/core/Class.js#L121" class="improvelink">[source]</a>
        
    
    <!-- 
        <a target="_blank" href="https://github.com/maptalks/maptalks.js/tree/master/src/core/Class.js#L121" class="improvelink">[help to improve]</a>
     -->
    <!-- <a href="#config" class="improvelink">[link]</a> -->
    </h4>

    
    </li>
    
    




<div class="description">
    1. Return object's options if no parameter is provided. <br/>

2. update an option and enable/disable the handler if a handler with the same name existed.
</div>


    <!--<h5>Example:</h5>-->
    
    
        <pre class="prettyprint"><code>// Get marker's options;
var options = marker.config();
// Set map's option "draggable" to false and disable map's draggable handler.
map.config('draggable', false);
// You can update more than one options like this:
map.config({
    'scrollWheelZoom' : false,
    'doubleClickZoom' : false
});</code></pre>
    




<!--  -->




    

<table class="params">
    <thead>
    <tr>
        
        <th>Parameter</th>
        
        <th>Type</th>

        

        <th class="last">Description</th>
    </tr>
    </thead>

    <tbody>
    

        <tr>
            
                <td class="name"><code>conf</code>
                
                </td>
            

            <td class="type">
            
                
<span class="param-type">Object</span>


            
            </td>

            

            <td class="description last">config to update</td>
        </tr>

    
    </tbody>
</table>



<!-- event properties -->




























<h5>Returns:</h5>
<span class="type-signature"><a href="Class.html">Class</a></span>:

        
<!-- <div class="param-desc"> -->
    this
<!-- </div> -->



    


<hr>
        
            

    <!-- <h2>Constructor</h2> -->
    
    <li>
    
    <h4 class="name" id="onConfig"><span class="type-signature"></span><i><span class="type-signature"> (inherited)  </span><a href="#onConfig">onConfig</a><span class="signature">()</span></i>
    
        
            <a target="_blank" href="https://github.com/maptalks/maptalks.js/tree/master/src/core/Class.js#L159" class="improvelink">[source]</a>
        
    
    <!-- 
        <a target="_blank" href="https://github.com/maptalks/maptalks.js/tree/master/src/core/Class.js#L159" class="improvelink">[help to improve]</a>
     -->
    <!-- <a href="#onConfig" class="improvelink">[link]</a> -->
    </h4>

    
    </li>
    
    




<div class="description">
    Default callback when config is called
</div>




<!--  -->





<!-- event properties -->






























<hr>
        
    

    

    
        <h3 class="subsection-title">Events</h3>

        
            

    <!-- <h2>Constructor</h2> -->
    
    <li>
    
    <h4 class="name" id="event:mousedown"><i><span class="type-signature"> (inherited)  </span><a href="#event:mousedown">mousedown</a></i>
    
        
            <a target="_blank" href="https://github.com/maptalks/maptalks.js/tree/master/src/map/handler/Map.GeometryEvents.js#L8" class="improvelink">[source]</a>
        
    
    <!-- 
        <a target="_blank" href="https://github.com/maptalks/maptalks.js/tree/master/src/map/handler/Map.GeometryEvents.js#L8" class="improvelink">[help to improve]</a>
     -->
    <!-- <a href="#event:mousedown" class="improvelink">[link]</a> -->
    </h4>

    
    </li>
    
    




<div class="description">
    mousedown event
</div>




<!-- 
    <h5>Type:</h5>
    <ul>
        <li>
            
<span class="param-type">Object</span>


        </li>
    </ul>
 -->





<!-- event properties -->













    <h5 class="subsection-title">Properties:</h5>

    

<table class="props">
    <thead>
    <tr>
        
        <th>Name</th>
        

        <th>Type</th>



        

        <th class="last">Description</th>
    </tr>
    </thead>

    <tbody>
    

        <tr>
            
                <td class="name"><code>type</code>
                    
                </td>
            

            <td class="type">
            
                
<span class="param-type">String</span>


            
            </td>



            

            <td class="description last">mousedown</td>
        </tr>

    

        <tr>
            
                <td class="name"><code>target</code>
                    
                </td>
            

            <td class="type">
            
                
<span class="param-type"><a href="Geometry.html">Geometry</a></span>


            
            </td>



            

            <td class="description last">the Geometry fires event</td>
        </tr>

    

        <tr>
            
                <td class="name"><code>coordinate</code>
                    
                </td>
            

            <td class="type">
            
                
<span class="param-type"><a href="Coordinate.html">Coordinate</a></span>


            
            </td>



            

            <td class="description last">coordinate of the event</td>
        </tr>

    

        <tr>
            
                <td class="name"><code>containerPoint</code>
                    
                </td>
            

            <td class="type">
            
                
<span class="param-type"><a href="Point.html">Point</a></span>


            
            </td>



            

            <td class="description last">container point of the event</td>
        </tr>

    

        <tr>
            
                <td class="name"><code>viewPoint</code>
                    
                </td>
            

            <td class="type">
            
                
<span class="param-type"><a href="Point.html">Point</a></span>


            
            </td>



            

            <td class="description last">view point of the event</td>
        </tr>

    

        <tr>
            
                <td class="name"><code>domEvent</code>
                    
                </td>
            

            <td class="type">
            
                
<span class="param-type">Event</span>


            
            </td>



            

            <td class="description last">dom event</td>
        </tr>

    
    </tbody>
</table>



<dl class="details">

    

    

    

    
    <dt class="tag-overrides">Overrides:</dt>
    <dd class="tag-overrides"><ul class="dummy"><li>
        <a href="MultiGeometry.html#event:mousedown">MultiGeometry#event:mousedown</a>
    </li></ul></dd>
    

    

        

    

    

    

    

    

    

    
    <dt class="tag-source">Source:</dt>
    <dd class="tag-source"><ul class="dummy"><li>
        
            <a target="_blank" href="https://github.com/maptalks/maptalks.js/tree/master/src/map/handler/Map.GeometryEvents.js">map/handler/Map.GeometryEvents.js</a>, <a target="_blank" href="https://github.com/maptalks/maptalks.js/tree/master/src/map/handler/Map.GeometryEvents.js#L8">line 8</a>
        

    </li></ul></dd>
    

    

    

    
</dl>



















<hr>
        
            

    <!-- <h2>Constructor</h2> -->
    
    <li>
    
    <h4 class="name" id="event:mouseup"><i><span class="type-signature"> (inherited)  </span><a href="#event:mouseup">mouseup</a></i>
    
        
            <a target="_blank" href="https://github.com/maptalks/maptalks.js/tree/master/src/map/handler/Map.GeometryEvents.js#L20" class="improvelink">[source]</a>
        
    
    <!-- 
        <a target="_blank" href="https://github.com/maptalks/maptalks.js/tree/master/src/map/handler/Map.GeometryEvents.js#L20" class="improvelink">[help to improve]</a>
     -->
    <!-- <a href="#event:mouseup" class="improvelink">[link]</a> -->
    </h4>

    
    </li>
    
    




<div class="description">
    mouseup event
</div>




<!-- 
    <h5>Type:</h5>
    <ul>
        <li>
            
<span class="param-type">Object</span>


        </li>
    </ul>
 -->





<!-- event properties -->













    <h5 class="subsection-title">Properties:</h5>

    

<table class="props">
    <thead>
    <tr>
        
        <th>Name</th>
        

        <th>Type</th>



        

        <th class="last">Description</th>
    </tr>
    </thead>

    <tbody>
    

        <tr>
            
                <td class="name"><code>type</code>
                    
                </td>
            

            <td class="type">
            
                
<span class="param-type">String</span>


            
            </td>



            

            <td class="description last">mouseup</td>
        </tr>

    

        <tr>
            
                <td class="name"><code>target</code>
                    
                </td>
            

            <td class="type">
            
                
<span class="param-type"><a href="Geometry.html">Geometry</a></span>


            
            </td>



            

            <td class="description last">the Geometry fires event</td>
        </tr>

    

        <tr>
            
                <td class="name"><code>coordinate</code>
                    
                </td>
            

            <td class="type">
            
                
<span class="param-type"><a href="Coordinate.html">Coordinate</a></span>


            
            </td>



            

            <td class="description last">coordinate of the event</td>
        </tr>

    

        <tr>
            
                <td class="name"><code>containerPoint</code>
                    
                </td>
            

            <td class="type">
            
                
<span class="param-type"><a href="Point.html">Point</a></span>


            
            </td>



            

            <td class="description last">container point of the event</td>
        </tr>

    

        <tr>
            
                <td class="name"><code>viewPoint</code>
                    
                </td>
            

            <td class="type">
            
                
<span class="param-type"><a href="Point.html">Point</a></span>


            
            </td>



            

            <td class="description last">view point of the event</td>
        </tr>

    

        <tr>
            
                <td class="name"><code>domEvent</code>
                    
                </td>
            

            <td class="type">
            
                
<span class="param-type">Event</span>


            
            </td>



            

            <td class="description last">dom event</td>
        </tr>

    
    </tbody>
</table>



<dl class="details">

    

    

    

    
    <dt class="tag-overrides">Overrides:</dt>
    <dd class="tag-overrides"><ul class="dummy"><li>
        <a href="MultiGeometry.html#event:mouseup">MultiGeometry#event:mouseup</a>
    </li></ul></dd>
    

    

        

    

    

    

    

    

    

    
    <dt class="tag-source">Source:</dt>
    <dd class="tag-source"><ul class="dummy"><li>
        
            <a target="_blank" href="https://github.com/maptalks/maptalks.js/tree/master/src/map/handler/Map.GeometryEvents.js">map/handler/Map.GeometryEvents.js</a>, <a target="_blank" href="https://github.com/maptalks/maptalks.js/tree/master/src/map/handler/Map.GeometryEvents.js#L20">line 20</a>
        

    </li></ul></dd>
    

    

    

    
</dl>



















<hr>
        
            

    <!-- <h2>Constructor</h2> -->
    
    <li>
    
    <h4 class="name" id="event:mousemove"><i><span class="type-signature"> (inherited)  </span><a href="#event:mousemove">mousemove</a></i>
    
        
            <a target="_blank" href="https://github.com/maptalks/maptalks.js/tree/master/src/map/handler/Map.GeometryEvents.js#L32" class="improvelink">[source]</a>
        
    
    <!-- 
        <a target="_blank" href="https://github.com/maptalks/maptalks.js/tree/master/src/map/handler/Map.GeometryEvents.js#L32" class="improvelink">[help to improve]</a>
     -->
    <!-- <a href="#event:mousemove" class="improvelink">[link]</a> -->
    </h4>

    
    </li>
    
    




<div class="description">
    mousemove event
</div>




<!-- 
    <h5>Type:</h5>
    <ul>
        <li>
            
<span class="param-type">Object</span>


        </li>
    </ul>
 -->





<!-- event properties -->













    <h5 class="subsection-title">Properties:</h5>

    

<table class="props">
    <thead>
    <tr>
        
        <th>Name</th>
        

        <th>Type</th>



        

        <th class="last">Description</th>
    </tr>
    </thead>

    <tbody>
    

        <tr>
            
                <td class="name"><code>type</code>
                    
                </td>
            

            <td class="type">
            
                
<span class="param-type">String</span>


            
            </td>



            

            <td class="description last">mousemove</td>
        </tr>

    

        <tr>
            
                <td class="name"><code>target</code>
                    
                </td>
            

            <td class="type">
            
                
<span class="param-type"><a href="Geometry.html">Geometry</a></span>


            
            </td>



            

            <td class="description last">the Geometry fires event</td>
        </tr>

    

        <tr>
            
                <td class="name"><code>coordinate</code>
                    
                </td>
            

            <td class="type">
            
                
<span class="param-type"><a href="Coordinate.html">Coordinate</a></span>


            
            </td>



            

            <td class="description last">coordinate of the event</td>
        </tr>

    

        <tr>
            
                <td class="name"><code>containerPoint</code>
                    
                </td>
            

            <td class="type">
            
                
<span class="param-type"><a href="Point.html">Point</a></span>


            
            </td>



            

            <td class="description last">container point of the event</td>
        </tr>

    

        <tr>
            
                <td class="name"><code>viewPoint</code>
                    
                </td>
            

            <td class="type">
            
                
<span class="param-type"><a href="Point.html">Point</a></span>


            
            </td>



            

            <td class="description last">view point of the event</td>
        </tr>

    

        <tr>
            
                <td class="name"><code>domEvent</code>
                    
                </td>
            

            <td class="type">
            
                
<span class="param-type">Event</span>


            
            </td>



            

            <td class="description last">dom event</td>
        </tr>

    
    </tbody>
</table>



<dl class="details">

    

    

    

    
    <dt class="tag-overrides">Overrides:</dt>
    <dd class="tag-overrides"><ul class="dummy"><li>
        <a href="MultiGeometry.html#event:mousemove">MultiGeometry#event:mousemove</a>
    </li></ul></dd>
    

    

        

    

    

    

    

    

    

    
    <dt class="tag-source">Source:</dt>
    <dd class="tag-source"><ul class="dummy"><li>
        
            <a target="_blank" href="https://github.com/maptalks/maptalks.js/tree/master/src/map/handler/Map.GeometryEvents.js">map/handler/Map.GeometryEvents.js</a>, <a target="_blank" href="https://github.com/maptalks/maptalks.js/tree/master/src/map/handler/Map.GeometryEvents.js#L32">line 32</a>
        

    </li></ul></dd>
    

    

    

    
</dl>



















<hr>
        
            

    <!-- <h2>Constructor</h2> -->
    
    <li>
    
    <h4 class="name" id="event:click"><i><span class="type-signature"> (inherited)  </span><a href="#event:click">click</a></i>
    
        
            <a target="_blank" href="https://github.com/maptalks/maptalks.js/tree/master/src/map/handler/Map.GeometryEvents.js#L44" class="improvelink">[source]</a>
        
    
    <!-- 
        <a target="_blank" href="https://github.com/maptalks/maptalks.js/tree/master/src/map/handler/Map.GeometryEvents.js#L44" class="improvelink">[help to improve]</a>
     -->
    <!-- <a href="#event:click" class="improvelink">[link]</a> -->
    </h4>

    
    </li>
    
    




<div class="description">
    click event
</div>




<!-- 
    <h5>Type:</h5>
    <ul>
        <li>
            
<span class="param-type">Object</span>


        </li>
    </ul>
 -->





<!-- event properties -->













    <h5 class="subsection-title">Properties:</h5>

    

<table class="props">
    <thead>
    <tr>
        
        <th>Name</th>
        

        <th>Type</th>



        

        <th class="last">Description</th>
    </tr>
    </thead>

    <tbody>
    

        <tr>
            
                <td class="name"><code>type</code>
                    
                </td>
            

            <td class="type">
            
                
<span class="param-type">String</span>


            
            </td>



            

            <td class="description last">click</td>
        </tr>

    

        <tr>
            
                <td class="name"><code>target</code>
                    
                </td>
            

            <td class="type">
            
                
<span class="param-type"><a href="Geometry.html">Geometry</a></span>


            
            </td>



            

            <td class="description last">the Geometry fires event</td>
        </tr>

    

        <tr>
            
                <td class="name"><code>coordinate</code>
                    
                </td>
            

            <td class="type">
            
                
<span class="param-type"><a href="Coordinate.html">Coordinate</a></span>


            
            </td>



            

            <td class="description last">coordinate of the event</td>
        </tr>

    

        <tr>
            
                <td class="name"><code>containerPoint</code>
                    
                </td>
            

            <td class="type">
            
                
<span class="param-type"><a href="Point.html">Point</a></span>


            
            </td>



            

            <td class="description last">container point of the event</td>
        </tr>

    

        <tr>
            
                <td class="name"><code>viewPoint</code>
                    
                </td>
            

            <td class="type">
            
                
<span class="param-type"><a href="Point.html">Point</a></span>


            
            </td>



            

            <td class="description last">view point of the event</td>
        </tr>

    

        <tr>
            
                <td class="name"><code>domEvent</code>
                    
                </td>
            

            <td class="type">
            
                
<span class="param-type">Event</span>


            
            </td>



            

            <td class="description last">dom event</td>
        </tr>

    
    </tbody>
</table>



<dl class="details">

    

    

    

    
    <dt class="tag-overrides">Overrides:</dt>
    <dd class="tag-overrides"><ul class="dummy"><li>
        <a href="MultiGeometry.html#event:click">MultiGeometry#event:click</a>
    </li></ul></dd>
    

    

        

    

    

    

    

    

    

    
    <dt class="tag-source">Source:</dt>
    <dd class="tag-source"><ul class="dummy"><li>
        
            <a target="_blank" href="https://github.com/maptalks/maptalks.js/tree/master/src/map/handler/Map.GeometryEvents.js">map/handler/Map.GeometryEvents.js</a>, <a target="_blank" href="https://github.com/maptalks/maptalks.js/tree/master/src/map/handler/Map.GeometryEvents.js#L44">line 44</a>
        

    </li></ul></dd>
    

    

    

    
</dl>



















<hr>
        
            

    <!-- <h2>Constructor</h2> -->
    
    <li>
    
    <h4 class="name" id="event:dblclick"><i><span class="type-signature"> (inherited)  </span><a href="#event:dblclick">dblclick</a></i>
    
        
            <a target="_blank" href="https://github.com/maptalks/maptalks.js/tree/master/src/map/handler/Map.GeometryEvents.js#L56" class="improvelink">[source]</a>
        
    
    <!-- 
        <a target="_blank" href="https://github.com/maptalks/maptalks.js/tree/master/src/map/handler/Map.GeometryEvents.js#L56" class="improvelink">[help to improve]</a>
     -->
    <!-- <a href="#event:dblclick" class="improvelink">[link]</a> -->
    </h4>

    
    </li>
    
    




<div class="description">
    dblclick event
</div>




<!-- 
    <h5>Type:</h5>
    <ul>
        <li>
            
<span class="param-type">Object</span>


        </li>
    </ul>
 -->





<!-- event properties -->













    <h5 class="subsection-title">Properties:</h5>

    

<table class="props">
    <thead>
    <tr>
        
        <th>Name</th>
        

        <th>Type</th>



        

        <th class="last">Description</th>
    </tr>
    </thead>

    <tbody>
    

        <tr>
            
                <td class="name"><code>type</code>
                    
                </td>
            

            <td class="type">
            
                
<span class="param-type">String</span>


            
            </td>



            

            <td class="description last">dblclick</td>
        </tr>

    

        <tr>
            
                <td class="name"><code>target</code>
                    
                </td>
            

            <td class="type">
            
                
<span class="param-type"><a href="Geometry.html">Geometry</a></span>


            
            </td>



            

            <td class="description last">the Geometry fires event</td>
        </tr>

    

        <tr>
            
                <td class="name"><code>coordinate</code>
                    
                </td>
            

            <td class="type">
            
                
<span class="param-type"><a href="Coordinate.html">Coordinate</a></span>


            
            </td>



            

            <td class="description last">coordinate of the event</td>
        </tr>

    

        <tr>
            
                <td class="name"><code>containerPoint</code>
                    
                </td>
            

            <td class="type">
            
                
<span class="param-type"><a href="Point.html">Point</a></span>


            
            </td>



            

            <td class="description last">container point of the event</td>
        </tr>

    

        <tr>
            
                <td class="name"><code>viewPoint</code>
                    
                </td>
            

            <td class="type">
            
                
<span class="param-type"><a href="Point.html">Point</a></span>


            
            </td>



            

            <td class="description last">view point of the event</td>
        </tr>

    

        <tr>
            
                <td class="name"><code>domEvent</code>
                    
                </td>
            

            <td class="type">
            
                
<span class="param-type">Event</span>


            
            </td>



            

            <td class="description last">dom event</td>
        </tr>

    
    </tbody>
</table>



<dl class="details">

    

    

    

    
    <dt class="tag-overrides">Overrides:</dt>
    <dd class="tag-overrides"><ul class="dummy"><li>
        <a href="MultiGeometry.html#event:dblclick">MultiGeometry#event:dblclick</a>
    </li></ul></dd>
    

    

        

    

    

    

    

    

    

    
    <dt class="tag-source">Source:</dt>
    <dd class="tag-source"><ul class="dummy"><li>
        
            <a target="_blank" href="https://github.com/maptalks/maptalks.js/tree/master/src/map/handler/Map.GeometryEvents.js">map/handler/Map.GeometryEvents.js</a>, <a target="_blank" href="https://github.com/maptalks/maptalks.js/tree/master/src/map/handler/Map.GeometryEvents.js#L56">line 56</a>
        

    </li></ul></dd>
    

    

    

    
</dl>



















<hr>
        
            

    <!-- <h2>Constructor</h2> -->
    
    <li>
    
    <h4 class="name" id="event:contextmenu"><i><span class="type-signature"> (inherited)  </span><a href="#event:contextmenu">contextmenu</a></i>
    
        
            <a target="_blank" href="https://github.com/maptalks/maptalks.js/tree/master/src/map/handler/Map.GeometryEvents.js#L68" class="improvelink">[source]</a>
        
    
    <!-- 
        <a target="_blank" href="https://github.com/maptalks/maptalks.js/tree/master/src/map/handler/Map.GeometryEvents.js#L68" class="improvelink">[help to improve]</a>
     -->
    <!-- <a href="#event:contextmenu" class="improvelink">[link]</a> -->
    </h4>

    
    </li>
    
    




<div class="description">
    contextmenu event
</div>




<!-- 
    <h5>Type:</h5>
    <ul>
        <li>
            
<span class="param-type">Object</span>


        </li>
    </ul>
 -->





<!-- event properties -->













    <h5 class="subsection-title">Properties:</h5>

    

<table class="props">
    <thead>
    <tr>
        
        <th>Name</th>
        

        <th>Type</th>



        

        <th class="last">Description</th>
    </tr>
    </thead>

    <tbody>
    

        <tr>
            
                <td class="name"><code>type</code>
                    
                </td>
            

            <td class="type">
            
                
<span class="param-type">String</span>


            
            </td>



            

            <td class="description last">contextmenu</td>
        </tr>

    

        <tr>
            
                <td class="name"><code>target</code>
                    
                </td>
            

            <td class="type">
            
                
<span class="param-type"><a href="Geometry.html">Geometry</a></span>


            
            </td>



            

            <td class="description last">the Geometry fires event</td>
        </tr>

    

        <tr>
            
                <td class="name"><code>coordinate</code>
                    
                </td>
            

            <td class="type">
            
                
<span class="param-type"><a href="Coordinate.html">Coordinate</a></span>


            
            </td>



            

            <td class="description last">coordinate of the event</td>
        </tr>

    

        <tr>
            
                <td class="name"><code>containerPoint</code>
                    
                </td>
            

            <td class="type">
            
                
<span class="param-type"><a href="Point.html">Point</a></span>


            
            </td>



            

            <td class="description last">container point of the event</td>
        </tr>

    

        <tr>
            
                <td class="name"><code>viewPoint</code>
                    
                </td>
            

            <td class="type">
            
                
<span class="param-type"><a href="Point.html">Point</a></span>


            
            </td>



            

            <td class="description last">view point of the event</td>
        </tr>

    

        <tr>
            
                <td class="name"><code>domEvent</code>
                    
                </td>
            

            <td class="type">
            
                
<span class="param-type">Event</span>


            
            </td>



            

            <td class="description last">dom event</td>
        </tr>

    
    </tbody>
</table>



<dl class="details">

    

    

    

    
    <dt class="tag-overrides">Overrides:</dt>
    <dd class="tag-overrides"><ul class="dummy"><li>
        <a href="MultiGeometry.html#event:contextmenu">MultiGeometry#event:contextmenu</a>
    </li></ul></dd>
    

    

        

    

    

    

    

    

    

    
    <dt class="tag-source">Source:</dt>
    <dd class="tag-source"><ul class="dummy"><li>
        
            <a target="_blank" href="https://github.com/maptalks/maptalks.js/tree/master/src/map/handler/Map.GeometryEvents.js">map/handler/Map.GeometryEvents.js</a>, <a target="_blank" href="https://github.com/maptalks/maptalks.js/tree/master/src/map/handler/Map.GeometryEvents.js#L68">line 68</a>
        

    </li></ul></dd>
    

    

    

    
</dl>



















<hr>
        
            

    <!-- <h2>Constructor</h2> -->
    
    <li>
    
    <h4 class="name" id="event:touchstart"><i><span class="type-signature"> (inherited)  </span><a href="#event:touchstart">touchstart</a></i>
    
        
            <a target="_blank" href="https://github.com/maptalks/maptalks.js/tree/master/src/map/handler/Map.GeometryEvents.js#L80" class="improvelink">[source]</a>
        
    
    <!-- 
        <a target="_blank" href="https://github.com/maptalks/maptalks.js/tree/master/src/map/handler/Map.GeometryEvents.js#L80" class="improvelink">[help to improve]</a>
     -->
    <!-- <a href="#event:touchstart" class="improvelink">[link]</a> -->
    </h4>

    
    </li>
    
    




<div class="description">
    touchstart event
</div>




<!-- 
    <h5>Type:</h5>
    <ul>
        <li>
            
<span class="param-type">Object</span>


        </li>
    </ul>
 -->





<!-- event properties -->













    <h5 class="subsection-title">Properties:</h5>

    

<table class="props">
    <thead>
    <tr>
        
        <th>Name</th>
        

        <th>Type</th>



        

        <th class="last">Description</th>
    </tr>
    </thead>

    <tbody>
    

        <tr>
            
                <td class="name"><code>type</code>
                    
                </td>
            

            <td class="type">
            
                
<span class="param-type">String</span>


            
            </td>



            

            <td class="description last">touchstart</td>
        </tr>

    

        <tr>
            
                <td class="name"><code>target</code>
                    
                </td>
            

            <td class="type">
            
                
<span class="param-type"><a href="Geometry.html">Geometry</a></span>


            
            </td>



            

            <td class="description last">the Geometry fires event</td>
        </tr>

    

        <tr>
            
                <td class="name"><code>coordinate</code>
                    
                </td>
            

            <td class="type">
            
                
<span class="param-type"><a href="Coordinate.html">Coordinate</a></span>


            
            </td>



            

            <td class="description last">coordinate of the event</td>
        </tr>

    

        <tr>
            
                <td class="name"><code>containerPoint</code>
                    
                </td>
            

            <td class="type">
            
                
<span class="param-type"><a href="Point.html">Point</a></span>


            
            </td>



            

            <td class="description last">container point of the event</td>
        </tr>

    

        <tr>
            
                <td class="name"><code>viewPoint</code>
                    
                </td>
            

            <td class="type">
            
                
<span class="param-type"><a href="Point.html">Point</a></span>


            
            </td>



            

            <td class="description last">view point of the event</td>
        </tr>

    

        <tr>
            
                <td class="name"><code>domEvent</code>
                    
                </td>
            

            <td class="type">
            
                
<span class="param-type">Event</span>


            
            </td>



            

            <td class="description last">dom event</td>
        </tr>

    
    </tbody>
</table>



<dl class="details">

    

    

    

    
    <dt class="tag-overrides">Overrides:</dt>
    <dd class="tag-overrides"><ul class="dummy"><li>
        <a href="MultiGeometry.html#event:touchstart">MultiGeometry#event:touchstart</a>
    </li></ul></dd>
    

    

        

    

    

    

    

    

    

    
    <dt class="tag-source">Source:</dt>
    <dd class="tag-source"><ul class="dummy"><li>
        
            <a target="_blank" href="https://github.com/maptalks/maptalks.js/tree/master/src/map/handler/Map.GeometryEvents.js">map/handler/Map.GeometryEvents.js</a>, <a target="_blank" href="https://github.com/maptalks/maptalks.js/tree/master/src/map/handler/Map.GeometryEvents.js#L80">line 80</a>
        

    </li></ul></dd>
    

    

    

    
</dl>



















<hr>
        
            

    <!-- <h2>Constructor</h2> -->
    
    <li>
    
    <h4 class="name" id="event:touchmove"><i><span class="type-signature"> (inherited)  </span><a href="#event:touchmove">touchmove</a></i>
    
        
            <a target="_blank" href="https://github.com/maptalks/maptalks.js/tree/master/src/map/handler/Map.GeometryEvents.js#L92" class="improvelink">[source]</a>
        
    
    <!-- 
        <a target="_blank" href="https://github.com/maptalks/maptalks.js/tree/master/src/map/handler/Map.GeometryEvents.js#L92" class="improvelink">[help to improve]</a>
     -->
    <!-- <a href="#event:touchmove" class="improvelink">[link]</a> -->
    </h4>

    
    </li>
    
    




<div class="description">
    touchmove event
</div>




<!-- 
    <h5>Type:</h5>
    <ul>
        <li>
            
<span class="param-type">Object</span>


        </li>
    </ul>
 -->





<!-- event properties -->













    <h5 class="subsection-title">Properties:</h5>

    

<table class="props">
    <thead>
    <tr>
        
        <th>Name</th>
        

        <th>Type</th>



        

        <th class="last">Description</th>
    </tr>
    </thead>

    <tbody>
    

        <tr>
            
                <td class="name"><code>type</code>
                    
                </td>
            

            <td class="type">
            
                
<span class="param-type">String</span>


            
            </td>



            

            <td class="description last">touchmove</td>
        </tr>

    

        <tr>
            
                <td class="name"><code>target</code>
                    
                </td>
            

            <td class="type">
            
                
<span class="param-type"><a href="Geometry.html">Geometry</a></span>


            
            </td>



            

            <td class="description last">the Geometry fires event</td>
        </tr>

    

        <tr>
            
                <td class="name"><code>coordinate</code>
                    
                </td>
            

            <td class="type">
            
                
<span class="param-type"><a href="Coordinate.html">Coordinate</a></span>


            
            </td>



            

            <td class="description last">coordinate of the event</td>
        </tr>

    

        <tr>
            
                <td class="name"><code>containerPoint</code>
                    
                </td>
            

            <td class="type">
            
                
<span class="param-type"><a href="Point.html">Point</a></span>


            
            </td>



            

            <td class="description last">container point of the event</td>
        </tr>

    

        <tr>
            
                <td class="name"><code>viewPoint</code>
                    
                </td>
            

            <td class="type">
            
                
<span class="param-type"><a href="Point.html">Point</a></span>


            
            </td>



            

            <td class="description last">view point of the event</td>
        </tr>

    

        <tr>
            
                <td class="name"><code>domEvent</code>
                    
                </td>
            

            <td class="type">
            
                
<span class="param-type">Event</span>


            
            </td>



            

            <td class="description last">dom event</td>
        </tr>

    
    </tbody>
</table>



<dl class="details">

    

    

    

    
    <dt class="tag-overrides">Overrides:</dt>
    <dd class="tag-overrides"><ul class="dummy"><li>
        <a href="MultiGeometry.html#event:touchmove">MultiGeometry#event:touchmove</a>
    </li></ul></dd>
    

    

        

    

    

    

    

    

    

    
    <dt class="tag-source">Source:</dt>
    <dd class="tag-source"><ul class="dummy"><li>
        
            <a target="_blank" href="https://github.com/maptalks/maptalks.js/tree/master/src/map/handler/Map.GeometryEvents.js">map/handler/Map.GeometryEvents.js</a>, <a target="_blank" href="https://github.com/maptalks/maptalks.js/tree/master/src/map/handler/Map.GeometryEvents.js#L92">line 92</a>
        

    </li></ul></dd>
    

    

    

    
</dl>



















<hr>
        
            

    <!-- <h2>Constructor</h2> -->
    
    <li>
    
    <h4 class="name" id="event:touchend"><i><span class="type-signature"> (inherited)  </span><a href="#event:touchend">touchend</a></i>
    
        
            <a target="_blank" href="https://github.com/maptalks/maptalks.js/tree/master/src/map/handler/Map.GeometryEvents.js#L104" class="improvelink">[source]</a>
        
    
    <!-- 
        <a target="_blank" href="https://github.com/maptalks/maptalks.js/tree/master/src/map/handler/Map.GeometryEvents.js#L104" class="improvelink">[help to improve]</a>
     -->
    <!-- <a href="#event:touchend" class="improvelink">[link]</a> -->
    </h4>

    
    </li>
    
    




<div class="description">
    touchend event
</div>




<!-- 
    <h5>Type:</h5>
    <ul>
        <li>
            
<span class="param-type">Object</span>


        </li>
    </ul>
 -->





<!-- event properties -->













    <h5 class="subsection-title">Properties:</h5>

    

<table class="props">
    <thead>
    <tr>
        
        <th>Name</th>
        

        <th>Type</th>



        

        <th class="last">Description</th>
    </tr>
    </thead>

    <tbody>
    

        <tr>
            
                <td class="name"><code>type</code>
                    
                </td>
            

            <td class="type">
            
                
<span class="param-type">String</span>


            
            </td>



            

            <td class="description last">touchend</td>
        </tr>

    

        <tr>
            
                <td class="name"><code>target</code>
                    
                </td>
            

            <td class="type">
            
                
<span class="param-type"><a href="Geometry.html">Geometry</a></span>


            
            </td>



            

            <td class="description last">the Geometry fires event</td>
        </tr>

    

        <tr>
            
                <td class="name"><code>coordinate</code>
                    
                </td>
            

            <td class="type">
            
                
<span class="param-type"><a href="Coordinate.html">Coordinate</a></span>


            
            </td>



            

            <td class="description last">coordinate of the event</td>
        </tr>

    

        <tr>
            
                <td class="name"><code>containerPoint</code>
                    
                </td>
            

            <td class="type">
            
                
<span class="param-type"><a href="Point.html">Point</a></span>


            
            </td>



            

            <td class="description last">container point of the event</td>
        </tr>

    

        <tr>
            
                <td class="name"><code>viewPoint</code>
                    
                </td>
            

            <td class="type">
            
                
<span class="param-type"><a href="Point.html">Point</a></span>


            
            </td>



            

            <td class="description last">view point of the event</td>
        </tr>

    

        <tr>
            
                <td class="name"><code>domEvent</code>
                    
                </td>
            

            <td class="type">
            
                
<span class="param-type">Event</span>


            
            </td>



            

            <td class="description last">dom event</td>
        </tr>

    
    </tbody>
</table>



<dl class="details">

    

    

    

    
    <dt class="tag-overrides">Overrides:</dt>
    <dd class="tag-overrides"><ul class="dummy"><li>
        <a href="MultiGeometry.html#event:touchend">MultiGeometry#event:touchend</a>
    </li></ul></dd>
    

    

        

    

    

    

    

    

    

    
    <dt class="tag-source">Source:</dt>
    <dd class="tag-source"><ul class="dummy"><li>
        
            <a target="_blank" href="https://github.com/maptalks/maptalks.js/tree/master/src/map/handler/Map.GeometryEvents.js">map/handler/Map.GeometryEvents.js</a>, <a target="_blank" href="https://github.com/maptalks/maptalks.js/tree/master/src/map/handler/Map.GeometryEvents.js#L104">line 104</a>
        

    </li></ul></dd>
    

    

    

    
</dl>



















<hr>
        
            

    <!-- <h2>Constructor</h2> -->
    
    <li>
    
    <h4 class="name" id="event:mouseenter"><i><span class="type-signature"> (inherited)  </span><a href="#event:mouseenter">mouseenter</a></i>
    
        
            <a target="_blank" href="https://github.com/maptalks/maptalks.js/tree/master/src/map/handler/Map.GeometryEvents.js#L116" class="improvelink">[source]</a>
        
    
    <!-- 
        <a target="_blank" href="https://github.com/maptalks/maptalks.js/tree/master/src/map/handler/Map.GeometryEvents.js#L116" class="improvelink">[help to improve]</a>
     -->
    <!-- <a href="#event:mouseenter" class="improvelink">[link]</a> -->
    </h4>

    
    </li>
    
    




<div class="description">
    mouseenter event for geometry
</div>




<!-- 
    <h5>Type:</h5>
    <ul>
        <li>
            
<span class="param-type">Object</span>


        </li>
    </ul>
 -->





<!-- event properties -->













    <h5 class="subsection-title">Properties:</h5>

    

<table class="props">
    <thead>
    <tr>
        
        <th>Name</th>
        

        <th>Type</th>



        

        <th class="last">Description</th>
    </tr>
    </thead>

    <tbody>
    

        <tr>
            
                <td class="name"><code>type</code>
                    
                </td>
            

            <td class="type">
            
                
<span class="param-type">String</span>


            
            </td>



            

            <td class="description last">mouseenter</td>
        </tr>

    

        <tr>
            
                <td class="name"><code>target</code>
                    
                </td>
            

            <td class="type">
            
                
<span class="param-type"><a href="Geometry.html">Geometry</a></span>


            
            </td>



            

            <td class="description last">the geometry fires mouseenter</td>
        </tr>

    

        <tr>
            
                <td class="name"><code>coordinate</code>
                    
                </td>
            

            <td class="type">
            
                
<span class="param-type"><a href="Coordinate.html">Coordinate</a></span>


            
            </td>



            

            <td class="description last">coordinate of the event</td>
        </tr>

    

        <tr>
            
                <td class="name"><code>containerPoint</code>
                    
                </td>
            

            <td class="type">
            
                
<span class="param-type"><a href="Point.html">Point</a></span>


            
            </td>



            

            <td class="description last">container point of the event</td>
        </tr>

    

        <tr>
            
                <td class="name"><code>viewPoint</code>
                    
                </td>
            

            <td class="type">
            
                
<span class="param-type"><a href="Point.html">Point</a></span>


            
            </td>



            

            <td class="description last">view point of the event</td>
        </tr>

    

        <tr>
            
                <td class="name"><code>domEvent</code>
                    
                </td>
            

            <td class="type">
            
                
<span class="param-type">Event</span>


            
            </td>



            

            <td class="description last">dom event</td>
        </tr>

    
    </tbody>
</table>



<dl class="details">

    

    

    

    
    <dt class="tag-overrides">Overrides:</dt>
    <dd class="tag-overrides"><ul class="dummy"><li>
        <a href="MultiGeometry.html#event:mouseenter">MultiGeometry#event:mouseenter</a>
    </li></ul></dd>
    

    

        

    

    

    

    

    

    

    
    <dt class="tag-source">Source:</dt>
    <dd class="tag-source"><ul class="dummy"><li>
        
            <a target="_blank" href="https://github.com/maptalks/maptalks.js/tree/master/src/map/handler/Map.GeometryEvents.js">map/handler/Map.GeometryEvents.js</a>, <a target="_blank" href="https://github.com/maptalks/maptalks.js/tree/master/src/map/handler/Map.GeometryEvents.js#L116">line 116</a>
        

    </li></ul></dd>
    

    

    

    
</dl>



















<hr>
        
            

    <!-- <h2>Constructor</h2> -->
    
    <li>
    
    <h4 class="name" id="event:mouseover"><i><span class="type-signature"> (inherited)  </span><a href="#event:mouseover">mouseover</a></i>
    
        
            <a target="_blank" href="https://github.com/maptalks/maptalks.js/tree/master/src/map/handler/Map.GeometryEvents.js#L127" class="improvelink">[source]</a>
        
    
    <!-- 
        <a target="_blank" href="https://github.com/maptalks/maptalks.js/tree/master/src/map/handler/Map.GeometryEvents.js#L127" class="improvelink">[help to improve]</a>
     -->
    <!-- <a href="#event:mouseover" class="improvelink">[link]</a> -->
    </h4>

    
    </li>
    
    




<div class="description">
    mouseover event for geometry
</div>




<!-- 
    <h5>Type:</h5>
    <ul>
        <li>
            
<span class="param-type">Object</span>


        </li>
    </ul>
 -->





<!-- event properties -->













    <h5 class="subsection-title">Properties:</h5>

    

<table class="props">
    <thead>
    <tr>
        
        <th>Name</th>
        

        <th>Type</th>



        

        <th class="last">Description</th>
    </tr>
    </thead>

    <tbody>
    

        <tr>
            
                <td class="name"><code>type</code>
                    
                </td>
            

            <td class="type">
            
                
<span class="param-type">String</span>


            
            </td>



            

            <td class="description last">mouseover</td>
        </tr>

    

        <tr>
            
                <td class="name"><code>target</code>
                    
                </td>
            

            <td class="type">
            
                
<span class="param-type"><a href="Geometry.html">Geometry</a></span>


            
            </td>



            

            <td class="description last">the geometry fires mouseover</td>
        </tr>

    

        <tr>
            
                <td class="name"><code>coordinate</code>
                    
                </td>
            

            <td class="type">
            
                
<span class="param-type"><a href="Coordinate.html">Coordinate</a></span>


            
            </td>



            

            <td class="description last">coordinate of the event</td>
        </tr>

    

        <tr>
            
                <td class="name"><code>containerPoint</code>
                    
                </td>
            

            <td class="type">
            
                
<span class="param-type"><a href="Point.html">Point</a></span>


            
            </td>



            

            <td class="description last">container point of the event</td>
        </tr>

    

        <tr>
            
                <td class="name"><code>viewPoint</code>
                    
                </td>
            

            <td class="type">
            
                
<span class="param-type"><a href="Point.html">Point</a></span>


            
            </td>



            

            <td class="description last">view point of the event</td>
        </tr>

    

        <tr>
            
                <td class="name"><code>domEvent</code>
                    
                </td>
            

            <td class="type">
            
                
<span class="param-type">Event</span>


            
            </td>



            

            <td class="description last">dom event</td>
        </tr>

    
    </tbody>
</table>



<dl class="details">

    

    

    

    
    <dt class="tag-overrides">Overrides:</dt>
    <dd class="tag-overrides"><ul class="dummy"><li>
        <a href="MultiGeometry.html#event:mouseover">MultiGeometry#event:mouseover</a>
    </li></ul></dd>
    

    

        

    

    

    

    

    

    

    
    <dt class="tag-source">Source:</dt>
    <dd class="tag-source"><ul class="dummy"><li>
        
            <a target="_blank" href="https://github.com/maptalks/maptalks.js/tree/master/src/map/handler/Map.GeometryEvents.js">map/handler/Map.GeometryEvents.js</a>, <a target="_blank" href="https://github.com/maptalks/maptalks.js/tree/master/src/map/handler/Map.GeometryEvents.js#L127">line 127</a>
        

    </li></ul></dd>
    

    

    

    
</dl>



















<hr>
        
            

    <!-- <h2>Constructor</h2> -->
    
    <li>
    
    <h4 class="name" id="event:mouseout"><i><span class="type-signature"> (inherited)  </span><a href="#event:mouseout">mouseout</a></i>
    
        
            <a target="_blank" href="https://github.com/maptalks/maptalks.js/tree/master/src/map/handler/Map.GeometryEvents.js#L138" class="improvelink">[source]</a>
        
    
    <!-- 
        <a target="_blank" href="https://github.com/maptalks/maptalks.js/tree/master/src/map/handler/Map.GeometryEvents.js#L138" class="improvelink">[help to improve]</a>
     -->
    <!-- <a href="#event:mouseout" class="improvelink">[link]</a> -->
    </h4>

    
    </li>
    
    




<div class="description">
    mouseout event for geometry
</div>




<!-- 
    <h5>Type:</h5>
    <ul>
        <li>
            
<span class="param-type">Object</span>


        </li>
    </ul>
 -->





<!-- event properties -->













    <h5 class="subsection-title">Properties:</h5>

    

<table class="props">
    <thead>
    <tr>
        
        <th>Name</th>
        

        <th>Type</th>



        

        <th class="last">Description</th>
    </tr>
    </thead>

    <tbody>
    

        <tr>
            
                <td class="name"><code>type</code>
                    
                </td>
            

            <td class="type">
            
                
<span class="param-type">String</span>


            
            </td>



            

            <td class="description last">mouseout</td>
        </tr>

    

        <tr>
            
                <td class="name"><code>target</code>
                    
                </td>
            

            <td class="type">
            
                
<span class="param-type"><a href="Geometry.html">Geometry</a></span>


            
            </td>



            

            <td class="description last">the geometry fires mouseout</td>
        </tr>

    

        <tr>
            
                <td class="name"><code>coordinate</code>
                    
                </td>
            

            <td class="type">
            
                
<span class="param-type"><a href="Coordinate.html">Coordinate</a></span>


            
            </td>



            

            <td class="description last">coordinate of the event</td>
        </tr>

    

        <tr>
            
                <td class="name"><code>containerPoint</code>
                    
                </td>
            

            <td class="type">
            
                
<span class="param-type"><a href="Point.html">Point</a></span>


            
            </td>



            

            <td class="description last">container point of the event</td>
        </tr>

    

        <tr>
            
                <td class="name"><code>viewPoint</code>
                    
                </td>
            

            <td class="type">
            
                
<span class="param-type"><a href="Point.html">Point</a></span>


            
            </td>



            

            <td class="description last">view point of the event</td>
        </tr>

    

        <tr>
            
                <td class="name"><code>domEvent</code>
                    
                </td>
            

            <td class="type">
            
                
<span class="param-type">Event</span>


            
            </td>



            

            <td class="description last">dom event</td>
        </tr>

    
    </tbody>
</table>



<dl class="details">

    

    

    

    
    <dt class="tag-overrides">Overrides:</dt>
    <dd class="tag-overrides"><ul class="dummy"><li>
        <a href="MultiGeometry.html#event:mouseout">MultiGeometry#event:mouseout</a>
    </li></ul></dd>
    

    

        

    

    

    

    

    

    

    
    <dt class="tag-source">Source:</dt>
    <dd class="tag-source"><ul class="dummy"><li>
        
            <a target="_blank" href="https://github.com/maptalks/maptalks.js/tree/master/src/map/handler/Map.GeometryEvents.js">map/handler/Map.GeometryEvents.js</a>, <a target="_blank" href="https://github.com/maptalks/maptalks.js/tree/master/src/map/handler/Map.GeometryEvents.js#L138">line 138</a>
        

    </li></ul></dd>
    

    

    

    
</dl>



















<hr>
        
            

    <!-- <h2>Constructor</h2> -->
    
    <li>
    
    <h4 class="name" id="event:idchange"><i><span class="type-signature"> (inherited)  </span><a href="#event:idchange">idchange</a></i>
    
        
            <a target="_blank" href="https://github.com/maptalks/maptalks.js/tree/master/src/geometry/Geometry.js#L194" class="improvelink">[source]</a>
        
    
    <!-- 
        <a target="_blank" href="https://github.com/maptalks/maptalks.js/tree/master/src/geometry/Geometry.js#L194" class="improvelink">[help to improve]</a>
     -->
    <!-- <a href="#event:idchange" class="improvelink">[link]</a> -->
    </h4>

    
    </li>
    
    




<div class="description">
    idchange event.
</div>




<!-- 
    <h5>Type:</h5>
    <ul>
        <li>
            
<span class="param-type">Object</span>


        </li>
    </ul>
 -->





<!-- event properties -->













    <h5 class="subsection-title">Properties:</h5>

    

<table class="props">
    <thead>
    <tr>
        
        <th>Name</th>
        

        <th>Type</th>



        

        <th class="last">Description</th>
    </tr>
    </thead>

    <tbody>
    

        <tr>
            
                <td class="name"><code>type</code>
                    
                </td>
            

            <td class="type">
            
                
<span class="param-type">String</span>


            
            </td>



            

            <td class="description last">idchange</td>
        </tr>

    

        <tr>
            
                <td class="name"><code>target</code>
                    
                </td>
            

            <td class="type">
            
                
<span class="param-type"><a href="Geometry.html">Geometry</a></span>


            
            </td>



            

            <td class="description last">the geometry fires the event</td>
        </tr>

    

        <tr>
            
                <td class="name"><code>old</code>
                    
                </td>
            

            <td class="type">
            
                
<span class="param-type">String</span>
|

<span class="param-type">Number</span>


            
            </td>



            

            <td class="description last">value of the old id</td>
        </tr>

    

        <tr>
            
                <td class="name"><code>new</code>
                    
                </td>
            

            <td class="type">
            
                
<span class="param-type">String</span>
|

<span class="param-type">Number</span>


            
            </td>



            

            <td class="description last">value of the new id</td>
        </tr>

    
    </tbody>
</table>



<dl class="details">

    

    

    

    
    <dt class="tag-overrides">Overrides:</dt>
    <dd class="tag-overrides"><ul class="dummy"><li>
        <a href="MultiGeometry.html#event:idchange">MultiGeometry#event:idchange</a>
    </li></ul></dd>
    

    

        

    

    

    

    

    

    

    
    <dt class="tag-source">Source:</dt>
    <dd class="tag-source"><ul class="dummy"><li>
        
            <a target="_blank" href="https://github.com/maptalks/maptalks.js/tree/master/src/geometry/Geometry.js">geometry/Geometry.js</a>, <a target="_blank" href="https://github.com/maptalks/maptalks.js/tree/master/src/geometry/Geometry.js#L194">line 194</a>
        

    </li></ul></dd>
    

    

    

    
</dl>



















<hr>
        
            

    <!-- <h2>Constructor</h2> -->
    
    <li>
    
    <h4 class="name" id="event:propertieschange"><i><span class="type-signature"> (inherited)  </span><a href="#event:propertieschange">propertieschange</a></i>
    
        
            <a target="_blank" href="https://github.com/maptalks/maptalks.js/tree/master/src/geometry/Geometry.js#L237" class="improvelink">[source]</a>
        
    
    <!-- 
        <a target="_blank" href="https://github.com/maptalks/maptalks.js/tree/master/src/geometry/Geometry.js#L237" class="improvelink">[help to improve]</a>
     -->
    <!-- <a href="#event:propertieschange" class="improvelink">[link]</a> -->
    </h4>

    
    </li>
    
    




<div class="description">
    propertieschange event, thrown when geometry's properties is changed.
</div>




<!-- 
    <h5>Type:</h5>
    <ul>
        <li>
            
<span class="param-type">Object</span>


        </li>
    </ul>
 -->





<!-- event properties -->













    <h5 class="subsection-title">Properties:</h5>

    

<table class="props">
    <thead>
    <tr>
        
        <th>Name</th>
        

        <th>Type</th>



        

        <th class="last">Description</th>
    </tr>
    </thead>

    <tbody>
    

        <tr>
            
                <td class="name"><code>type</code>
                    
                </td>
            

            <td class="type">
            
                
<span class="param-type">String</span>


            
            </td>



            

            <td class="description last">propertieschange</td>
        </tr>

    

        <tr>
            
                <td class="name"><code>target</code>
                    
                </td>
            

            <td class="type">
            
                
<span class="param-type"><a href="Geometry.html">Geometry</a></span>


            
            </td>



            

            <td class="description last">the geometry fires the event</td>
        </tr>

    

        <tr>
            
                <td class="name"><code>old</code>
                    
                </td>
            

            <td class="type">
            
                
<span class="param-type">String</span>
|

<span class="param-type">Number</span>


            
            </td>



            

            <td class="description last">value of the old properties</td>
        </tr>

    

        <tr>
            
                <td class="name"><code>new</code>
                    
                </td>
            

            <td class="type">
            
                
<span class="param-type">String</span>
|

<span class="param-type">Number</span>


            
            </td>



            

            <td class="description last">value of the new properties</td>
        </tr>

    
    </tbody>
</table>



<dl class="details">

    

    

    

    
    <dt class="tag-overrides">Overrides:</dt>
    <dd class="tag-overrides"><ul class="dummy"><li>
        <a href="MultiGeometry.html#event:propertieschange">MultiGeometry#event:propertieschange</a>
    </li></ul></dd>
    

    

        

    

    

    

    

    

    

    
    <dt class="tag-source">Source:</dt>
    <dd class="tag-source"><ul class="dummy"><li>
        
            <a target="_blank" href="https://github.com/maptalks/maptalks.js/tree/master/src/geometry/Geometry.js">geometry/Geometry.js</a>, <a target="_blank" href="https://github.com/maptalks/maptalks.js/tree/master/src/geometry/Geometry.js#L237">line 237</a>
        

    </li></ul></dd>
    

    

    

    
</dl>



















<hr>
        
            

    <!-- <h2>Constructor</h2> -->
    
    <li>
    
    <h4 class="name" id="event:show"><i><span class="type-signature"> (inherited)  </span><a href="#event:show">show</a></i>
    
        
            <a target="_blank" href="https://github.com/maptalks/maptalks.js/tree/master/src/geometry/Geometry.js#L557" class="improvelink">[source]</a>
        
    
    <!-- 
        <a target="_blank" href="https://github.com/maptalks/maptalks.js/tree/master/src/geometry/Geometry.js#L557" class="improvelink">[help to improve]</a>
     -->
    <!-- <a href="#event:show" class="improvelink">[link]</a> -->
    </h4>

    
    </li>
    
    




<div class="description">
    show event
</div>




<!-- 
    <h5>Type:</h5>
    <ul>
        <li>
            
<span class="param-type">Object</span>


        </li>
    </ul>
 -->





<!-- event properties -->













    <h5 class="subsection-title">Properties:</h5>

    

<table class="props">
    <thead>
    <tr>
        
        <th>Name</th>
        

        <th>Type</th>



        

        <th class="last">Description</th>
    </tr>
    </thead>

    <tbody>
    

        <tr>
            
                <td class="name"><code>type</code>
                    
                </td>
            

            <td class="type">
            
                
<span class="param-type">String</span>


            
            </td>



            

            <td class="description last">show</td>
        </tr>

    

        <tr>
            
                <td class="name"><code>target</code>
                    
                </td>
            

            <td class="type">
            
                
<span class="param-type"><a href="Geometry.html">Geometry</a></span>


            
            </td>



            

            <td class="description last">the geometry fires the event</td>
        </tr>

    
    </tbody>
</table>



<dl class="details">

    

    

    

    
    <dt class="tag-overrides">Overrides:</dt>
    <dd class="tag-overrides"><ul class="dummy"><li>
        <a href="MultiGeometry.html#event:show">MultiGeometry#event:show</a>
    </li></ul></dd>
    

    

        

    

    

    

    

    

    

    
    <dt class="tag-source">Source:</dt>
    <dd class="tag-source"><ul class="dummy"><li>
        
            <a target="_blank" href="https://github.com/maptalks/maptalks.js/tree/master/src/geometry/Geometry.js">geometry/Geometry.js</a>, <a target="_blank" href="https://github.com/maptalks/maptalks.js/tree/master/src/geometry/Geometry.js#L557">line 557</a>
        

    </li></ul></dd>
    

    

    

    
</dl>



















<hr>
        
            

    <!-- <h2>Constructor</h2> -->
    
    <li>
    
    <h4 class="name" id="event:hide"><i><span class="type-signature"> (inherited)  </span><a href="#event:hide">hide</a></i>
    
        
            <a target="_blank" href="https://github.com/maptalks/maptalks.js/tree/master/src/geometry/Geometry.js#L584" class="improvelink">[source]</a>
        
    
    <!-- 
        <a target="_blank" href="https://github.com/maptalks/maptalks.js/tree/master/src/geometry/Geometry.js#L584" class="improvelink">[help to improve]</a>
     -->
    <!-- <a href="#event:hide" class="improvelink">[link]</a> -->
    </h4>

    
    </li>
    
    




<div class="description">
    hide event
</div>




<!-- 
    <h5>Type:</h5>
    <ul>
        <li>
            
<span class="param-type">Object</span>


        </li>
    </ul>
 -->





<!-- event properties -->













    <h5 class="subsection-title">Properties:</h5>

    

<table class="props">
    <thead>
    <tr>
        
        <th>Name</th>
        

        <th>Type</th>



        

        <th class="last">Description</th>
    </tr>
    </thead>

    <tbody>
    

        <tr>
            
                <td class="name"><code>type</code>
                    
                </td>
            

            <td class="type">
            
                
<span class="param-type">String</span>


            
            </td>



            

            <td class="description last">hide</td>
        </tr>

    

        <tr>
            
                <td class="name"><code>target</code>
                    
                </td>
            

            <td class="type">
            
                
<span class="param-type"><a href="Geometry.html">Geometry</a></span>


            
            </td>



            

            <td class="description last">the geometry fires the event</td>
        </tr>

    
    </tbody>
</table>



<dl class="details">

    

    

    

    
    <dt class="tag-overrides">Overrides:</dt>
    <dd class="tag-overrides"><ul class="dummy"><li>
        <a href="MultiGeometry.html#event:hide">MultiGeometry#event:hide</a>
    </li></ul></dd>
    

    

        

    

    

    

    

    

    

    
    <dt class="tag-source">Source:</dt>
    <dd class="tag-source"><ul class="dummy"><li>
        
            <a target="_blank" href="https://github.com/maptalks/maptalks.js/tree/master/src/geometry/Geometry.js">geometry/Geometry.js</a>, <a target="_blank" href="https://github.com/maptalks/maptalks.js/tree/master/src/geometry/Geometry.js#L584">line 584</a>
        

    </li></ul></dd>
    

    

    

    
</dl>



















<hr>
        
            

    <!-- <h2>Constructor</h2> -->
    
    <li>
    
    <h4 class="name" id="event:zindexchange"><i><span class="type-signature"> (inherited)  </span><a href="#event:zindexchange">zindexchange</a></i>
    
        
            <a target="_blank" href="https://github.com/maptalks/maptalks.js/tree/master/src/geometry/Geometry.js#L642" class="improvelink">[source]</a>
        
    
    <!-- 
        <a target="_blank" href="https://github.com/maptalks/maptalks.js/tree/master/src/geometry/Geometry.js#L642" class="improvelink">[help to improve]</a>
     -->
    <!-- <a href="#event:zindexchange" class="improvelink">[link]</a> -->
    </h4>

    
    </li>
    
    




<div class="description">
    zindexchange event, fired when geometry's zIndex is changed.
</div>




<!-- 
    <h5>Type:</h5>
    <ul>
        <li>
            
<span class="param-type">Object</span>


        </li>
    </ul>
 -->





<!-- event properties -->













    <h5 class="subsection-title">Properties:</h5>

    

<table class="props">
    <thead>
    <tr>
        
        <th>Name</th>
        

        <th>Type</th>



        

        <th class="last">Description</th>
    </tr>
    </thead>

    <tbody>
    

        <tr>
            
                <td class="name"><code>type</code>
                    
                </td>
            

            <td class="type">
            
                
<span class="param-type">String</span>


            
            </td>



            

            <td class="description last">zindexchange</td>
        </tr>

    

        <tr>
            
                <td class="name"><code>target</code>
                    
                </td>
            

            <td class="type">
            
                
<span class="param-type"><a href="Geometry.html">Geometry</a></span>


            
            </td>



            

            <td class="description last">the geometry fires the event</td>
        </tr>

    

        <tr>
            
                <td class="name"><code>old</code>
                    
                </td>
            

            <td class="type">
            
                
<span class="param-type">Number</span>


            
            </td>



            

            <td class="description last">old zIndex</td>
        </tr>

    

        <tr>
            
                <td class="name"><code>new</code>
                    
                </td>
            

            <td class="type">
            
                
<span class="param-type">Number</span>


            
            </td>



            

            <td class="description last">new zIndex</td>
        </tr>

    
    </tbody>
</table>



<dl class="details">

    

    

    

    
    <dt class="tag-overrides">Overrides:</dt>
    <dd class="tag-overrides"><ul class="dummy"><li>
        <a href="MultiGeometry.html#event:zindexchange">MultiGeometry#event:zindexchange</a>
    </li></ul></dd>
    

    

        

    

    

    

    

    

    

    
    <dt class="tag-source">Source:</dt>
    <dd class="tag-source"><ul class="dummy"><li>
        
            <a target="_blank" href="https://github.com/maptalks/maptalks.js/tree/master/src/geometry/Geometry.js">geometry/Geometry.js</a>, <a target="_blank" href="https://github.com/maptalks/maptalks.js/tree/master/src/geometry/Geometry.js#L642">line 642</a>
        

    </li></ul></dd>
    

    

    

    
</dl>



















<hr>
        
            

    <!-- <h2>Constructor</h2> -->
    
    <li>
    
    <h4 class="name" id="event:removestart"><i><span class="type-signature"> (inherited)  </span><a href="#event:removestart">removestart</a></i>
    
        
            <a target="_blank" href="https://github.com/maptalks/maptalks.js/tree/master/src/geometry/Geometry.js#L781" class="improvelink">[source]</a>
        
    
    <!-- 
        <a target="_blank" href="https://github.com/maptalks/maptalks.js/tree/master/src/geometry/Geometry.js#L781" class="improvelink">[help to improve]</a>
     -->
    <!-- <a href="#event:removestart" class="improvelink">[link]</a> -->
    </h4>

    
    </li>
    
    




<div class="description">
    removestart event.
</div>




<!-- 
    <h5>Type:</h5>
    <ul>
        <li>
            
<span class="param-type">Object</span>


        </li>
    </ul>
 -->





<!-- event properties -->













    <h5 class="subsection-title">Properties:</h5>

    

<table class="props">
    <thead>
    <tr>
        
        <th>Name</th>
        

        <th>Type</th>



        

        <th class="last">Description</th>
    </tr>
    </thead>

    <tbody>
    

        <tr>
            
                <td class="name"><code>type</code>
                    
                </td>
            

            <td class="type">
            
                
<span class="param-type">String</span>


            
            </td>



            

            <td class="description last">removestart</td>
        </tr>

    

        <tr>
            
                <td class="name"><code>target</code>
                    
                </td>
            

            <td class="type">
            
                
<span class="param-type"><a href="Geometry.html">Geometry</a></span>


            
            </td>



            

            <td class="description last">the geometry fires the event</td>
        </tr>

    
    </tbody>
</table>



<dl class="details">

    

    

    

    
    <dt class="tag-overrides">Overrides:</dt>
    <dd class="tag-overrides"><ul class="dummy"><li>
        <a href="MultiGeometry.html#event:removestart">MultiGeometry#event:removestart</a>
    </li></ul></dd>
    

    

        

    

    

    

    

    

    

    
    <dt class="tag-source">Source:</dt>
    <dd class="tag-source"><ul class="dummy"><li>
        
            <a target="_blank" href="https://github.com/maptalks/maptalks.js/tree/master/src/geometry/Geometry.js">geometry/Geometry.js</a>, <a target="_blank" href="https://github.com/maptalks/maptalks.js/tree/master/src/geometry/Geometry.js#L781">line 781</a>
        

    </li></ul></dd>
    

    

    

    
</dl>



















<hr>
        
            

    <!-- <h2>Constructor</h2> -->
    
    <li>
    
    <h4 class="name" id="event:removeend"><i><span class="type-signature"> (inherited)  </span><a href="#event:removeend">removeend</a></i>
    
        
            <a target="_blank" href="https://github.com/maptalks/maptalks.js/tree/master/src/geometry/Geometry.js#L792" class="improvelink">[source]</a>
        
    
    <!-- 
        <a target="_blank" href="https://github.com/maptalks/maptalks.js/tree/master/src/geometry/Geometry.js#L792" class="improvelink">[help to improve]</a>
     -->
    <!-- <a href="#event:removeend" class="improvelink">[link]</a> -->
    </h4>

    
    </li>
    
    




<div class="description">
    removeend event.
</div>




<!-- 
    <h5>Type:</h5>
    <ul>
        <li>
            
<span class="param-type">Object</span>


        </li>
    </ul>
 -->





<!-- event properties -->













    <h5 class="subsection-title">Properties:</h5>

    

<table class="props">
    <thead>
    <tr>
        
        <th>Name</th>
        

        <th>Type</th>



        

        <th class="last">Description</th>
    </tr>
    </thead>

    <tbody>
    

        <tr>
            
                <td class="name"><code>type</code>
                    
                </td>
            

            <td class="type">
            
                
<span class="param-type">String</span>


            
            </td>



            

            <td class="description last">removeend</td>
        </tr>

    

        <tr>
            
                <td class="name"><code>target</code>
                    
                </td>
            

            <td class="type">
            
                
<span class="param-type"><a href="Geometry.html">Geometry</a></span>


            
            </td>



            

            <td class="description last">the geometry fires the event</td>
        </tr>

    
    </tbody>
</table>



<dl class="details">

    

    

    

    
    <dt class="tag-overrides">Overrides:</dt>
    <dd class="tag-overrides"><ul class="dummy"><li>
        <a href="MultiGeometry.html#event:removeend">MultiGeometry#event:removeend</a>
    </li></ul></dd>
    

    

        

    

    

    

    

    

    

    
    <dt class="tag-source">Source:</dt>
    <dd class="tag-source"><ul class="dummy"><li>
        
            <a target="_blank" href="https://github.com/maptalks/maptalks.js/tree/master/src/geometry/Geometry.js">geometry/Geometry.js</a>, <a target="_blank" href="https://github.com/maptalks/maptalks.js/tree/master/src/geometry/Geometry.js#L792">line 792</a>
        

    </li></ul></dd>
    

    

    

    
</dl>



















<hr>
        
            

    <!-- <h2>Constructor</h2> -->
    
    <li>
    
    <h4 class="name" id="event:remove"><i><span class="type-signature"> (inherited)  </span><a href="#event:remove">remove</a></i>
    
        
            <a target="_blank" href="https://github.com/maptalks/maptalks.js/tree/master/src/geometry/Geometry.js#L801" class="improvelink">[source]</a>
        
    
    <!-- 
        <a target="_blank" href="https://github.com/maptalks/maptalks.js/tree/master/src/geometry/Geometry.js#L801" class="improvelink">[help to improve]</a>
     -->
    <!-- <a href="#event:remove" class="improvelink">[link]</a> -->
    </h4>

    
    </li>
    
    




<div class="description">
    remove event.
</div>




<!-- 
    <h5>Type:</h5>
    <ul>
        <li>
            
<span class="param-type">Object</span>


        </li>
    </ul>
 -->





<!-- event properties -->













    <h5 class="subsection-title">Properties:</h5>

    

<table class="props">
    <thead>
    <tr>
        
        <th>Name</th>
        

        <th>Type</th>



        

        <th class="last">Description</th>
    </tr>
    </thead>

    <tbody>
    

        <tr>
            
                <td class="name"><code>type</code>
                    
                </td>
            

            <td class="type">
            
                
<span class="param-type">String</span>


            
            </td>



            

            <td class="description last">remove</td>
        </tr>

    

        <tr>
            
                <td class="name"><code>target</code>
                    
                </td>
            

            <td class="type">
            
                
<span class="param-type"><a href="Geometry.html">Geometry</a></span>


            
            </td>



            

            <td class="description last">the geometry fires the event</td>
        </tr>

    
    </tbody>
</table>



<dl class="details">

    

    

    

    
    <dt class="tag-overrides">Overrides:</dt>
    <dd class="tag-overrides"><ul class="dummy"><li>
        <a href="MultiGeometry.html#event:remove">MultiGeometry#event:remove</a>
    </li></ul></dd>
    

    

        

    

    

    

    

    

    

    
    <dt class="tag-source">Source:</dt>
    <dd class="tag-source"><ul class="dummy"><li>
        
            <a target="_blank" href="https://github.com/maptalks/maptalks.js/tree/master/src/geometry/Geometry.js">geometry/Geometry.js</a>, <a target="_blank" href="https://github.com/maptalks/maptalks.js/tree/master/src/geometry/Geometry.js#L801">line 801</a>
        

    </li></ul></dd>
    

    

    

    
</dl>



















<hr>
        
            

    <!-- <h2>Constructor</h2> -->
    
    <li>
    
    <h4 class="name" id="event:shapechange"><i><span class="type-signature"> (inherited)  </span><a href="#event:shapechange">shapechange</a></i>
    
        
            <a target="_blank" href="https://github.com/maptalks/maptalks.js/tree/master/src/geometry/Geometry.js#L1207" class="improvelink">[source]</a>
        
    
    <!-- 
        <a target="_blank" href="https://github.com/maptalks/maptalks.js/tree/master/src/geometry/Geometry.js#L1207" class="improvelink">[help to improve]</a>
     -->
    <!-- <a href="#event:shapechange" class="improvelink">[link]</a> -->
    </h4>

    
    </li>
    
    




<div class="description">
    shapechange event.
</div>




<!-- 
    <h5>Type:</h5>
    <ul>
        <li>
            
<span class="param-type">Object</span>


        </li>
    </ul>
 -->





<!-- event properties -->













    <h5 class="subsection-title">Properties:</h5>

    

<table class="props">
    <thead>
    <tr>
        
        <th>Name</th>
        

        <th>Type</th>



        

        <th class="last">Description</th>
    </tr>
    </thead>

    <tbody>
    

        <tr>
            
                <td class="name"><code>type</code>
                    
                </td>
            

            <td class="type">
            
                
<span class="param-type">String</span>


            
            </td>



            

            <td class="description last">shapechange</td>
        </tr>

    

        <tr>
            
                <td class="name"><code>target</code>
                    
                </td>
            

            <td class="type">
            
                
<span class="param-type"><a href="Geometry.html">Geometry</a></span>


            
            </td>



            

            <td class="description last">the geometry fires the event</td>
        </tr>

    
    </tbody>
</table>



<dl class="details">

    

    

    

    
    <dt class="tag-overrides">Overrides:</dt>
    <dd class="tag-overrides"><ul class="dummy"><li>
        <a href="MultiGeometry.html#event:shapechange">MultiGeometry#event:shapechange</a>
    </li></ul></dd>
    

    

        

    

    

    

    

    

    

    
    <dt class="tag-source">Source:</dt>
    <dd class="tag-source"><ul class="dummy"><li>
        
            <a target="_blank" href="https://github.com/maptalks/maptalks.js/tree/master/src/geometry/Geometry.js">geometry/Geometry.js</a>, <a target="_blank" href="https://github.com/maptalks/maptalks.js/tree/master/src/geometry/Geometry.js#L1207">line 1207</a>
        

    </li></ul></dd>
    

    

    

    
</dl>



















<hr>
        
            

    <!-- <h2>Constructor</h2> -->
    
    <li>
    
    <h4 class="name" id="event:positionchange"><i><span class="type-signature"> (inherited)  </span><a href="#event:positionchange">positionchange</a></i>
    
        
            <a target="_blank" href="https://github.com/maptalks/maptalks.js/tree/master/src/geometry/Geometry.js#L1221" class="improvelink">[source]</a>
        
    
    <!-- 
        <a target="_blank" href="https://github.com/maptalks/maptalks.js/tree/master/src/geometry/Geometry.js#L1221" class="improvelink">[help to improve]</a>
     -->
    <!-- <a href="#event:positionchange" class="improvelink">[link]</a> -->
    </h4>

    
    </li>
    
    




<div class="description">
    positionchange event.
</div>




<!-- 
    <h5>Type:</h5>
    <ul>
        <li>
            
<span class="param-type">Object</span>


        </li>
    </ul>
 -->





<!-- event properties -->













    <h5 class="subsection-title">Properties:</h5>

    

<table class="props">
    <thead>
    <tr>
        
        <th>Name</th>
        

        <th>Type</th>



        

        <th class="last">Description</th>
    </tr>
    </thead>

    <tbody>
    

        <tr>
            
                <td class="name"><code>type</code>
                    
                </td>
            

            <td class="type">
            
                
<span class="param-type">String</span>


            
            </td>



            

            <td class="description last">positionchange</td>
        </tr>

    

        <tr>
            
                <td class="name"><code>target</code>
                    
                </td>
            

            <td class="type">
            
                
<span class="param-type"><a href="Geometry.html">Geometry</a></span>


            
            </td>



            

            <td class="description last">the geometry fires the event</td>
        </tr>

    
    </tbody>
</table>



<dl class="details">

    

    

    

    
    <dt class="tag-overrides">Overrides:</dt>
    <dd class="tag-overrides"><ul class="dummy"><li>
        <a href="MultiGeometry.html#event:positionchange">MultiGeometry#event:positionchange</a>
    </li></ul></dd>
    

    

        

    

    

    

    

    

    

    
    <dt class="tag-source">Source:</dt>
    <dd class="tag-source"><ul class="dummy"><li>
        
            <a target="_blank" href="https://github.com/maptalks/maptalks.js/tree/master/src/geometry/Geometry.js">geometry/Geometry.js</a>, <a target="_blank" href="https://github.com/maptalks/maptalks.js/tree/master/src/geometry/Geometry.js#L1221">line 1221</a>
        

    </li></ul></dd>
    

    

    

    
</dl>



















<hr>
        
            

    <!-- <h2>Constructor</h2> -->
    
    <li>
    
    <h4 class="name" id="event:symbolchange"><i><span class="type-signature"> (inherited)  </span><a href="#event:symbolchange">symbolchange</a></i>
    
        
            <a target="_blank" href="https://github.com/maptalks/maptalks.js/tree/master/src/geometry/Geometry.js#L1245" class="improvelink">[source]</a>
        
    
    <!-- 
        <a target="_blank" href="https://github.com/maptalks/maptalks.js/tree/master/src/geometry/Geometry.js#L1245" class="improvelink">[help to improve]</a>
     -->
    <!-- <a href="#event:symbolchange" class="improvelink">[link]</a> -->
    </h4>

    
    </li>
    
    




<div class="description">
    symbolchange event.
</div>




<!-- 
    <h5>Type:</h5>
    <ul>
        <li>
            
<span class="param-type">Object</span>


        </li>
    </ul>
 -->





<!-- event properties -->













    <h5 class="subsection-title">Properties:</h5>

    

<table class="props">
    <thead>
    <tr>
        
        <th>Name</th>
        

        <th>Type</th>



        

        <th class="last">Description</th>
    </tr>
    </thead>

    <tbody>
    

        <tr>
            
                <td class="name"><code>type</code>
                    
                </td>
            

            <td class="type">
            
                
<span class="param-type">String</span>


            
            </td>



            

            <td class="description last">symbolchange</td>
        </tr>

    

        <tr>
            
                <td class="name"><code>target</code>
                    
                </td>
            

            <td class="type">
            
                
<span class="param-type"><a href="Geometry.html">Geometry</a></span>


            
            </td>



            

            <td class="description last">the geometry fires the event</td>
        </tr>

    

        <tr>
            
                <td class="name"><code>properties</code>
                    
                </td>
            

            <td class="type">
            
                
<span class="param-type">Object</span>


            
            </td>



            

            <td class="description last">symbol properties to update if has</td>
        </tr>

    
    </tbody>
</table>



<dl class="details">

    

    

    

    
    <dt class="tag-overrides">Overrides:</dt>
    <dd class="tag-overrides"><ul class="dummy"><li>
        <a href="MultiGeometry.html#event:symbolchange">MultiGeometry#event:symbolchange</a>
    </li></ul></dd>
    

    

        

    

    

    

    

    

    

    
    <dt class="tag-source">Source:</dt>
    <dd class="tag-source"><ul class="dummy"><li>
        
            <a target="_blank" href="https://github.com/maptalks/maptalks.js/tree/master/src/geometry/Geometry.js">geometry/Geometry.js</a>, <a target="_blank" href="https://github.com/maptalks/maptalks.js/tree/master/src/geometry/Geometry.js#L1245">line 1245</a>
        

    </li></ul></dd>
    

    

    

    
</dl>



















<hr>
        
            

    <!-- <h2>Constructor</h2> -->
    
    <li>
    
    <h4 class="name" id="event:editstart"><i><span class="type-signature"> (inherited)  </span><a href="#event:editstart">editstart</a></i>
    
        
<<<<<<< HEAD
            <a target="_blank" href="https://github.com/maptalks/maptalks.js/tree/master/src/geometry/ext/Geometry.Edit.js#L25" class="improvelink">[source]</a>
        
    
    <!-- 
        <a target="_blank" href="https://github.com/maptalks/maptalks.js/tree/master/src/geometry/ext/Geometry.Edit.js#L25" class="improvelink">[help to improve]</a>
=======
            <a target="_blank" href="https://github.com/maptalks/maptalks.js/tree/master/src/geometry/ext/Geometry.Edit.js#L26" class="improvelink">[source]</a>
        
    
    <!-- 
        <a target="_blank" href="https://github.com/maptalks/maptalks.js/tree/master/src/geometry/ext/Geometry.Edit.js#L26" class="improvelink">[help to improve]</a>
>>>>>>> ab1ecdb7
     -->
    <!-- <a href="#event:editstart" class="improvelink">[link]</a> -->
    </h4>

    
    </li>
    
    




<div class="description">
    start edit event
</div>




<!-- 
    <h5>Type:</h5>
    <ul>
        <li>
            
<span class="param-type">Object</span>


        </li>
    </ul>
 -->





<!-- event properties -->













    <h5 class="subsection-title">Properties:</h5>

    

<table class="props">
    <thead>
    <tr>
        
        <th>Name</th>
        

        <th>Type</th>



        

        <th class="last">Description</th>
    </tr>
    </thead>

    <tbody>
    

        <tr>
            
                <td class="name"><code>type</code>
                    
                </td>
            

            <td class="type">
            
                
<span class="param-type">String</span>


            
            </td>



            

            <td class="description last">editstart</td>
        </tr>

    

        <tr>
            
                <td class="name"><code>target</code>
                    
                </td>
            

            <td class="type">
            
                
<span class="param-type"><a href="Geometry.html">Geometry</a></span>


            
            </td>



            

            <td class="description last">the geometry fires the event</td>
        </tr>

    
    </tbody>
</table>



<dl class="details">

    

    

    

    
    <dt class="tag-overrides">Overrides:</dt>
    <dd class="tag-overrides"><ul class="dummy"><li>
        <a href="MultiGeometry.html#event:editstart">MultiGeometry#event:editstart</a>
    </li></ul></dd>
    

    

        

    

    

    

    

    

    

    
    <dt class="tag-source">Source:</dt>
    <dd class="tag-source"><ul class="dummy"><li>
        
<<<<<<< HEAD
            <a target="_blank" href="https://github.com/maptalks/maptalks.js/tree/master/src/geometry/ext/Geometry.Edit.js">geometry/ext/Geometry.Edit.js</a>, <a target="_blank" href="https://github.com/maptalks/maptalks.js/tree/master/src/geometry/ext/Geometry.Edit.js#L25">line 25</a>
=======
            <a target="_blank" href="https://github.com/maptalks/maptalks.js/tree/master/src/geometry/ext/Geometry.Edit.js">geometry/ext/Geometry.Edit.js</a>, <a target="_blank" href="https://github.com/maptalks/maptalks.js/tree/master/src/geometry/ext/Geometry.Edit.js#L26">line 26</a>
>>>>>>> ab1ecdb7
        

    </li></ul></dd>
    

    

    

    
</dl>



















<hr>
        
            

    <!-- <h2>Constructor</h2> -->
    
    <li>
    
    <h4 class="name" id="event:editend"><i><span class="type-signature"> (inherited)  </span><a href="#event:editend">editend</a></i>
    
        
<<<<<<< HEAD
            <a target="_blank" href="https://github.com/maptalks/maptalks.js/tree/master/src/geometry/ext/Geometry.Edit.js#L47" class="improvelink">[source]</a>
        
    
    <!-- 
        <a target="_blank" href="https://github.com/maptalks/maptalks.js/tree/master/src/geometry/ext/Geometry.Edit.js#L47" class="improvelink">[help to improve]</a>
=======
            <a target="_blank" href="https://github.com/maptalks/maptalks.js/tree/master/src/geometry/ext/Geometry.Edit.js#L49" class="improvelink">[source]</a>
        
    
    <!-- 
        <a target="_blank" href="https://github.com/maptalks/maptalks.js/tree/master/src/geometry/ext/Geometry.Edit.js#L49" class="improvelink">[help to improve]</a>
>>>>>>> ab1ecdb7
     -->
    <!-- <a href="#event:editend" class="improvelink">[link]</a> -->
    </h4>

    
    </li>
    
    




<div class="description">
    end edit event
</div>




<!-- 
    <h5>Type:</h5>
    <ul>
        <li>
            
<span class="param-type">Object</span>


        </li>
    </ul>
 -->





<!-- event properties -->













    <h5 class="subsection-title">Properties:</h5>

    

<table class="props">
    <thead>
    <tr>
        
        <th>Name</th>
        

        <th>Type</th>



        

        <th class="last">Description</th>
    </tr>
    </thead>

    <tbody>
    

        <tr>
            
                <td class="name"><code>type</code>
                    
                </td>
            

            <td class="type">
            
                
<span class="param-type">String</span>


            
            </td>



            

            <td class="description last">editend</td>
        </tr>

    

        <tr>
            
                <td class="name"><code>target</code>
                    
                </td>
            

            <td class="type">
            
                
<span class="param-type"><a href="Geometry.html">Geometry</a></span>


            
            </td>



            

            <td class="description last">the geometry fires the event</td>
        </tr>

    
    </tbody>
</table>



<dl class="details">

    

    

    

    
    <dt class="tag-overrides">Overrides:</dt>
    <dd class="tag-overrides"><ul class="dummy"><li>
        <a href="MultiGeometry.html#event:editend">MultiGeometry#event:editend</a>
    </li></ul></dd>
    

    

        

    

    

    

    

    

    

    
    <dt class="tag-source">Source:</dt>
    <dd class="tag-source"><ul class="dummy"><li>
        
<<<<<<< HEAD
            <a target="_blank" href="https://github.com/maptalks/maptalks.js/tree/master/src/geometry/ext/Geometry.Edit.js">geometry/ext/Geometry.Edit.js</a>, <a target="_blank" href="https://github.com/maptalks/maptalks.js/tree/master/src/geometry/ext/Geometry.Edit.js#L47">line 47</a>
=======
            <a target="_blank" href="https://github.com/maptalks/maptalks.js/tree/master/src/geometry/ext/Geometry.Edit.js">geometry/ext/Geometry.Edit.js</a>, <a target="_blank" href="https://github.com/maptalks/maptalks.js/tree/master/src/geometry/ext/Geometry.Edit.js#L49">line 49</a>
>>>>>>> ab1ecdb7
        

    </li></ul></dd>
    

    

    

    
</dl>



















<hr>
        
            

    <!-- <h2>Constructor</h2> -->
    
    <li>
    
    <h4 class="name" id="event:redoedit"><i><span class="type-signature"> (inherited)  </span><a href="#event:redoedit">redoedit</a></i>
    
        
<<<<<<< HEAD
            <a target="_blank" href="https://github.com/maptalks/maptalks.js/tree/master/src/geometry/ext/Geometry.Edit.js#L71" class="improvelink">[source]</a>
        
    
    <!-- 
        <a target="_blank" href="https://github.com/maptalks/maptalks.js/tree/master/src/geometry/ext/Geometry.Edit.js#L71" class="improvelink">[help to improve]</a>
=======
            <a target="_blank" href="https://github.com/maptalks/maptalks.js/tree/master/src/geometry/ext/Geometry.Edit.js#L77" class="improvelink">[source]</a>
        
    
    <!-- 
        <a target="_blank" href="https://github.com/maptalks/maptalks.js/tree/master/src/geometry/ext/Geometry.Edit.js#L77" class="improvelink">[help to improve]</a>
>>>>>>> ab1ecdb7
     -->
    <!-- <a href="#event:redoedit" class="improvelink">[link]</a> -->
    </h4>

    
    </li>
    
    




<div class="description">
    redo edit event
</div>




<!-- 
    <h5>Type:</h5>
    <ul>
        <li>
            
<span class="param-type">Object</span>


        </li>
    </ul>
 -->





<!-- event properties -->













    <h5 class="subsection-title">Properties:</h5>

    

<table class="props">
    <thead>
    <tr>
        
        <th>Name</th>
        

        <th>Type</th>



        

        <th class="last">Description</th>
    </tr>
    </thead>

    <tbody>
    

        <tr>
            
                <td class="name"><code>type</code>
                    
                </td>
            

            <td class="type">
            
                
<span class="param-type">String</span>


            
            </td>



            

            <td class="description last">redoedit</td>
        </tr>

    

        <tr>
            
                <td class="name"><code>target</code>
                    
                </td>
            

            <td class="type">
            
                
<span class="param-type"><a href="Geometry.html">Geometry</a></span>


            
            </td>



            

            <td class="description last">the geometry fires the event</td>
        </tr>

    
    </tbody>
</table>



<dl class="details">

    

    

    

    
    <dt class="tag-overrides">Overrides:</dt>
    <dd class="tag-overrides"><ul class="dummy"><li>
        <a href="MultiGeometry.html#event:redoedit">MultiGeometry#event:redoedit</a>
    </li></ul></dd>
    

    

        

    

    

    

    

    

    

    
    <dt class="tag-source">Source:</dt>
    <dd class="tag-source"><ul class="dummy"><li>
        
<<<<<<< HEAD
            <a target="_blank" href="https://github.com/maptalks/maptalks.js/tree/master/src/geometry/ext/Geometry.Edit.js">geometry/ext/Geometry.Edit.js</a>, <a target="_blank" href="https://github.com/maptalks/maptalks.js/tree/master/src/geometry/ext/Geometry.Edit.js#L71">line 71</a>
=======
            <a target="_blank" href="https://github.com/maptalks/maptalks.js/tree/master/src/geometry/ext/Geometry.Edit.js">geometry/ext/Geometry.Edit.js</a>, <a target="_blank" href="https://github.com/maptalks/maptalks.js/tree/master/src/geometry/ext/Geometry.Edit.js#L77">line 77</a>
>>>>>>> ab1ecdb7
        

    </li></ul></dd>
    

    

    

    
</dl>



















<hr>
        
            

    <!-- <h2>Constructor</h2> -->
    
    <li>
    
    <h4 class="name" id="event:undoedit"><i><span class="type-signature"> (inherited)  </span><a href="#event:undoedit">undoedit</a></i>
    
        
<<<<<<< HEAD
            <a target="_blank" href="https://github.com/maptalks/maptalks.js/tree/master/src/geometry/ext/Geometry.Edit.js#L94" class="improvelink">[source]</a>
        
    
    <!-- 
        <a target="_blank" href="https://github.com/maptalks/maptalks.js/tree/master/src/geometry/ext/Geometry.Edit.js#L94" class="improvelink">[help to improve]</a>
=======
            <a target="_blank" href="https://github.com/maptalks/maptalks.js/tree/master/src/geometry/ext/Geometry.Edit.js#L100" class="improvelink">[source]</a>
        
    
    <!-- 
        <a target="_blank" href="https://github.com/maptalks/maptalks.js/tree/master/src/geometry/ext/Geometry.Edit.js#L100" class="improvelink">[help to improve]</a>
>>>>>>> ab1ecdb7
     -->
    <!-- <a href="#event:undoedit" class="improvelink">[link]</a> -->
    </h4>

    
    </li>
    
    




<div class="description">
    undo edit event
</div>




<!-- 
    <h5>Type:</h5>
    <ul>
        <li>
            
<span class="param-type">Object</span>


        </li>
    </ul>
 -->





<!-- event properties -->













    <h5 class="subsection-title">Properties:</h5>

    

<table class="props">
    <thead>
    <tr>
        
        <th>Name</th>
        

        <th>Type</th>



        

        <th class="last">Description</th>
    </tr>
    </thead>

    <tbody>
    

        <tr>
            
                <td class="name"><code>type</code>
                    
                </td>
            

            <td class="type">
            
                
<span class="param-type">String</span>


            
            </td>



            

            <td class="description last">undoedit</td>
        </tr>

    

        <tr>
            
                <td class="name"><code>target</code>
                    
                </td>
            

            <td class="type">
            
                
<span class="param-type"><a href="Geometry.html">Geometry</a></span>


            
            </td>



            

            <td class="description last">the geometry fires the event</td>
        </tr>

    
    </tbody>
</table>



<dl class="details">

    

    

    

    
    <dt class="tag-overrides">Overrides:</dt>
    <dd class="tag-overrides"><ul class="dummy"><li>
        <a href="MultiGeometry.html#event:undoedit">MultiGeometry#event:undoedit</a>
    </li></ul></dd>
    

    

        

    

    

    

    

    

    

    
    <dt class="tag-source">Source:</dt>
    <dd class="tag-source"><ul class="dummy"><li>
        
<<<<<<< HEAD
            <a target="_blank" href="https://github.com/maptalks/maptalks.js/tree/master/src/geometry/ext/Geometry.Edit.js">geometry/ext/Geometry.Edit.js</a>, <a target="_blank" href="https://github.com/maptalks/maptalks.js/tree/master/src/geometry/ext/Geometry.Edit.js#L94">line 94</a>
=======
            <a target="_blank" href="https://github.com/maptalks/maptalks.js/tree/master/src/geometry/ext/Geometry.Edit.js">geometry/ext/Geometry.Edit.js</a>, <a target="_blank" href="https://github.com/maptalks/maptalks.js/tree/master/src/geometry/ext/Geometry.Edit.js#L100">line 100</a>
>>>>>>> ab1ecdb7
        

    </li></ul></dd>
    

    

    

    
</dl>



















<hr>
        
            

    <!-- <h2>Constructor</h2> -->
    
    <li>
    
    <h4 class="name" id="event:canceledit"><i><span class="type-signature"> (inherited)  </span><a href="#event:canceledit">canceledit</a></i>
    
        
<<<<<<< HEAD
            <a target="_blank" href="https://github.com/maptalks/maptalks.js/tree/master/src/geometry/ext/Geometry.Edit.js#L117" class="improvelink">[source]</a>
        
    
    <!-- 
        <a target="_blank" href="https://github.com/maptalks/maptalks.js/tree/master/src/geometry/ext/Geometry.Edit.js#L117" class="improvelink">[help to improve]</a>
=======
            <a target="_blank" href="https://github.com/maptalks/maptalks.js/tree/master/src/geometry/ext/Geometry.Edit.js#L123" class="improvelink">[source]</a>
        
    
    <!-- 
        <a target="_blank" href="https://github.com/maptalks/maptalks.js/tree/master/src/geometry/ext/Geometry.Edit.js#L123" class="improvelink">[help to improve]</a>
>>>>>>> ab1ecdb7
     -->
    <!-- <a href="#event:canceledit" class="improvelink">[link]</a> -->
    </h4>

    
    </li>
    
    




<div class="description">
    cancel edit event
</div>




<!-- 
    <h5>Type:</h5>
    <ul>
        <li>
            
<span class="param-type">Object</span>


        </li>
    </ul>
 -->





<!-- event properties -->













    <h5 class="subsection-title">Properties:</h5>

    

<table class="props">
    <thead>
    <tr>
        
        <th>Name</th>
        

        <th>Type</th>



        

        <th class="last">Description</th>
    </tr>
    </thead>

    <tbody>
    

        <tr>
            
                <td class="name"><code>type</code>
                    
                </td>
            

            <td class="type">
            
                
<span class="param-type">String</span>


            
            </td>



            

            <td class="description last">canceledit</td>
        </tr>

    

        <tr>
            
                <td class="name"><code>target</code>
                    
                </td>
            

            <td class="type">
            
                
<span class="param-type"><a href="Geometry.html">Geometry</a></span>


            
            </td>



            

            <td class="description last">the geometry fires the event</td>
        </tr>

    
    </tbody>
</table>



<dl class="details">

    

    

    

    
    <dt class="tag-overrides">Overrides:</dt>
    <dd class="tag-overrides"><ul class="dummy"><li>
        <a href="MultiGeometry.html#event:canceledit">MultiGeometry#event:canceledit</a>
    </li></ul></dd>
    

    

        

    

    

    

    

    

    

    
    <dt class="tag-source">Source:</dt>
    <dd class="tag-source"><ul class="dummy"><li>
        
<<<<<<< HEAD
            <a target="_blank" href="https://github.com/maptalks/maptalks.js/tree/master/src/geometry/ext/Geometry.Edit.js">geometry/ext/Geometry.Edit.js</a>, <a target="_blank" href="https://github.com/maptalks/maptalks.js/tree/master/src/geometry/ext/Geometry.Edit.js#L117">line 117</a>
=======
            <a target="_blank" href="https://github.com/maptalks/maptalks.js/tree/master/src/geometry/ext/Geometry.Edit.js">geometry/ext/Geometry.Edit.js</a>, <a target="_blank" href="https://github.com/maptalks/maptalks.js/tree/master/src/geometry/ext/Geometry.Edit.js#L123">line 123</a>
>>>>>>> ab1ecdb7
        

    </li></ul></dd>
    

    

    

    
</dl>



















<hr>
        
            

    <!-- <h2>Constructor</h2> -->
    
    <li>
    
    <h4 class="name" id="event:dragstart"><i><span class="type-signature"> (inherited)  </span><a href="#event:dragstart">dragstart</a></i>
    
        
            <a target="_blank" href="https://github.com/maptalks/maptalks.js/tree/master/src/geometry/ext/Geometry.Drag.js#L191" class="improvelink">[source]</a>
        
    
    <!-- 
        <a target="_blank" href="https://github.com/maptalks/maptalks.js/tree/master/src/geometry/ext/Geometry.Drag.js#L191" class="improvelink">[help to improve]</a>
     -->
    <!-- <a href="#event:dragstart" class="improvelink">[link]</a> -->
    </h4>

    
    </li>
    
    




<div class="description">
    drag start event
</div>




<!-- 
    <h5>Type:</h5>
    <ul>
        <li>
            
<span class="param-type">Object</span>


        </li>
    </ul>
 -->





<!-- event properties -->













    <h5 class="subsection-title">Properties:</h5>

    

<table class="props">
    <thead>
    <tr>
        
        <th>Name</th>
        

        <th>Type</th>



        

        <th class="last">Description</th>
    </tr>
    </thead>

    <tbody>
    

        <tr>
            
                <td class="name"><code>type</code>
                    
                </td>
            

            <td class="type">
            
                
<span class="param-type">String</span>


            
            </td>



            

            <td class="description last">dragstart</td>
        </tr>

    

        <tr>
            
                <td class="name"><code>target</code>
                    
                </td>
            

            <td class="type">
            
                
<span class="param-type"><a href="Geometry.html">Geometry</a></span>


            
            </td>



            

            <td class="description last">the geometry fires event</td>
        </tr>

    

        <tr>
            
                <td class="name"><code>coordinate</code>
                    
                </td>
            

            <td class="type">
            
                
<span class="param-type"><a href="Coordinate.html">Coordinate</a></span>


            
            </td>



            

            <td class="description last">coordinate of the event</td>
        </tr>

    

        <tr>
            
                <td class="name"><code>containerPoint</code>
                    
                </td>
            

            <td class="type">
            
                
<span class="param-type"><a href="Point.html">Point</a></span>


            
            </td>



            

            <td class="description last">container point of the event</td>
        </tr>

    

        <tr>
            
                <td class="name"><code>viewPoint</code>
                    
                </td>
            

            <td class="type">
            
                
<span class="param-type"><a href="Point.html">Point</a></span>


            
            </td>



            

            <td class="description last">view point of the event</td>
        </tr>

    

        <tr>
            
                <td class="name"><code>domEvent</code>
                    
                </td>
            

            <td class="type">
            
                
<span class="param-type">Event</span>


            
            </td>



            

            <td class="description last">dom event</td>
        </tr>

    
    </tbody>
</table>



<dl class="details">

    

    

    

    
    <dt class="tag-overrides">Overrides:</dt>
    <dd class="tag-overrides"><ul class="dummy"><li>
        <a href="MultiGeometry.html#event:dragstart">MultiGeometry#event:dragstart</a>
    </li></ul></dd>
    

    

        

    

    

    

    

    

    

    
    <dt class="tag-source">Source:</dt>
    <dd class="tag-source"><ul class="dummy"><li>
        
            <a target="_blank" href="https://github.com/maptalks/maptalks.js/tree/master/src/geometry/ext/Geometry.Drag.js">geometry/ext/Geometry.Drag.js</a>, <a target="_blank" href="https://github.com/maptalks/maptalks.js/tree/master/src/geometry/ext/Geometry.Drag.js#L191">line 191</a>
        

    </li></ul></dd>
    

    

    

    
</dl>



















<hr>
        
            

    <!-- <h2>Constructor</h2> -->
    
    <li>
    
    <h4 class="name" id="event:dragging"><i><span class="type-signature"> (inherited)  </span><a href="#event:dragging">dragging</a></i>
    
        
            <a target="_blank" href="https://github.com/maptalks/maptalks.js/tree/master/src/geometry/ext/Geometry.Drag.js#L243" class="improvelink">[source]</a>
        
    
    <!-- 
        <a target="_blank" href="https://github.com/maptalks/maptalks.js/tree/master/src/geometry/ext/Geometry.Drag.js#L243" class="improvelink">[help to improve]</a>
     -->
    <!-- <a href="#event:dragging" class="improvelink">[link]</a> -->
    </h4>

    
    </li>
    
    




<div class="description">
    dragging event
</div>




<!-- 
    <h5>Type:</h5>
    <ul>
        <li>
            
<span class="param-type">Object</span>


        </li>
    </ul>
 -->





<!-- event properties -->













    <h5 class="subsection-title">Properties:</h5>

    

<table class="props">
    <thead>
    <tr>
        
        <th>Name</th>
        

        <th>Type</th>



        

        <th class="last">Description</th>
    </tr>
    </thead>

    <tbody>
    

        <tr>
            
                <td class="name"><code>type</code>
                    
                </td>
            

            <td class="type">
            
                
<span class="param-type">String</span>


            
            </td>



            

            <td class="description last">dragging</td>
        </tr>

    

        <tr>
            
                <td class="name"><code>target</code>
                    
                </td>
            

            <td class="type">
            
                
<span class="param-type"><a href="Geometry.html">Geometry</a></span>


            
            </td>



            

            <td class="description last">the geometry fires event</td>
        </tr>

    

        <tr>
            
                <td class="name"><code>coordinate</code>
                    
                </td>
            

            <td class="type">
            
                
<span class="param-type"><a href="Coordinate.html">Coordinate</a></span>


            
            </td>



            

            <td class="description last">coordinate of the event</td>
        </tr>

    

        <tr>
            
                <td class="name"><code>containerPoint</code>
                    
                </td>
            

            <td class="type">
            
                
<span class="param-type"><a href="Point.html">Point</a></span>


            
            </td>



            

            <td class="description last">container point of the event</td>
        </tr>

    

        <tr>
            
                <td class="name"><code>viewPoint</code>
                    
                </td>
            

            <td class="type">
            
                
<span class="param-type"><a href="Point.html">Point</a></span>


            
            </td>



            

            <td class="description last">view point of the event</td>
        </tr>

    

        <tr>
            
                <td class="name"><code>domEvent</code>
                    
                </td>
            

            <td class="type">
            
                
<span class="param-type">Event</span>


            
            </td>



            

            <td class="description last">dom event</td>
        </tr>

    
    </tbody>
</table>



<dl class="details">

    

    

    

    
    <dt class="tag-overrides">Overrides:</dt>
    <dd class="tag-overrides"><ul class="dummy"><li>
        <a href="MultiGeometry.html#event:dragging">MultiGeometry#event:dragging</a>
    </li></ul></dd>
    

    

        

    

    

    

    

    

    

    
    <dt class="tag-source">Source:</dt>
    <dd class="tag-source"><ul class="dummy"><li>
        
            <a target="_blank" href="https://github.com/maptalks/maptalks.js/tree/master/src/geometry/ext/Geometry.Drag.js">geometry/ext/Geometry.Drag.js</a>, <a target="_blank" href="https://github.com/maptalks/maptalks.js/tree/master/src/geometry/ext/Geometry.Drag.js#L243">line 243</a>
        

    </li></ul></dd>
    

    

    

    
</dl>



















<hr>
        
            

    <!-- <h2>Constructor</h2> -->
    
    <li>
    
    <h4 class="name" id="event:dragend"><i><span class="type-signature"> (inherited)  </span><a href="#event:dragend">dragend</a></i>
    
        
            <a target="_blank" href="https://github.com/maptalks/maptalks.js/tree/master/src/geometry/ext/Geometry.Drag.js#L285" class="improvelink">[source]</a>
        
    
    <!-- 
        <a target="_blank" href="https://github.com/maptalks/maptalks.js/tree/master/src/geometry/ext/Geometry.Drag.js#L285" class="improvelink">[help to improve]</a>
     -->
    <!-- <a href="#event:dragend" class="improvelink">[link]</a> -->
    </h4>

    
    </li>
    
    




<div class="description">
    dragend event
</div>




<!-- 
    <h5>Type:</h5>
    <ul>
        <li>
            
<span class="param-type">Object</span>


        </li>
    </ul>
 -->





<!-- event properties -->













    <h5 class="subsection-title">Properties:</h5>

    

<table class="props">
    <thead>
    <tr>
        
        <th>Name</th>
        

        <th>Type</th>



        

        <th class="last">Description</th>
    </tr>
    </thead>

    <tbody>
    

        <tr>
            
                <td class="name"><code>type</code>
                    
                </td>
            

            <td class="type">
            
                
<span class="param-type">String</span>


            
            </td>



            

            <td class="description last">dragend</td>
        </tr>

    

        <tr>
            
                <td class="name"><code>target</code>
                    
                </td>
            

            <td class="type">
            
                
<span class="param-type"><a href="Geometry.html">Geometry</a></span>


            
            </td>



            

            <td class="description last">the geometry fires event</td>
        </tr>

    

        <tr>
            
                <td class="name"><code>coordinate</code>
                    
                </td>
            

            <td class="type">
            
                
<span class="param-type"><a href="Coordinate.html">Coordinate</a></span>


            
            </td>



            

            <td class="description last">coordinate of the event</td>
        </tr>

    

        <tr>
            
                <td class="name"><code>containerPoint</code>
                    
                </td>
            

            <td class="type">
            
                
<span class="param-type"><a href="Point.html">Point</a></span>


            
            </td>



            

            <td class="description last">container point of the event</td>
        </tr>

    

        <tr>
            
                <td class="name"><code>viewPoint</code>
                    
                </td>
            

            <td class="type">
            
                
<span class="param-type"><a href="Point.html">Point</a></span>


            
            </td>



            

            <td class="description last">view point of the event</td>
        </tr>

    

        <tr>
            
                <td class="name"><code>domEvent</code>
                    
                </td>
            

            <td class="type">
            
                
<span class="param-type">Event</span>


            
            </td>



            

            <td class="description last">dom event</td>
        </tr>

    
    </tbody>
</table>



<dl class="details">

    

    

    

    
    <dt class="tag-overrides">Overrides:</dt>
    <dd class="tag-overrides"><ul class="dummy"><li>
        <a href="MultiGeometry.html#event:dragend">MultiGeometry#event:dragend</a>
    </li></ul></dd>
    

    

        

    

    

    

    

    

    

    
    <dt class="tag-source">Source:</dt>
    <dd class="tag-source"><ul class="dummy"><li>
        
            <a target="_blank" href="https://github.com/maptalks/maptalks.js/tree/master/src/geometry/ext/Geometry.Drag.js">geometry/ext/Geometry.Drag.js</a>, <a target="_blank" href="https://github.com/maptalks/maptalks.js/tree/master/src/geometry/ext/Geometry.Drag.js#L285">line 285</a>
        

    </li></ul></dd>
    

    

    

    
</dl>



















<hr>
        
            

    <!-- <h2>Constructor</h2> -->
    
    <li>
    
    <h4 class="name" id="event:animateend"><i><span class="type-signature"> (inherited)  </span><a href="#event:animateend">animateend</a></i>
    
        
            <a target="_blank" href="https://github.com/maptalks/maptalks.js/tree/master/src/geometry/ext/Geometry.Animation.js#L167" class="improvelink">[source]</a>
        
    
    <!-- 
        <a target="_blank" href="https://github.com/maptalks/maptalks.js/tree/master/src/geometry/ext/Geometry.Animation.js#L167" class="improvelink">[help to improve]</a>
     -->
    <!-- <a href="#event:animateend" class="improvelink">[link]</a> -->
    </h4>

    
    </li>
    
    




<div class="description">
    fired when geometry's animation ended.
</div>




<!-- 
    <h5>Type:</h5>
    <ul>
        <li>
            
<span class="param-type">Object</span>


        </li>
    </ul>
 -->





<!-- event properties -->













    <h5 class="subsection-title">Properties:</h5>

    

<table class="props">
    <thead>
    <tr>
        
        <th>Name</th>
        

        <th>Type</th>



        

        <th class="last">Description</th>
    </tr>
    </thead>

    <tbody>
    

        <tr>
            
                <td class="name"><code>type</code>
                    
                </td>
            

            <td class="type">
            
                
<span class="param-type">String</span>


            
            </td>



            

            <td class="description last">animateend</td>
        </tr>

    

        <tr>
            
                <td class="name"><code>target</code>
                    
                </td>
            

            <td class="type">
            
                
<span class="param-type"><a href="Geometry.html">Geometry</a></span>


            
            </td>



            

            <td class="description last">the geometry fires the event</td>
        </tr>

    
    </tbody>
</table>



<dl class="details">

    

    

    

    
    <dt class="tag-overrides">Overrides:</dt>
    <dd class="tag-overrides"><ul class="dummy"><li>
        <a href="MultiGeometry.html#event:animateend">MultiGeometry#event:animateend</a>
    </li></ul></dd>
    

    

        

    

    

    

    

    

    

    
    <dt class="tag-source">Source:</dt>
    <dd class="tag-source"><ul class="dummy"><li>
        
            <a target="_blank" href="https://github.com/maptalks/maptalks.js/tree/master/src/geometry/ext/Geometry.Animation.js">geometry/ext/Geometry.Animation.js</a>, <a target="_blank" href="https://github.com/maptalks/maptalks.js/tree/master/src/geometry/ext/Geometry.Animation.js#L167">line 167</a>
        

    </li></ul></dd>
    

    

    

    
</dl>



















<hr>
        
            

    <!-- <h2>Constructor</h2> -->
    
    <li>
    
    <h4 class="name" id="event:animating"><i><span class="type-signature"> (inherited)  </span><a href="#event:animating">animating</a></i>
    
        
            <a target="_blank" href="https://github.com/maptalks/maptalks.js/tree/master/src/geometry/ext/Geometry.Animation.js#L178" class="improvelink">[source]</a>
        
    
    <!-- 
        <a target="_blank" href="https://github.com/maptalks/maptalks.js/tree/master/src/geometry/ext/Geometry.Animation.js#L178" class="improvelink">[help to improve]</a>
     -->
    <!-- <a href="#event:animating" class="improvelink">[link]</a> -->
    </h4>

    
    </li>
    
    




<div class="description">
    fired when geometry is animating.
</div>




<!-- 
    <h5>Type:</h5>
    <ul>
        <li>
            
<span class="param-type">Object</span>


        </li>
    </ul>
 -->





<!-- event properties -->













    <h5 class="subsection-title">Properties:</h5>

    

<table class="props">
    <thead>
    <tr>
        
        <th>Name</th>
        

        <th>Type</th>



        

        <th class="last">Description</th>
    </tr>
    </thead>

    <tbody>
    

        <tr>
            
                <td class="name"><code>type</code>
                    
                </td>
            

            <td class="type">
            
                
<span class="param-type">String</span>


            
            </td>



            

            <td class="description last">animating</td>
        </tr>

    

        <tr>
            
                <td class="name"><code>target</code>
                    
                </td>
            

            <td class="type">
            
                
<span class="param-type"><a href="Geometry.html">Geometry</a></span>


            
            </td>



            

            <td class="description last">the geometry fires the event</td>
        </tr>

    
    </tbody>
</table>



<dl class="details">

    

    

    

    
    <dt class="tag-overrides">Overrides:</dt>
    <dd class="tag-overrides"><ul class="dummy"><li>
        <a href="MultiGeometry.html#event:animating">MultiGeometry#event:animating</a>
    </li></ul></dd>
    

    

        

    

    

    

    

    

    

    
    <dt class="tag-source">Source:</dt>
    <dd class="tag-source"><ul class="dummy"><li>
        
            <a target="_blank" href="https://github.com/maptalks/maptalks.js/tree/master/src/geometry/ext/Geometry.Animation.js">geometry/ext/Geometry.Animation.js</a>, <a target="_blank" href="https://github.com/maptalks/maptalks.js/tree/master/src/geometry/ext/Geometry.Animation.js#L178">line 178</a>
        

    </li></ul></dd>
    

    

    

    
</dl>



















<hr>
        
            

    <!-- <h2>Constructor</h2> -->
    
    <li>
    
    <h4 class="name" id="event:animatestart"><i><span class="type-signature"> (inherited)  </span><a href="#event:animatestart">animatestart</a></i>
    
        
            <a target="_blank" href="https://github.com/maptalks/maptalks.js/tree/master/src/geometry/ext/Geometry.Animation.js#L188" class="improvelink">[source]</a>
        
    
    <!-- 
        <a target="_blank" href="https://github.com/maptalks/maptalks.js/tree/master/src/geometry/ext/Geometry.Animation.js#L188" class="improvelink">[help to improve]</a>
     -->
    <!-- <a href="#event:animatestart" class="improvelink">[link]</a> -->
    </h4>

    
    </li>
    
    




<div class="description">
    fired when geometry's animation start.
</div>




<!-- 
    <h5>Type:</h5>
    <ul>
        <li>
            
<span class="param-type">Object</span>


        </li>
    </ul>
 -->





<!-- event properties -->













    <h5 class="subsection-title">Properties:</h5>

    

<table class="props">
    <thead>
    <tr>
        
        <th>Name</th>
        

        <th>Type</th>



        

        <th class="last">Description</th>
    </tr>
    </thead>

    <tbody>
    

        <tr>
            
                <td class="name"><code>type</code>
                    
                </td>
            

            <td class="type">
            
                
<span class="param-type">String</span>


            
            </td>



            

            <td class="description last">animatestart</td>
        </tr>

    

        <tr>
            
                <td class="name"><code>target</code>
                    
                </td>
            

            <td class="type">
            
                
<span class="param-type"><a href="Geometry.html">Geometry</a></span>


            
            </td>



            

            <td class="description last">the geometry fires the event</td>
        </tr>

    
    </tbody>
</table>



<dl class="details">

    

    

    

    
    <dt class="tag-overrides">Overrides:</dt>
    <dd class="tag-overrides"><ul class="dummy"><li>
        <a href="MultiGeometry.html#event:animatestart">MultiGeometry#event:animatestart</a>
    </li></ul></dd>
    

    

        

    

    

    

    

    

    

    
    <dt class="tag-source">Source:</dt>
    <dd class="tag-source"><ul class="dummy"><li>
        
            <a target="_blank" href="https://github.com/maptalks/maptalks.js/tree/master/src/geometry/ext/Geometry.Animation.js">geometry/ext/Geometry.Animation.js</a>, <a target="_blank" href="https://github.com/maptalks/maptalks.js/tree/master/src/geometry/ext/Geometry.Animation.js#L188">line 188</a>
        

    </li></ul></dd>
    

    

    

    
</dl>



















<hr>
        
            

    <!-- <h2>Constructor</h2> -->
    
    <li>
    
    <h4 class="name" id="event:handledragstart"><i><span class="type-signature"> (inherited)  </span><a href="#event:handledragstart">handledragstart</a></i>
    
        
            <a target="_blank" href="https://github.com/maptalks/maptalks.js/tree/master/src/geometry/editor/GeometryEditor.js#L344" class="improvelink">[source]</a>
        
    
    <!-- 
        <a target="_blank" href="https://github.com/maptalks/maptalks.js/tree/master/src/geometry/editor/GeometryEditor.js#L344" class="improvelink">[help to improve]</a>
     -->
    <!-- <a href="#event:handledragstart" class="improvelink">[link]</a> -->
    </h4>

    
    </li>
    
    




<div class="description">
    change geometry shape start event, fired when drag to change geometry shape.
</div>




<!-- 
    <h5>Type:</h5>
    <ul>
        <li>
            
<span class="param-type">Object</span>


        </li>
    </ul>
 -->





<!-- event properties -->













    <h5 class="subsection-title">Properties:</h5>

    

<table class="props">
    <thead>
    <tr>
        
        <th>Name</th>
        

        <th>Type</th>



        

        <th class="last">Description</th>
    </tr>
    </thead>

    <tbody>
    

        <tr>
            
                <td class="name"><code>type</code>
                    
                </td>
            

            <td class="type">
            
                
<span class="param-type">String</span>


            
            </td>



            

            <td class="description last">handledragstart</td>
        </tr>

    

        <tr>
            
                <td class="name"><code>target</code>
                    
                </td>
            

            <td class="type">
            
                
<span class="param-type"><a href="Geometry.html">Geometry</a></span>


            
            </td>



            

            <td class="description last">the geometry fires the event</td>
        </tr>

    
    </tbody>
</table>



<dl class="details">

    

    

    

    
    <dt class="tag-overrides">Overrides:</dt>
    <dd class="tag-overrides"><ul class="dummy"><li>
        <a href="MultiGeometry.html#event:handledragstart">MultiGeometry#event:handledragstart</a>
    </li></ul></dd>
    

    

        

    

    

    

    

    

    

    
    <dt class="tag-source">Source:</dt>
    <dd class="tag-source"><ul class="dummy"><li>
        
            <a target="_blank" href="https://github.com/maptalks/maptalks.js/tree/master/src/geometry/editor/GeometryEditor.js">geometry/editor/GeometryEditor.js</a>, <a target="_blank" href="https://github.com/maptalks/maptalks.js/tree/master/src/geometry/editor/GeometryEditor.js#L344">line 344</a>
        

    </li></ul></dd>
    

    

    

    
</dl>



















<hr>
        
            

    <!-- <h2>Constructor</h2> -->
    
    <li>
    
    <h4 class="name" id="event:handledragging"><i><span class="type-signature"> (inherited)  </span><a href="#event:handledragging">handledragging</a></i>
    
        
            <a target="_blank" href="https://github.com/maptalks/maptalks.js/tree/master/src/geometry/editor/GeometryEditor.js#L361" class="improvelink">[source]</a>
        
    
    <!-- 
        <a target="_blank" href="https://github.com/maptalks/maptalks.js/tree/master/src/geometry/editor/GeometryEditor.js#L361" class="improvelink">[help to improve]</a>
     -->
    <!-- <a href="#event:handledragging" class="improvelink">[link]</a> -->
    </h4>

    
    </li>
    
    




<div class="description">
    changing geometry shape event, fired when dragging to change geometry shape.
</div>




<!-- 
    <h5>Type:</h5>
    <ul>
        <li>
            
<span class="param-type">Object</span>


        </li>
    </ul>
 -->





<!-- event properties -->













    <h5 class="subsection-title">Properties:</h5>

    

<table class="props">
    <thead>
    <tr>
        
        <th>Name</th>
        

        <th>Type</th>



        

        <th class="last">Description</th>
    </tr>
    </thead>

    <tbody>
    

        <tr>
            
                <td class="name"><code>type</code>
                    
                </td>
            

            <td class="type">
            
                
<span class="param-type">String</span>


            
            </td>



            

            <td class="description last">handledragging</td>
        </tr>

    

        <tr>
            
                <td class="name"><code>target</code>
                    
                </td>
            

            <td class="type">
            
                
<span class="param-type"><a href="Geometry.html">Geometry</a></span>


            
            </td>



            

            <td class="description last">the geometry fires the event</td>
        </tr>

    
    </tbody>
</table>



<dl class="details">

    

    

    

    
    <dt class="tag-overrides">Overrides:</dt>
    <dd class="tag-overrides"><ul class="dummy"><li>
        <a href="MultiGeometry.html#event:handledragging">MultiGeometry#event:handledragging</a>
    </li></ul></dd>
    

    

        

    

    

    

    

    

    

    
    <dt class="tag-source">Source:</dt>
    <dd class="tag-source"><ul class="dummy"><li>
        
            <a target="_blank" href="https://github.com/maptalks/maptalks.js/tree/master/src/geometry/editor/GeometryEditor.js">geometry/editor/GeometryEditor.js</a>, <a target="_blank" href="https://github.com/maptalks/maptalks.js/tree/master/src/geometry/editor/GeometryEditor.js#L361">line 361</a>
        

    </li></ul></dd>
    

    

    

    
</dl>



















<hr>
        
            

    <!-- <h2>Constructor</h2> -->
    
    <li>
    
    <h4 class="name" id="event:handledragend"><i><span class="type-signature"> (inherited)  </span><a href="#event:handledragend">handledragend</a></i>
    
        
            <a target="_blank" href="https://github.com/maptalks/maptalks.js/tree/master/src/geometry/editor/GeometryEditor.js#L377" class="improvelink">[source]</a>
        
    
    <!-- 
        <a target="_blank" href="https://github.com/maptalks/maptalks.js/tree/master/src/geometry/editor/GeometryEditor.js#L377" class="improvelink">[help to improve]</a>
     -->
    <!-- <a href="#event:handledragend" class="improvelink">[link]</a> -->
    </h4>

    
    </li>
    
    




<div class="description">
    changed geometry shape event, fired when drag end to change geometry shape.
</div>




<!-- 
    <h5>Type:</h5>
    <ul>
        <li>
            
<span class="param-type">Object</span>


        </li>
    </ul>
 -->





<!-- event properties -->













    <h5 class="subsection-title">Properties:</h5>

    

<table class="props">
    <thead>
    <tr>
        
        <th>Name</th>
        

        <th>Type</th>



        

        <th class="last">Description</th>
    </tr>
    </thead>

    <tbody>
    

        <tr>
            
                <td class="name"><code>type</code>
                    
                </td>
            

            <td class="type">
            
                
<span class="param-type">String</span>


            
            </td>



            

            <td class="description last">handledragend</td>
        </tr>

    

        <tr>
            
                <td class="name"><code>target</code>
                    
                </td>
            

            <td class="type">
            
                
<span class="param-type"><a href="Geometry.html">Geometry</a></span>


            
            </td>



            

            <td class="description last">the geometry fires the event</td>
        </tr>

    
    </tbody>
</table>



<dl class="details">

    

    

    

    
    <dt class="tag-overrides">Overrides:</dt>
    <dd class="tag-overrides"><ul class="dummy"><li>
        <a href="MultiGeometry.html#event:handledragend">MultiGeometry#event:handledragend</a>
    </li></ul></dd>
    

    

        

    

    

    

    

    

    

    
    <dt class="tag-source">Source:</dt>
    <dd class="tag-source"><ul class="dummy"><li>
        
            <a target="_blank" href="https://github.com/maptalks/maptalks.js/tree/master/src/geometry/editor/GeometryEditor.js">geometry/editor/GeometryEditor.js</a>, <a target="_blank" href="https://github.com/maptalks/maptalks.js/tree/master/src/geometry/editor/GeometryEditor.js#L377">line 377</a>
        

    </li></ul></dd>
    

    

    

    
</dl>



















<hr>
        
            

    <!-- <h2>Constructor</h2> -->
    
    <li>
    
    <h4 class="name" id="event:editrecord"><i><span class="type-signature"> (inherited)  </span><a href="#event:editrecord">editrecord</a></i>
    
        
            <a target="_blank" href="https://github.com/maptalks/maptalks.js/tree/master/src/geometry/editor/GeometryEditor.js#L1184" class="improvelink">[source]</a>
        
    
    <!-- 
        <a target="_blank" href="https://github.com/maptalks/maptalks.js/tree/master/src/geometry/editor/GeometryEditor.js#L1184" class="improvelink">[help to improve]</a>
     -->
    <!-- <a href="#event:editrecord" class="improvelink">[link]</a> -->
    </h4>

    
    </li>
    
    




<div class="description">
    edit record event, fired when an edit happend and being recorded
</div>




<!-- 
    <h5>Type:</h5>
    <ul>
        <li>
            
<span class="param-type">Object</span>


        </li>
    </ul>
 -->





<!-- event properties -->













    <h5 class="subsection-title">Properties:</h5>

    

<table class="props">
    <thead>
    <tr>
        
        <th>Name</th>
        

        <th>Type</th>



        

        <th class="last">Description</th>
    </tr>
    </thead>

    <tbody>
    

        <tr>
            
                <td class="name"><code>type</code>
                    
                </td>
            

            <td class="type">
            
                
<span class="param-type">String</span>


            
            </td>



            

            <td class="description last">editrecord</td>
        </tr>

    

        <tr>
            
                <td class="name"><code>target</code>
                    
                </td>
            

            <td class="type">
            
                
<span class="param-type"><a href="Geometry.html">Geometry</a></span>


            
            </td>



            

            <td class="description last">the geometry fires the event</td>
        </tr>

    
    </tbody>
</table>



<dl class="details">

    

    

    

    
    <dt class="tag-overrides">Overrides:</dt>
    <dd class="tag-overrides"><ul class="dummy"><li>
        <a href="MultiGeometry.html#event:editrecord">MultiGeometry#event:editrecord</a>
    </li></ul></dd>
    

    

        

    

    

    

    

    

    

    
    <dt class="tag-source">Source:</dt>
    <dd class="tag-source"><ul class="dummy"><li>
        
            <a target="_blank" href="https://github.com/maptalks/maptalks.js/tree/master/src/geometry/editor/GeometryEditor.js">geometry/editor/GeometryEditor.js</a>, <a target="_blank" href="https://github.com/maptalks/maptalks.js/tree/master/src/geometry/editor/GeometryEditor.js#L1184">line 1184</a>
        

    </li></ul></dd>
    

    

    

    
</dl>



















<hr>
        
            

    <!-- <h2>Constructor</h2> -->
    
    <li>
    
    <h4 class="name" id="event:add"><i><span class="type-signature"> (inherited)  </span><a href="#event:add">add</a></i>
    
        
<<<<<<< HEAD
            <a target="_blank" href="https://github.com/maptalks/maptalks.js/tree/master/src/layer/OverlayLayer.js#L313" class="improvelink">[source]</a>
        
    
    <!-- 
        <a target="_blank" href="https://github.com/maptalks/maptalks.js/tree/master/src/layer/OverlayLayer.js#L313" class="improvelink">[help to improve]</a>
=======
            <a target="_blank" href="https://github.com/maptalks/maptalks.js/tree/master/src/layer/OverlayLayer.js#L314" class="improvelink">[source]</a>
        
    
    <!-- 
        <a target="_blank" href="https://github.com/maptalks/maptalks.js/tree/master/src/layer/OverlayLayer.js#L314" class="improvelink">[help to improve]</a>
>>>>>>> ab1ecdb7
     -->
    <!-- <a href="#event:add" class="improvelink">[link]</a> -->
    </h4>

    
    </li>
    
    




<div class="description">
    add event.
</div>




<!-- 
    <h5>Type:</h5>
    <ul>
        <li>
            
<span class="param-type">Object</span>


        </li>
    </ul>
 -->





<!-- event properties -->













    <h5 class="subsection-title">Properties:</h5>

    

<table class="props">
    <thead>
    <tr>
        
        <th>Name</th>
        

        <th>Type</th>



        

        <th class="last">Description</th>
    </tr>
    </thead>

    <tbody>
    

        <tr>
            
                <td class="name"><code>type</code>
                    
                </td>
            

            <td class="type">
            
                
<span class="param-type">String</span>


            
            </td>



            

            <td class="description last">add</td>
        </tr>

    

        <tr>
            
                <td class="name"><code>target</code>
                    
                </td>
            

            <td class="type">
            
                
<span class="param-type"><a href="Geometry.html">Geometry</a></span>


            
            </td>



            

            <td class="description last">geometry</td>
        </tr>

    

        <tr>
            
                <td class="name"><code>layer</code>
                    
                </td>
            

            <td class="type">
            
                
<span class="param-type"><a href="Layer.html">Layer</a></span>


            
            </td>



            

            <td class="description last">the layer added to.</td>
        </tr>

    
    </tbody>
</table>



<dl class="details">

    

    

    

    
    <dt class="tag-overrides">Overrides:</dt>
    <dd class="tag-overrides"><ul class="dummy"><li>
        <a href="MultiGeometry.html#event:add">MultiGeometry#event:add</a>
    </li></ul></dd>
    

    

        

    

    

    

    

    

    

    
    <dt class="tag-source">Source:</dt>
    <dd class="tag-source"><ul class="dummy"><li>
        
<<<<<<< HEAD
            <a target="_blank" href="https://github.com/maptalks/maptalks.js/tree/master/src/layer/OverlayLayer.js">layer/OverlayLayer.js</a>, <a target="_blank" href="https://github.com/maptalks/maptalks.js/tree/master/src/layer/OverlayLayer.js#L313">line 313</a>
=======
            <a target="_blank" href="https://github.com/maptalks/maptalks.js/tree/master/src/layer/OverlayLayer.js">layer/OverlayLayer.js</a>, <a target="_blank" href="https://github.com/maptalks/maptalks.js/tree/master/src/layer/OverlayLayer.js#L314">line 314</a>
>>>>>>> ab1ecdb7
        

    </li></ul></dd>
    

    

    

    
</dl>



















<hr>
        
            

    <!-- <h2>Constructor</h2> -->
    
    <li>
    
    <h4 class="name" id="event:openmenu"><i><span class="type-signature"> (inherited)  </span><a href="#event:openmenu">openmenu</a></i>
    
        
            <a target="_blank" href="https://github.com/maptalks/maptalks.js/tree/master/src/ui/Menuable.js#L67" class="improvelink">[source]</a>
        
    
    <!-- 
        <a target="_blank" href="https://github.com/maptalks/maptalks.js/tree/master/src/ui/Menuable.js#L67" class="improvelink">[help to improve]</a>
     -->
    <!-- <a href="#event:openmenu" class="improvelink">[link]</a> -->
    </h4>

    
    </li>
    
    




<div class="description">
    openmenu event
</div>




<!-- 
    <h5>Type:</h5>
    <ul>
        <li>
            
<span class="param-type">Object</span>


        </li>
    </ul>
 -->





<!-- event properties -->













    <h5 class="subsection-title">Properties:</h5>

    

<table class="props">
    <thead>
    <tr>
        
        <th>Name</th>
        

        <th>Type</th>



        

        <th class="last">Description</th>
    </tr>
    </thead>

    <tbody>
    

        <tr>
            
                <td class="name"><code>type</code>
                    
                </td>
            

            <td class="type">
            
                
<span class="param-type">String</span>


            
            </td>



            

            <td class="description last">openmenu</td>
        </tr>

    

        <tr>
            
                <td class="name"><code>target</code>
                    
                </td>
            

            <td class="type">
            
                
<span class="param-type"><a href="Geometry.html">Geometry</a></span>


            
            </td>



            

            <td class="description last">the geometry fires the event</td>
        </tr>

    
    </tbody>
</table>



<dl class="details">

    

    

    

    
    <dt class="tag-overrides">Overrides:</dt>
    <dd class="tag-overrides"><ul class="dummy"><li>
        <a href="MultiGeometry.html#event:openmenu">MultiGeometry#event:openmenu</a>
    </li></ul></dd>
    

    

        

    

    

    

    

    

    

    
    <dt class="tag-source">Source:</dt>
    <dd class="tag-source"><ul class="dummy"><li>
        
            <a target="_blank" href="https://github.com/maptalks/maptalks.js/tree/master/src/ui/Menuable.js">ui/Menuable.js</a>, <a target="_blank" href="https://github.com/maptalks/maptalks.js/tree/master/src/ui/Menuable.js#L67">line 67</a>
        

    </li></ul></dd>
    

    

    

    
</dl>



















<hr>
        
            

    <!-- <h2>Constructor</h2> -->
    
    <li>
    
    <h4 class="name" id="event:closemenu"><i><span class="type-signature"> (inherited)  </span><a href="#event:closemenu">closemenu</a></i>
    
        
            <a target="_blank" href="https://github.com/maptalks/maptalks.js/tree/master/src/ui/Menuable.js#L131" class="improvelink">[source]</a>
        
    
    <!-- 
        <a target="_blank" href="https://github.com/maptalks/maptalks.js/tree/master/src/ui/Menuable.js#L131" class="improvelink">[help to improve]</a>
     -->
    <!-- <a href="#event:closemenu" class="improvelink">[link]</a> -->
    </h4>

    
    </li>
    
    




<div class="description">
    closemenu event
</div>




<!-- 
    <h5>Type:</h5>
    <ul>
        <li>
            
<span class="param-type">Object</span>


        </li>
    </ul>
 -->





<!-- event properties -->













    <h5 class="subsection-title">Properties:</h5>

    

<table class="props">
    <thead>
    <tr>
        
        <th>Name</th>
        

        <th>Type</th>



        

        <th class="last">Description</th>
    </tr>
    </thead>

    <tbody>
    

        <tr>
            
                <td class="name"><code>type</code>
                    
                </td>
            

            <td class="type">
            
                
<span class="param-type">String</span>


            
            </td>



            

            <td class="description last">closemenu</td>
        </tr>

    

        <tr>
            
                <td class="name"><code>target</code>
                    
                </td>
            

            <td class="type">
            
                
<span class="param-type"><a href="Geometry.html">Geometry</a></span>


            
            </td>



            

            <td class="description last">the geometry fires the event</td>
        </tr>

    
    </tbody>
</table>



<dl class="details">

    

    

    

    
    <dt class="tag-overrides">Overrides:</dt>
    <dd class="tag-overrides"><ul class="dummy"><li>
        <a href="MultiGeometry.html#event:closemenu">MultiGeometry#event:closemenu</a>
    </li></ul></dd>
    

    

        

    

    

    

    

    

    

    
    <dt class="tag-source">Source:</dt>
    <dd class="tag-source"><ul class="dummy"><li>
        
            <a target="_blank" href="https://github.com/maptalks/maptalks.js/tree/master/src/ui/Menuable.js">ui/Menuable.js</a>, <a target="_blank" href="https://github.com/maptalks/maptalks.js/tree/master/src/ui/Menuable.js#L131">line 131</a>
        

    </li></ul></dd>
    

    

    

    
</dl>



















<hr>
        
            

    <!-- <h2>Constructor</h2> -->
    
    <li>
    
    <h4 class="name" id="event:removemenu"><i><span class="type-signature"> (inherited)  </span><a href="#event:removemenu">removemenu</a></i>
    
        
            <a target="_blank" href="https://github.com/maptalks/maptalks.js/tree/master/src/ui/Menuable.js#L161" class="improvelink">[source]</a>
        
    
    <!-- 
        <a target="_blank" href="https://github.com/maptalks/maptalks.js/tree/master/src/ui/Menuable.js#L161" class="improvelink">[help to improve]</a>
     -->
    <!-- <a href="#event:removemenu" class="improvelink">[link]</a> -->
    </h4>

    
    </li>
    
    




<div class="description">
    removemenu event
</div>




<!-- 
    <h5>Type:</h5>
    <ul>
        <li>
            
<span class="param-type">Object</span>


        </li>
    </ul>
 -->





<!-- event properties -->













    <h5 class="subsection-title">Properties:</h5>

    

<table class="props">
    <thead>
    <tr>
        
        <th>Name</th>
        

        <th>Type</th>



        

        <th class="last">Description</th>
    </tr>
    </thead>

    <tbody>
    

        <tr>
            
                <td class="name"><code>type</code>
                    
                </td>
            

            <td class="type">
            
                
<span class="param-type">String</span>


            
            </td>



            

            <td class="description last">removemenu</td>
        </tr>

    

        <tr>
            
                <td class="name"><code>target</code>
                    
                </td>
            

            <td class="type">
            
                
<span class="param-type"><a href="Geometry.html">Geometry</a></span>


            
            </td>



            

            <td class="description last">the geometry fires the event</td>
        </tr>

    
    </tbody>
</table>



<dl class="details">

    

    

    

    
    <dt class="tag-overrides">Overrides:</dt>
    <dd class="tag-overrides"><ul class="dummy"><li>
        <a href="MultiGeometry.html#event:removemenu">MultiGeometry#event:removemenu</a>
    </li></ul></dd>
    

    

        

    

    

    

    

    

    

    
    <dt class="tag-source">Source:</dt>
    <dd class="tag-source"><ul class="dummy"><li>
        
            <a target="_blank" href="https://github.com/maptalks/maptalks.js/tree/master/src/ui/Menuable.js">ui/Menuable.js</a>, <a target="_blank" href="https://github.com/maptalks/maptalks.js/tree/master/src/ui/Menuable.js#L161">line 161</a>
        

    </li></ul></dd>
    

    

    

    
</dl>



















<hr>
        
    
</article>

</section>




</div>

<nav class="page-nav">
<<<<<<< HEAD
    <h2><a href="index.html">V1.0.0-rc.17</a></h2><h4>Classes</h4><ul></ul><h5>Map</h5><ul><li><a href="Map.html">Map</a></li></ul><h5>Layer</h5><ul><li><a href="Layer.html">Layer</a></li><li><a href="TileSystem.html">TileSystem</a></li><li><a href="TileLayer.html">TileLayer</a></li><li><a href="GroupTileLayer.html">GroupTileLayer</a></li><li><a href="WMSTileLayer.html">WMSTileLayer</a></li><li><a href="OverlayLayer.html">OverlayLayer</a></li><li><a href="VectorLayer.html">VectorLayer</a></li><li><a href="CanvasLayer.html">CanvasLayer</a></li><li><a href="ParticleLayer.html">ParticleLayer</a></li><li><a href="ImageLayer.html">ImageLayer</a></li></ul><h5>Geometry</h5><ul><li><a href="Geometry.html">Geometry</a></li><li><a href="Path.html">Path</a></li><li><a href="Marker.html">Marker</a></li><li><a href="TextMarker.html">TextMarker</a></li><li><a href="Label.html">Label</a></li><li><a href="TextBox.html">TextBox</a></li><li><a href="Polygon.html">Polygon</a></li><li><a href="LineString.html">LineString</a></li><li><a href="Curve.html">Curve</a></li><li><a href="ArcCurve.html">ArcCurve</a></li><li><a href="QuadBezierCurve.html">QuadBezierCurve</a></li><li><a href="CubicBezierCurve.html">CubicBezierCurve</a></li><li><a href="ConnectorLine.html">ConnectorLine</a></li><li><a href="ArcConnectorLine.html">ArcConnectorLine</a></li><li><a href="Ellipse.html">Ellipse</a></li><li><a href="Circle.html">Circle</a></li><li><a href="Sector.html">Sector</a></li><li><a href="Rectangle.html">Rectangle</a></li><li><a href="GeometryCollection.html">GeometryCollection</a></li><li><a href="MultiGeometry.html">MultiGeometry</a></li><li><a href="MultiPoint.html">MultiPoint</a></li><li><a href="MultiLineString.html">MultiLineString</a></li><li><a href="MultiPolygon.html">MultiPolygon</a></li><li><a href="GeoJSON.html">GeoJSON</a></li><li><a href="GeometryEditor.html">GeometryEditor</a></li></ul><h5>Basic types</h5><ul><li><a href="Coordinate.html">Coordinate</a></li><li><a href="Extent.html">Extent</a></li><li><a href="Point.html">Point</a></li><li><a href="PointExtent.html">PointExtent</a></li><li><a href="Position.html">Position</a></li><li><a href="Size.html">Size</a></li></ul><h5>Maptool</h5><ul><li><a href="MapTool.html">MapTool</a></li><li><a href="DrawTool.html">DrawTool</a></li><li><a href="DistanceTool.html">DistanceTool</a></li><li><a href="AreaTool.html">AreaTool</a></li></ul><h5>Ui</h5><ul><li><a href="ui.UIComponent.html">ui.UIComponent</a></li><li><a href="ui.UIMarker.html">ui.UIMarker</a></li><li><a href="ui.InfoWindow.html">ui.InfoWindow</a></li><li><a href="ui.ToolTip.html">ui.ToolTip</a></li><li><a href="ui.Menu.html">ui.Menu</a></li></ul><h5>Control</h5><ul><li><a href="control.Control.html">control.Control</a></li><li><a href="control.Zoom.html">control.Zoom</a></li><li><a href="control.LayerSwitcher.html">control.LayerSwitcher</a></li><li><a href="control.Attribution.html">control.Attribution</a></li><li><a href="control.Scale.html">control.Scale</a></li><li><a href="control.Panel.html">control.Panel</a></li><li><a href="control.Toolbar.html">control.Toolbar</a></li><li><a href="control.Overview.html">control.Overview</a></li></ul><h5>Core</h5><ul><li><a href="Ajax.html">Ajax</a></li><li><a href="Class.html">Class</a></li><li><a href="MapboxUtil.html">MapboxUtil</a></li><li><a href="Util.html">Util</a></li><li><a href="DomUtil.html">DomUtil</a></li><li><a href="StringUtil.html">StringUtil</a></li><li><a href="worker.module.exports.html">worker.module.exports</a></li></ul><h5>Animation</h5><ul><li><a href="animation.Easing.html">animation.Easing</a></li><li><a href="animation.Frame.html">animation.Frame</a></li><li><a href="animation.Player.html">animation.Player</a></li><li><a href="animation.Animation.html">animation.Animation</a></li></ul><h5>Geo</h5><ul><li><a href="CRS.html">CRS</a></li><li><a href="measurer.Identity.html">measurer.Identity</a></li><li><a href="measurer.DEFAULT.html">measurer.DEFAULT</a></li><li><a href="measurer.Measurer.html">measurer.Measurer</a></li><li><a href="measurer.WGS84Sphere.html">measurer.WGS84Sphere</a></li><li><a href="measurer.BaiduSphere.html">measurer.BaiduSphere</a></li><li><a href="projection.DEFAULT.html">projection.DEFAULT</a></li><li><a href="projection.BAIDU.html">projection.BAIDU</a></li><li><a href="projection.EPSG3857.html">projection.EPSG3857</a></li><li><a href="projection.EPSG4326.html">projection.EPSG4326</a></li><li><a href="projection.EPSG4490.html">projection.EPSG4490</a></li><li><a href="projection.IDENTITY.html">projection.IDENTITY</a></li><li><a href="Transformation.html">Transformation</a></li></ul><h5>Handler</h5><ul><li><a href="Handler.html">Handler</a></li><li><a href="DragHandler.html">DragHandler</a></li></ul><h5>Other</h5><ul><li><a href="CollisionIndex.html">CollisionIndex</a></li><li><a href="renderer.CanvasRenderer.html">renderer.CanvasRenderer</a></li></ul><h4>Namespaces</h4><ul><li><a href="measurer.html">measurer</a></li><li><a href="projection.html">projection</a></li><li><a href="renderer.html">renderer</a></li></ul><h4>Mixins</h4><ul><li><a href="Eventable.html">Eventable</a></li><li><a href="JSONAble.html">JSONAble</a></li><li><a href="measurer.Common.html">measurer.Common</a></li><li><a href="projection.Common.html">projection.Common</a></li><li><a href="Handlerable.html">Handlerable</a></li><li><a href="CenterMixin.html">CenterMixin</a></li><li><a href="TextEditable.html">TextEditable</a></li><li><a href="Renderable.html">Renderable</a></li><li><a href="ui.Menuable.html">ui.Menuable</a></li></ul><h3>Global</h3><ul><li><a href="global.html#INTERNAL_LAYER_PREFIX">INTERNAL_LAYER_PREFIX</a></li><li><a href="global.html#RESOURCE_PROPERTIES">RESOURCE_PROPERTIES</a></li><li><a href="global.html#RESOURCE_SIZE_PROPERTIES">RESOURCE_SIZE_PROPERTIES</a></li><li><a href="global.html#NUMERICAL_PROPERTIES">NUMERICAL_PROPERTIES</a></li><li><a href="global.html#COLOR_PROPERTIES">COLOR_PROPERTIES</a></li><li><a href="global.html#getListeningEvents">getListeningEvents</a></li><li><a href="global.html#isEmpty">isEmpty</a></li><li><a href="global.html#IS_NODE">IS_NODE</a></li><li><a href="global.html#identity">identity</a></li><li><a href="global.html#copy">copy</a></li><li><a href="global.html#describeText">describeText</a></li><li><a href="global.html#isDashLine">isDashLine</a></li><li><a href="global.html#set">set</a></li><li><a href="global.html#add">add</a></li><li><a href="global.html#subtract">subtract</a></li><li><a href="global.html#length">length</a></li><li><a href="global.html#normalize">normalize</a></li><li><a href="global.html#dot">dot</a></li><li><a href="global.html#scale">scale</a></li><li><a href="global.html#cross">cross</a></li><li><a href="global.html#distance">distance</a></li><li><a href="global.html#transformMat4">transformMat4</a></li><li><a href="global.html#isActive">isActive</a></li><li><a href="global.html#broadcast">broadcast</a></li><li><a href="global.html#send">send</a></li><li><a href="global.html#receive">receive</a></li><li><a href="global.html#remove">remove</a></li><li><a href="global.html#post">post</a></li><li><a href="global.html#getDedicatedWorker">getDedicatedWorker</a></li><li><a href="global.html#registerWorkerAdapter">registerWorkerAdapter</a></li></ul>
=======
    <h2><a href="index.html">V1.0.0-rc.18</a></h2><h4>Classes</h4><ul></ul><h5>Map</h5><ul><li><a href="Map.html">Map</a></li></ul><h5>Layer</h5><ul><li><a href="Layer.html">Layer</a></li><li><a href="TileSystem.html">TileSystem</a></li><li><a href="TileLayer.html">TileLayer</a></li><li><a href="GroupTileLayer.html">GroupTileLayer</a></li><li><a href="WMSTileLayer.html">WMSTileLayer</a></li><li><a href="OverlayLayer.html">OverlayLayer</a></li><li><a href="VectorLayer.html">VectorLayer</a></li><li><a href="CanvasLayer.html">CanvasLayer</a></li><li><a href="ParticleLayer.html">ParticleLayer</a></li><li><a href="ImageLayer.html">ImageLayer</a></li></ul><h5>Geometry</h5><ul><li><a href="Geometry.html">Geometry</a></li><li><a href="Path.html">Path</a></li><li><a href="Marker.html">Marker</a></li><li><a href="TextMarker.html">TextMarker</a></li><li><a href="Label.html">Label</a></li><li><a href="TextBox.html">TextBox</a></li><li><a href="Polygon.html">Polygon</a></li><li><a href="LineString.html">LineString</a></li><li><a href="Curve.html">Curve</a></li><li><a href="ArcCurve.html">ArcCurve</a></li><li><a href="QuadBezierCurve.html">QuadBezierCurve</a></li><li><a href="CubicBezierCurve.html">CubicBezierCurve</a></li><li><a href="ConnectorLine.html">ConnectorLine</a></li><li><a href="ArcConnectorLine.html">ArcConnectorLine</a></li><li><a href="Ellipse.html">Ellipse</a></li><li><a href="Circle.html">Circle</a></li><li><a href="Sector.html">Sector</a></li><li><a href="Rectangle.html">Rectangle</a></li><li><a href="GeometryCollection.html">GeometryCollection</a></li><li><a href="MultiGeometry.html">MultiGeometry</a></li><li><a href="MultiPoint.html">MultiPoint</a></li><li><a href="MultiLineString.html">MultiLineString</a></li><li><a href="MultiPolygon.html">MultiPolygon</a></li><li><a href="GeoJSON.html">GeoJSON</a></li><li><a href="GeometryEditor.html">GeometryEditor</a></li></ul><h5>Basic types</h5><ul><li><a href="Coordinate.html">Coordinate</a></li><li><a href="Extent.html">Extent</a></li><li><a href="Point.html">Point</a></li><li><a href="PointExtent.html">PointExtent</a></li><li><a href="Position.html">Position</a></li><li><a href="Size.html">Size</a></li></ul><h5>Maptool</h5><ul><li><a href="MapTool.html">MapTool</a></li><li><a href="DrawTool.html">DrawTool</a></li><li><a href="DistanceTool.html">DistanceTool</a></li><li><a href="AreaTool.html">AreaTool</a></li></ul><h5>Ui</h5><ul><li><a href="ui.UIComponent.html">ui.UIComponent</a></li><li><a href="ui.UIMarker.html">ui.UIMarker</a></li><li><a href="ui.InfoWindow.html">ui.InfoWindow</a></li><li><a href="ui.ToolTip.html">ui.ToolTip</a></li><li><a href="ui.Menu.html">ui.Menu</a></li></ul><h5>Control</h5><ul><li><a href="control.Control.html">control.Control</a></li><li><a href="control.Zoom.html">control.Zoom</a></li><li><a href="control.LayerSwitcher.html">control.LayerSwitcher</a></li><li><a href="control.Attribution.html">control.Attribution</a></li><li><a href="control.Scale.html">control.Scale</a></li><li><a href="control.Panel.html">control.Panel</a></li><li><a href="control.Toolbar.html">control.Toolbar</a></li><li><a href="control.Overview.html">control.Overview</a></li></ul><h5>Core</h5><ul><li><a href="Ajax.html">Ajax</a></li><li><a href="Class.html">Class</a></li><li><a href="MapboxUtil.html">MapboxUtil</a></li><li><a href="Util.html">Util</a></li><li><a href="DomUtil.html">DomUtil</a></li><li><a href="StringUtil.html">StringUtil</a></li><li><a href="worker.module.exports.html">worker.module.exports</a></li></ul><h5>Animation</h5><ul><li><a href="animation.Easing.html">animation.Easing</a></li><li><a href="animation.Frame.html">animation.Frame</a></li><li><a href="animation.Player.html">animation.Player</a></li><li><a href="animation.Animation.html">animation.Animation</a></li></ul><h5>Geo</h5><ul><li><a href="CRS.html">CRS</a></li><li><a href="measurer.Identity.html">measurer.Identity</a></li><li><a href="measurer.DEFAULT.html">measurer.DEFAULT</a></li><li><a href="measurer.Measurer.html">measurer.Measurer</a></li><li><a href="measurer.WGS84Sphere.html">measurer.WGS84Sphere</a></li><li><a href="measurer.BaiduSphere.html">measurer.BaiduSphere</a></li><li><a href="projection.DEFAULT.html">projection.DEFAULT</a></li><li><a href="projection.BAIDU.html">projection.BAIDU</a></li><li><a href="projection.EPSG3857.html">projection.EPSG3857</a></li><li><a href="projection.EPSG4326.html">projection.EPSG4326</a></li><li><a href="projection.EPSG4490.html">projection.EPSG4490</a></li><li><a href="projection.IDENTITY.html">projection.IDENTITY</a></li><li><a href="Transformation.html">Transformation</a></li></ul><h5>Handler</h5><ul><li><a href="Handler.html">Handler</a></li><li><a href="DragHandler.html">DragHandler</a></li></ul><h5>Other</h5><ul><li><a href="CollisionIndex.html">CollisionIndex</a></li><li><a href="renderer.CanvasRenderer.html">renderer.CanvasRenderer</a></li></ul><h4>Namespaces</h4><ul><li><a href="measurer.html">measurer</a></li><li><a href="projection.html">projection</a></li><li><a href="renderer.html">renderer</a></li></ul><h4>Mixins</h4><ul><li><a href="Eventable.html">Eventable</a></li><li><a href="JSONAble.html">JSONAble</a></li><li><a href="measurer.Common.html">measurer.Common</a></li><li><a href="projection.Common.html">projection.Common</a></li><li><a href="Handlerable.html">Handlerable</a></li><li><a href="CenterMixin.html">CenterMixin</a></li><li><a href="TextEditable.html">TextEditable</a></li><li><a href="Renderable.html">Renderable</a></li><li><a href="ui.Menuable.html">ui.Menuable</a></li></ul><h3>Global</h3><ul><li><a href="global.html#INTERNAL_LAYER_PREFIX">INTERNAL_LAYER_PREFIX</a></li><li><a href="global.html#RESOURCE_PROPERTIES">RESOURCE_PROPERTIES</a></li><li><a href="global.html#RESOURCE_SIZE_PROPERTIES">RESOURCE_SIZE_PROPERTIES</a></li><li><a href="global.html#NUMERICAL_PROPERTIES">NUMERICAL_PROPERTIES</a></li><li><a href="global.html#COLOR_PROPERTIES">COLOR_PROPERTIES</a></li><li><a href="global.html#getListeningEvents">getListeningEvents</a></li><li><a href="global.html#isEmpty">isEmpty</a></li><li><a href="global.html#IS_NODE">IS_NODE</a></li><li><a href="global.html#identity">identity</a></li><li><a href="global.html#copy">copy</a></li><li><a href="global.html#describeText">describeText</a></li><li><a href="global.html#isDashLine">isDashLine</a></li><li><a href="global.html#set">set</a></li><li><a href="global.html#add">add</a></li><li><a href="global.html#subtract">subtract</a></li><li><a href="global.html#length">length</a></li><li><a href="global.html#normalize">normalize</a></li><li><a href="global.html#dot">dot</a></li><li><a href="global.html#scale">scale</a></li><li><a href="global.html#cross">cross</a></li><li><a href="global.html#distance">distance</a></li><li><a href="global.html#transformMat4">transformMat4</a></li><li><a href="global.html#isActive">isActive</a></li><li><a href="global.html#broadcast">broadcast</a></li><li><a href="global.html#send">send</a></li><li><a href="global.html#receive">receive</a></li><li><a href="global.html#remove">remove</a></li><li><a href="global.html#post">post</a></li><li><a href="global.html#getDedicatedWorker">getDedicatedWorker</a></li><li><a href="global.html#registerWorkerAdapter">registerWorkerAdapter</a></li></ul>
>>>>>>> ab1ecdb7
</nav>

<br class="clear">

<footer>
<<<<<<< HEAD
    Documentation generated by <a href="https://github.com/jsdoc3/jsdoc">JSDoc 3.6.10</a> on Tue Nov 29 2022 20:07:17 GMT+0800 (香港标准时间)
=======
    Documentation generated by <a href="https://github.com/jsdoc3/jsdoc">JSDoc 3.6.10</a> on Fri Mar 10 2023 12:04:28 GMT+0800 (香港标准时间)
>>>>>>> ab1ecdb7
</footer>

<script> prettyPrint(); </script>
<script src="scripts/linenumber.js"> </script>

</body>
</html><|MERGE_RESOLUTION|>--- conflicted
+++ resolved
@@ -1,22455 +1,22335 @@
-<!DOCTYPE html>
-<html lang="en">
-<head>
-    <meta charset="utf-8">
-    <meta http-equiv="X-UA-Compatible" content="IE=EDGE">
-    <title>Class: MultiPoint</title>
-
-    <script src="scripts/prettify/prettify.js"> </script>
-    <script src="scripts/prettify/lang-css.js"> </script>
-    <link type="text/css" rel="stylesheet" href="styles/prettify-tomorrow.css">
-    <link type="text/css" rel="stylesheet" href="styles/jsdoc-default.css">
-    <link type="text/css" rel="stylesheet" href="styles/custom.css">
-    <!--[if lt IE 9]>
-    <script src="scripts/html5shiv.min.js"></script>
-    <script src="scripts/respond.min.js"></script>
-    <![endif]-->
-</head>
-
-<body>
-
-<div style="position:fixed;top:0px;left:0px;"><h1 class="page-title">Class: MultiPoint</h1></div>
-<div id="main" style="margin-top:77px;">
-    
-
-
-
-
-
-<nav class="classnav scroll-styled">
-
-    <h5><a href="#main" style="color:#000">class : MultiPoint</a></h5>
-    
-        <h5>Members</h5>
-        <ul>
-        
-            <li><a href="#options">options</a></li>
-        
-        </ul>
-    
-
-    
-
-        
-            
-            
-            
-            
-            
-            
-            
-            
-            
-            
-            
-            
-            
-            
-            
-            
-            
-            
-            
-            
-            
-            
-            
-            
-            
-            
-            
-            
-            
-            
-            
-            
-            
-            
-            
-            
-            
-            
-            
-            
-            
-            
-            
-            
-            
-            
-            
-            
-            
-            
-            
-            
-            
-            
-            
-            
-            
-            
-            
-            
-            
-            
-            
-            
-            
-            
-            
-            
-            
-            
-            
-            
-            
-            
-            
-            
-            
-            
-            
-            
-            
-        
-        <h5>Methods</h5>
-        <ul>
-        
-            
-                <li><a href="#findClosest">
-            
-                findClosest</a></li>
-        
-            
-                <li><a class="inherit" href="#getCoordinates">
-            
-                getCoordinates</a></li>
-        
-            
-                <li><a class="inherit" href="#setCoordinates">
-            
-                setCoordinates</a></li>
-        
-            
-                <li><a class="inherit" href="#setGeometries">
-            
-                setGeometries</a></li>
-        
-            
-                <li><a class="inherit" href="#getGeometries">
-            
-                getGeometries</a></li>
-        
-            
-                <li><a class="inherit" href="#forEach">
-            
-                forEach</a></li>
-        
-            
-                <li><a class="inherit" href="#filter">
-            
-                filter</a></li>
-        
-            
-                <li><a class="inherit" href="#translate">
-            
-                translate</a></li>
-        
-            
-                <li><a class="inherit" href="#isEmpty">
-            
-                isEmpty</a></li>
-        
-            
-                <li><a class="inherit" href="#remove">
-            
-                remove</a></li>
-        
-            
-                <li><a class="inherit" href="#show">
-            
-                show</a></li>
-        
-            
-                <li><a class="inherit" href="#hide">
-            
-                hide</a></li>
-        
-            
-                <li><a class="inherit" href="#getFirstCoordinate">
-            
-                getFirstCoordinate</a></li>
-        
-            
-                <li><a class="inherit" href="#getLastCoordinate">
-            
-                getLastCoordinate</a></li>
-        
-            
-                <li><a class="inherit" href="#addTo">
-            
-                addTo</a></li>
-        
-            
-                <li><a class="inherit" href="#getLayer">
-            
-                getLayer</a></li>
-        
-            
-                <li><a class="inherit" href="#getMap">
-            
-                getMap</a></li>
-        
-            
-                <li><a class="inherit" href="#getId">
-            
-                getId</a></li>
-        
-            
-                <li><a class="inherit" href="#setId">
-            
-                setId</a></li>
-        
-            
-                <li><a class="inherit" href="#getProperties">
-            
-                getProperties</a></li>
-        
-            
-                <li><a class="inherit" href="#setProperties">
-            
-                setProperties</a></li>
-        
-            
-                <li><a class="inherit" href="#getType">
-            
-                getType</a></li>
-        
-            
-                <li><a class="inherit" href="#getSymbol">
-            
-                getSymbol</a></li>
-        
-            
-                <li><a class="inherit" href="#setSymbol">
-            
-                setSymbol</a></li>
-        
-            
-                <li><a class="inherit" href="#getSymbolHash">
-            
-                getSymbolHash</a></li>
-        
-            
-                <li><a class="inherit" href="#updateSymbol">
-            
-                updateSymbol</a></li>
-        
-            
-                <li><a class="inherit" href="#getTextContent">
-            
-                getTextContent</a></li>
-        
-            
-                <li><a class="inherit" href="#getCenter">
-            
-                getCenter</a></li>
-        
-            
-                <li><a class="inherit" href="#getExtent">
-            
-                getExtent</a></li>
-        
-            
-                <li><a class="inherit" href="#getContainerExtent">
-            
-                getContainerExtent</a></li>
-        
-            
-                <li><a class="inherit" href="#getSize">
-            
-                getSize</a></li>
-        
-            
-                <li><a class="inherit" href="#containsPoint">
-            
-                containsPoint</a></li>
-        
-            
-                <li><a class="inherit" href="#isVisible">
-            
-                isVisible</a></li>
-        
-            
-                <li><a class="inherit" href="#getZIndex">
-            
-                getZIndex</a></li>
-        
-            
-                <li><a class="inherit" href="#setZIndex">
-            
-                setZIndex</a></li>
-        
-            
-                <li><a class="inherit" href="#setZIndexSilently">
-            
-                setZIndexSilently</a></li>
-        
-            
-                <li><a class="inherit" href="#bringToFront">
-            
-                bringToFront</a></li>
-        
-            
-                <li><a class="inherit" href="#bringToBack">
-            
-                bringToBack</a></li>
-        
-            
-                <li><a class="inherit" href="#flash">
-            
-                flash</a></li>
-        
-            
-                <li><a class="inherit" href="#copy">
-            
-                copy</a></li>
-        
-            
-                <li><a class="inherit" href="#toGeoJSONGeometry">
-            
-                toGeoJSONGeometry</a></li>
-        
-            
-                <li><a class="inherit" href="#toGeoJSON">
-            
-                toGeoJSON</a></li>
-        
-            
-                <li><a class="inherit" href="#toJSON">
-            
-                toJSON</a></li>
-        
-            
-                <li><a class="inherit" href="#getLength">
-            
-                getLength</a></li>
-        
-            
-                <li><a class="inherit" href="#getArea">
-            
-                getArea</a></li>
-        
-            
-                <li><a class="inherit" href="#rotate">
-            
-                rotate</a></li>
-        
-            
-                <li><a class="inherit" href="#startEdit">
-            
-                startEdit</a></li>
-        
-            
-                <li><a class="inherit" href="#endEdit">
-            
-                endEdit</a></li>
-        
-            
-                <li><a class="inherit" href="#redoEdit">
-            
-                redoEdit</a></li>
-        
-            
-                <li><a class="inherit" href="#undoEdit">
-            
-                undoEdit</a></li>
-        
-            
-                <li><a class="inherit" href="#cancelEdit">
-            
-                cancelEdit</a></li>
-        
-            
-                <li><a class="inherit" href="#isEditing">
-            
-                isEditing</a></li>
-        
-            
-                <li><a class="inherit" href="#isDragging">
-            
-                isDragging</a></li>
-        
-            
-                <li><a class="inherit" href="#animate">
-            
-                animate</a></li>
-        
-            
-                <li><a class="inherit" href="#setInfoWindow">
-            
-                setInfoWindow</a></li>
-        
-            
-                <li><a class="inherit" href="#getInfoWindow">
-            
-                getInfoWindow</a></li>
-        
-            
-                <li><a class="inherit" href="#openInfoWindow">
-            
-                openInfoWindow</a></li>
-        
-            
-                <li><a class="inherit" href="#closeInfoWindow">
-            
-                closeInfoWindow</a></li>
-        
-            
-                <li><a class="inherit" href="#removeInfoWindow">
-            
-                removeInfoWindow</a></li>
-        
-            
-                <li><a class="inherit" href="#on">
-            
-                on</a></li>
-        
-            
-                <li><a class="inherit" href="#addEventListener">
-            
-                addEventListener</a></li>
-        
-            
-                <li><a class="inherit" href="#once">
-            
-                once</a></li>
-        
-            
-                <li><a class="inherit" href="#off">
-            
-                off</a></li>
-        
-            
-                <li><a class="inherit" href="#removeEventListener">
-            
-                removeEventListener</a></li>
-        
-            
-                <li><a class="inherit" href="#listens">
-            
-                listens</a></li>
-        
-            
-                <li><a class="inherit" href="#copyEventListeners">
-            
-                copyEventListeners</a></li>
-        
-            
-                <li><a class="inherit" href="#fire">
-            
-                fire</a></li>
-        
-            
-                <li><a class="inherit" href="#registerJSONType">
-            
-                registerJSONType</a></li>
-        
-            
-                <li><a class="inherit" href="#getJSONClass">
-            
-                getJSONClass</a></li>
-        
-            
-                <li><a class="inherit" href="#getJSONType">
-            
-                getJSONType</a></li>
-        
-            
-                <li><a class="inherit" href="#setMenu">
-            
-                setMenu</a></li>
-        
-            
-                <li><a class="inherit" href="#getMenu">
-            
-                getMenu</a></li>
-        
-            
-                <li><a class="inherit" href="#openMenu">
-            
-                openMenu</a></li>
-        
-            
-                <li><a class="inherit" href="#setMenuItems">
-            
-                setMenuItems</a></li>
-        
-            
-                <li><a class="inherit" href="#getMenuItems">
-            
-                getMenuItems</a></li>
-        
-            
-                <li><a class="inherit" href="#closeMenu">
-            
-                closeMenu</a></li>
-        
-            
-                <li><a class="inherit" href="#removeMenu">
-            
-                removeMenu</a></li>
-        
-            
-                <li><a class="inherit" href="#callInitHooks">
-            
-                callInitHooks</a></li>
-        
-            
-                <li><a class="inherit" href="#setOptions">
-            
-                setOptions</a></li>
-        
-            
-                <li><a class="inherit" href="#config">
-            
-                config</a></li>
-        
-            
-                <li><a class="inherit" href="#onConfig">
-            
-                onConfig</a></li>
-        
-        </ul>
-    
-
-    
-        <h5>Events</h5>
-        <ul>
-        
-            <li><a href="#event:mousedown">mousedown</a></li>
-        
-            <li><a href="#event:mouseup">mouseup</a></li>
-        
-            <li><a href="#event:mousemove">mousemove</a></li>
-        
-            <li><a href="#event:click">click</a></li>
-        
-            <li><a href="#event:dblclick">dblclick</a></li>
-        
-            <li><a href="#event:contextmenu">contextmenu</a></li>
-        
-            <li><a href="#event:touchstart">touchstart</a></li>
-        
-            <li><a href="#event:touchmove">touchmove</a></li>
-        
-            <li><a href="#event:touchend">touchend</a></li>
-        
-            <li><a href="#event:mouseenter">mouseenter</a></li>
-        
-            <li><a href="#event:mouseover">mouseover</a></li>
-        
-            <li><a href="#event:mouseout">mouseout</a></li>
-        
-            <li><a href="#event:idchange">idchange</a></li>
-        
-            <li><a href="#event:propertieschange">propertieschange</a></li>
-        
-            <li><a href="#event:show">show</a></li>
-        
-            <li><a href="#event:hide">hide</a></li>
-        
-            <li><a href="#event:zindexchange">zindexchange</a></li>
-        
-            <li><a href="#event:removestart">removestart</a></li>
-        
-            <li><a href="#event:removeend">removeend</a></li>
-        
-            <li><a href="#event:remove">remove</a></li>
-        
-            <li><a href="#event:shapechange">shapechange</a></li>
-        
-            <li><a href="#event:positionchange">positionchange</a></li>
-        
-            <li><a href="#event:symbolchange">symbolchange</a></li>
-        
-            <li><a href="#event:editstart">editstart</a></li>
-        
-            <li><a href="#event:editend">editend</a></li>
-        
-            <li><a href="#event:redoedit">redoedit</a></li>
-        
-            <li><a href="#event:undoedit">undoedit</a></li>
-        
-            <li><a href="#event:canceledit">canceledit</a></li>
-        
-            <li><a href="#event:dragstart">dragstart</a></li>
-        
-            <li><a href="#event:dragging">dragging</a></li>
-        
-            <li><a href="#event:dragend">dragend</a></li>
-        
-            <li><a href="#event:animateend">animateend</a></li>
-        
-            <li><a href="#event:animating">animating</a></li>
-        
-            <li><a href="#event:animatestart">animatestart</a></li>
-        
-            <li><a href="#event:handledragstart">handledragstart</a></li>
-        
-            <li><a href="#event:handledragging">handledragging</a></li>
-        
-            <li><a href="#event:handledragend">handledragend</a></li>
-        
-            <li><a href="#event:editrecord">editrecord</a></li>
-        
-            <li><a href="#event:add">add</a></li>
-        
-            <li><a href="#event:openmenu">openmenu</a></li>
-        
-            <li><a href="#event:closemenu">closemenu</a></li>
-        
-            <li><a href="#event:removemenu">removemenu</a></li>
-        
-        </ul>
-    
-</nav>
-
-
-<section class="classmain">
-    
-
-
-<header>
-    
-        <h2>MultiPoint</h2>
-        
-            <div class="class-description">Represents a Geometry type of MultiPoint.</div>
-        
-    
-</header>
-
-<article>
-    <div class="container-overview">
-    
-        
-
-    <!-- <h2>Constructor</h2> -->
-    
-    <h4 class="name" id="MultiPoint"><span class="type-signature"></span>new <a href="#MultiPoint">MultiPoint</a><span class="signature">(data, options<span class="signature-attributes">opt</span>)</span>
-    
-        
-            <a target="_blank" href="https://github.com/maptalks/maptalks.js/tree/master/src/geometry/MultiPoint.js#L18" class="improvelink">[source]</a>
-        
-    
-    <!-- 
-        <a target="_blank" href="https://github.com/maptalks/maptalks.js/tree/master/src/geometry/MultiPoint.js#L18" class="improvelink">[help to improve]</a>
-     -->
-    <!-- <a href="#MultiPoint" class="improvelink">[link]</a> -->
-    </h4>
-
-    
-    
-
-
-
-
-
-    <!--<h5>Example:</h5>-->
-    
-    
-        <pre class="prettyprint"><code>var multiPoint = new MultiPoint(
-    [
-        [121.5080881906138, 31.241128104458117],
-        [121.50804527526954, 31.237238340103413],
-        [121.5103728890997, 31.23888972560888]
-    ]
-).addTo(layer);</code></pre>
-    
-
-
-
-
-<!--  -->
-
-
-
-
-    
-
-<table class="params">
-    <thead>
-    <tr>
-        
-        <th>Parameter</th>
-        
-        <th>Type</th>
-
-        
-        <th>Default</th>
-        
-
-        <th class="last">Description</th>
-    </tr>
-    </thead>
-
-    <tbody>
-    
-
-        <tr>
-            
-                <td class="name"><code>data</code>
-                
-                    
-                    
-                    
-                
-                </td>
-            
-
-            <td class="type">
-            
-                
-<span class="param-type">Array.&lt;Array.&lt;Number>></span>
-|
-
-<span class="param-type">Array.&lt;<a href="Coordinate.html">Coordinate</a>></span>
-|
-
-<span class="param-type">Array.&lt;<a href="Marker.html">Marker</a>></span>
-
-
-            
-            </td>
-
-            
-                <td class="default">
-                
-                </td>
-            
-
-            <td class="description last">construct data, coordinates or an array of markers</td>
-        </tr>
-
-    
-
-        <tr>
-            
-                <td class="name"><code>options</code>
-                
-                    
-                        <span class="signature-attributes">opt</span>
-                    
-                    
-                    
-                
-                </td>
-            
-
-            <td class="type">
-            
-                
-<span class="param-type">Object</span>
-
-
-            
-            </td>
-
-            
-                <td class="default">
-                
-                    null
-                
-                </td>
-            
-
-            <td class="description last">options defined in <a href="MultiPoint.html#options">nMultiPoint</a></td>
-        </tr>
-
-    
-    </tbody>
-</table>
-
-
-
-<!-- event properties -->
-
-
-
-
-    <h5>Extends:</h5>
-    
-
-
-    <ul>
-        <li><a href="MultiGeometry.html">MultiGeometry</a></li>
-    </ul>
-
-
-
-
-
-
-
-
-
-
-
-
-
-
-
-
-<h5>Fires:</h5>
-<ul>
-    <li><a href="#event:mousedown">mousedown</a></li>
-
-    <li><a href="#event:mouseup">mouseup</a></li>
-
-    <li><a href="#event:mousemove">mousemove</a></li>
-
-    <li><a href="#event:click">click</a></li>
-
-    <li><a href="#event:dblclick">dblclick</a></li>
-
-    <li><a href="#event:contextmenu">contextmenu</a></li>
-
-    <li><a href="#event:touchstart">touchstart</a></li>
-
-    <li><a href="#event:touchmove">touchmove</a></li>
-
-    <li><a href="#event:touchend">touchend</a></li>
-
-    <li><a href="#event:mouseenter">mouseenter</a></li>
-
-    <li><a href="#event:mouseover">mouseover</a></li>
-
-    <li><a href="#event:mouseout">mouseout</a></li>
-
-    <li><a href="#event:idchange">idchange</a></li>
-
-    <li><a href="#event:propertieschange">propertieschange</a></li>
-
-    <li><a href="#event:show">show</a></li>
-
-    <li><a href="#event:hide">hide</a></li>
-
-    <li><a href="#event:zindexchange">zindexchange</a></li>
-
-    <li><a href="#event:removestart">removestart</a></li>
-
-    <li><a href="#event:removeend">removeend</a></li>
-
-    <li><a href="#event:remove">remove</a></li>
-
-    <li><a href="#event:shapechange">shapechange</a></li>
-
-    <li><a href="#event:positionchange">positionchange</a></li>
-
-    <li><a href="#event:symbolchange">symbolchange</a></li>
-
-    <li><a href="#event:editstart">editstart</a></li>
-
-    <li><a href="#event:editend">editend</a></li>
-
-    <li><a href="#event:redoedit">redoedit</a></li>
-
-    <li><a href="#event:undoedit">undoedit</a></li>
-
-    <li><a href="#event:canceledit">canceledit</a></li>
-
-    <li><a href="#event:dragstart">dragstart</a></li>
-
-    <li><a href="#event:dragging">dragging</a></li>
-
-    <li><a href="#event:dragend">dragend</a></li>
-
-    <li><a href="#event:animateend">animateend</a></li>
-
-    <li><a href="#event:animating">animating</a></li>
-
-    <li><a href="#event:animatestart">animatestart</a></li>
-
-    <li><a href="#event:handledragstart">handledragstart</a></li>
-
-    <li><a href="#event:handledragging">handledragging</a></li>
-
-    <li><a href="#event:handledragend">handledragend</a></li>
-
-    <li><a href="#event:editrecord">editrecord</a></li>
-
-    <li><a href="#event:add">add</a></li>
-
-    <li><a href="#event:openmenu">openmenu</a></li>
-
-    <li><a href="#event:closemenu">closemenu</a></li>
-
-    <li><a href="#event:removemenu">removemenu</a></li>
-</ul>
-
-
-
-
-
-
-
-
-
-
-
-
-
-
-<hr>
-    
-    </div>
-
-    <!-- 
-        <h3 class="subsection-title">Extends</h3>
-
-        
-
-
-    <ul>
-        <li><a href="MultiGeometry.html">MultiGeometry</a></li>
-    </ul>
-
-
-     -->
-
-    
-
-    
-
-     
-
-    
-
-    
-        <h3 class="subsection-title">Members</h3>
-
-        
-            
-<li>
-<h4 class="name" id="options"><span class="type-signature">(constant) </span>options<span class="type-signature"></span>
-
-<!-- 
-        <a target="_blank" href="https://github.com/maptalks/maptalks.js/tree/master/src/geometry/Geometry.js#L50" class="improvelink">[help to improve]</a>
-    
-    <a href="#options" class="improvelink">[link]</a></h4> -->
-</li>
-
-
-
-
-
-
-
-
-
-
-
-
-
-
-    <h5 class="subsection-title">Properties:</h5>
-
-    
-
-<table class="props">
-    <thead>
-    <tr>
-        
-        <th>Name</th>
-        
-
-        <th>Type</th>
-
-
-
-        
-
-        <th class="last">Description</th>
-    </tr>
-    </thead>
-
-    <tbody>
-    
-
-        <tr>
-            
-                <td class="name"><code>options</code>
-                    
-                </td>
-            
-
-            <td class="type">
-            
-                
-<span class="param-type">Object</span>
-
-
-            
-            </td>
-
-
-
-            
-
-            <td class="description last">geometry options
-                <h6>Properties</h6>
-
-<table class="props">
-    <thead>
-    <tr>
-        
-        <th>Name</th>
-        
-
-        <th>Type</th>
-
-
-
-        
-        <th>Default</th>
-        
-
-        <th class="last">Description</th>
-    </tr>
-    </thead>
-
-    <tbody>
-    
-
-        <tr>
-            
-                <td class="name"><code>id</code>
-                    
-                        
-                           <span class="signature-attributes">opt</span>
-                        
-                        
-
-                    
-                </td>
-            
-
-            <td class="type">
-            
-                
-<span class="param-type">Boolean</span>
-
-
-            
-            </td>
-
-
-
-            
-                <td class="default">
-                
-                    null
-                
-                </td>
-            
-
-            <td class="description last">id of the geometry</td>
-        </tr>
-
-    
-
-        <tr>
-            
-                <td class="name"><code>visible</code>
-                    
-                        
-                           <span class="signature-attributes">opt</span>
-                        
-                        
-
-                    
-                </td>
-            
-
-            <td class="type">
-            
-                
-<span class="param-type">Boolean</span>
-
-
-            
-            </td>
-
-
-
-            
-                <td class="default">
-                
-                    true
-                
-                </td>
-            
-
-            <td class="description last">whether the geometry is visible.</td>
-        </tr>
-
-    
-
-        <tr>
-            
-                <td class="name"><code>editable</code>
-                    
-                        
-                           <span class="signature-attributes">opt</span>
-                        
-                        
-
-                    
-                </td>
-            
-
-            <td class="type">
-            
-                
-<span class="param-type">Boolean</span>
-
-
-            
-            </td>
-
-
-
-            
-                <td class="default">
-                
-                    true
-                
-                </td>
-            
-
-            <td class="description last">whether the geometry can be edited.</td>
-        </tr>
-
-    
-
-        <tr>
-            
-                <td class="name"><code>interactive</code>
-                    
-                        
-                           <span class="signature-attributes">opt</span>
-                        
-                        
-
-                    
-                </td>
-            
-
-            <td class="type">
-            
-                
-<span class="param-type">Boolean</span>
-
-
-            
-            </td>
-
-
-
-            
-                <td class="default">
-                
-                    true
-                
-                </td>
-            
-
-            <td class="description last">whether the geometry can be interactived.</td>
-        </tr>
-
-    
-
-        <tr>
-            
-                <td class="name"><code>cursor</code>
-                    
-                        
-                           <span class="signature-attributes">opt</span>
-                        
-                        
-
-                    
-                </td>
-            
-
-            <td class="type">
-            
-                
-<span class="param-type">String</span>
-
-
-            
-            </td>
-
-
-
-            
-                <td class="default">
-                
-                    null
-                
-                </td>
-            
-
-            <td class="description last">cursor style when mouseover the geometry, same as the definition in CSS.</td>
-        </tr>
-
-    
-
-        <tr>
-            
-                <td class="name"><code>measure</code>
-                    
-                        
-                           <span class="signature-attributes">opt</span>
-                        
-                        
-
-                    
-                </td>
-            
-
-            <td class="type">
-            
-                
-<span class="param-type">String</span>
-
-
-            
-            </td>
-
-
-
-            
-                <td class="default">
-                
-                    EPSG:4326
-                
-                </td>
-            
-
-            <td class="description last">the measure code for the geometry, defines measureGeometry how it can be measured.</td>
-        </tr>
-
-    
-
-        <tr>
-            
-                <td class="name"><code>draggable</code>
-                    
-                        
-                           <span class="signature-attributes">opt</span>
-                        
-                        
-
-                    
-                </td>
-            
-
-            <td class="type">
-            
-                
-<span class="param-type">Boolean</span>
-
-
-            
-            </td>
-
-
-
-            
-                <td class="default">
-                
-                    false
-                
-                </td>
-            
-
-            <td class="description last">whether the geometry can be dragged.</td>
-        </tr>
-
-    
-
-        <tr>
-            
-                <td class="name"><code>dragShadow</code>
-                    
-                        
-                           <span class="signature-attributes">opt</span>
-                        
-                        
-
-                    
-                </td>
-            
-
-            <td class="type">
-            
-                
-<span class="param-type">Boolean</span>
-
-
-            
-            </td>
-
-
-
-            
-                <td class="default">
-                
-                    true
-                
-                </td>
-            
-
-            <td class="description last">if true, during geometry dragging, a shadow will be dragged before geometry was moved.</td>
-        </tr>
-
-    
-
-        <tr>
-            
-                <td class="name"><code>dragOnAxis</code>
-                    
-                        
-                           <span class="signature-attributes">opt</span>
-                        
-                        
-
-                    
-                </td>
-            
-
-            <td class="type">
-            
-                
-<span class="param-type">Boolean</span>
-
-
-            
-            </td>
-
-
-
-            
-                <td class="default">
-                
-                    null
-                
-                </td>
-            
-
-            <td class="description last">if set, geometry can only be dragged along the specified axis, possible values: x, y</td>
-        </tr>
-
-    
-
-        <tr>
-            
-                <td class="name"><code>zIndex</code>
-                    
-                        
-                           <span class="signature-attributes">opt</span>
-                        
-                        
-
-                    
-                </td>
-            
-
-            <td class="type">
-            
-                
-<span class="param-type">Number</span>
-
-
-            
-            </td>
-
-
-
-            
-                <td class="default">
-                
-                </td>
-            
-
-            <td class="description last">geometry's initial zIndex</td>
-        </tr>
-
-    
-
-        <tr>
-            
-                <td class="name"><code>antiMeridian</code>
-                    
-                        
-                           <span class="signature-attributes">opt</span>
-                        
-                        
-
-                    
-                </td>
-            
-
-            <td class="type">
-            
-                
-<span class="param-type">Boolean</span>
-
-
-            
-            </td>
-
-
-
-            
-                <td class="default">
-                
-                    false
-                
-                </td>
-            
-
-            <td class="description last">geometry's antiMeridian</td>
-        </tr>
-
-    
-    </tbody>
-</table>
-
-            </td>
-        </tr>
-
-    
-    </tbody>
-</table>
-
-
-
-<dl class="details">
-
-    
-
-    
-
-    
-
-    
-    <dt class="tag-overrides">Overrides:</dt>
-    <dd class="tag-overrides"><ul class="dummy"><li>
-        <a href="MultiGeometry.html#options">MultiGeometry#options</a>
-    </li></ul></dd>
-    
-
-    
-
-        
-
-    
-
-    
-
-    
-
-    
-
-    
-
-    
-
-    
-    <dt class="tag-source">Source:</dt>
-    <dd class="tag-source"><ul class="dummy"><li>
-        
-            <a target="_blank" href="https://github.com/maptalks/maptalks.js/tree/master/src/geometry/Geometry.js">geometry/Geometry.js</a>, <a target="_blank" href="https://github.com/maptalks/maptalks.js/tree/master/src/geometry/Geometry.js#L50">line 50</a>
-        
-
-    </li></ul></dd>
-    
-
-    
-
-    
-
-    
-</dl>
-
-
-
-
-
-
-<hr>
-        
-    
-
-    
-        
-
-        
-                    <h3 class="subsection-title">Methods</h3>
-                
-            
-
-    <!-- <h2>Constructor</h2> -->
-    
-    <li>
-    
-    <h4 class="name" id="findClosest"><span class="type-signature"></span><a href="#findClosest">findClosest</a><span class="signature">(coordinate)</span>
-    
-        
-            <a target="_blank" href="https://github.com/maptalks/maptalks.js/tree/master/src/geometry/MultiPoint.js#L33" class="improvelink">[source]</a>
-        
-    
-    <!-- 
-        <a target="_blank" href="https://github.com/maptalks/maptalks.js/tree/master/src/geometry/MultiPoint.js#L33" class="improvelink">[help to improve]</a>
-     -->
-    <!-- <a href="#findClosest" class="improvelink">[link]</a> -->
-    </h4>
-
-    
-    </li>
-    
-    
-
-
-
-
-<div class="description">
-    Find the closet point to the give coordinate
-</div>
-
-
-
-
-<!--  -->
-
-
-
-
-    
-
-<table class="params">
-    <thead>
-    <tr>
-        
-        <th>Parameter</th>
-        
-        <th>Type</th>
-
-        
-
-        <th class="last">Description</th>
-    </tr>
-    </thead>
-
-    <tbody>
-    
-
-        <tr>
-            
-                <td class="name"><code>coordinate</code>
-                
-                </td>
-            
-
-            <td class="type">
-            
-                
-<span class="param-type"><a href="Coordinate.html">Coordinate</a></span>
-
-
-            
-            </td>
-
-            
-
-            <td class="description last">coordinate</td>
-        </tr>
-
-    
-    </tbody>
-</table>
-
-
-
-<!-- event properties -->
-
-
-
-
-
-
-
-
-
-
-
-
-
-
-
-
-
-
-
-
-
-
-
-
-
-
-
-
-<h5>Returns:</h5>
-<span class="type-signature"><a href="Coordinate.html">Coordinate</a></span>:
-
-        
-<!-- <div class="param-desc"> -->
-    coordinate
-<!-- </div> -->
-
-
-
-    
-
-
-<hr>
-        
-            
-
-    <!-- <h2>Constructor</h2> -->
-    
-    <li>
-    
-    <h4 class="name" id="getCoordinates"><span class="type-signature"></span><i><span class="type-signature"> (inherited)  </span><a href="#getCoordinates">getCoordinates</a><span class="signature">()</span></i>
-    
-        
-            <a target="_blank" href="https://github.com/maptalks/maptalks.js/tree/master/src/geometry/MultiGeometry.js#L29" class="improvelink">[source]</a>
-        
-    
-    <!-- 
-        <a target="_blank" href="https://github.com/maptalks/maptalks.js/tree/master/src/geometry/MultiGeometry.js#L29" class="improvelink">[help to improve]</a>
-     -->
-    <!-- <a href="#getCoordinates" class="improvelink">[link]</a> -->
-    </h4>
-
-    
-    </li>
-    
-    
-
-
-
-
-<div class="description">
-    Get coordinates of the collection
-</div>
-
-
-
-
-<!--  -->
-
-
-
-
-
-<!-- event properties -->
-
-
-
-
-
-
-
-
-
-
-
-
-
-
-
-
-
-
-
-
-
-
-
-
-
-
-
-
-<h5>Returns:</h5>
-<span class="type-signature">Array.&lt;<a href="Coordinate.html">Coordinate</a>>|Array.&lt;Array.&lt;<a href="Coordinate.html">Coordinate</a>>>|Array.&lt;Array.&lt;Array.&lt;<a href="Coordinate.html">Coordinate</a>>>></span>:
-
-        
-<!-- <div class="param-desc"> -->
-    coordinates
-<!-- </div> -->
-
-
-
-    
-
-
-<hr>
-        
-            
-
-    <!-- <h2>Constructor</h2> -->
-    
-    <li>
-    
-    <h4 class="name" id="setCoordinates"><span class="type-signature"></span><i><span class="type-signature"> (inherited)  </span><a href="#setCoordinates">setCoordinates</a><span class="signature">(coordinates)</span></i>
-    
-        
-            <a target="_blank" href="https://github.com/maptalks/maptalks.js/tree/master/src/geometry/MultiGeometry.js#L45" class="improvelink">[source]</a>
-        
-    
-    <!-- 
-        <a target="_blank" href="https://github.com/maptalks/maptalks.js/tree/master/src/geometry/MultiGeometry.js#L45" class="improvelink">[help to improve]</a>
-     -->
-    <!-- <a href="#setCoordinates" class="improvelink">[link]</a> -->
-    </h4>
-
-    
-    </li>
-    
-    
-
-
-
-
-<div class="description">
-    Set new coordinates to the collection
-</div>
-
-
-
-
-<!--  -->
-
-
-
-
-    
-
-<table class="params">
-    <thead>
-    <tr>
-        
-        <th>Parameter</th>
-        
-        <th>Type</th>
-
-        
-
-        <th class="last">Description</th>
-    </tr>
-    </thead>
-
-    <tbody>
-    
-
-        <tr>
-            
-                <td class="name"><code>coordinates</code>
-                
-                </td>
-            
-
-            <td class="type">
-            
-                
-<span class="param-type">Array.&lt;<a href="Coordinate.html">Coordinate</a>></span>
-|
-
-<span class="param-type">Array.&lt;Array.&lt;<a href="Coordinate.html">Coordinate</a>>></span>
-|
-
-<span class="param-type">Array.&lt;Array.&lt;Array.&lt;<a href="Coordinate.html">Coordinate</a>>>></span>
-
-
-            
-            </td>
-
-            
-
-            <td class="description last"></td>
-        </tr>
-
-    
-    </tbody>
-</table>
-
-
-
-<!-- event properties -->
-
-
-
-
-
-
-
-
-
-
-
-
-
-
-
-
-
-
-
-
-<h5>Fires:</h5>
-<ul>
-    <li><a href="#event:shapechange">shapechange</a></li>
-</ul>
-
-
-
-
-
-
-
-
-
-<h5>Returns:</h5>
-<span class="type-signature"><a href="Geometry.html">Geometry</a></span>:
-
-        
-<!-- <div class="param-desc"> -->
-    this
-<!-- </div> -->
-
-
-
-    
-
-
-<hr>
-        
-            
-
-    <!-- <h2>Constructor</h2> -->
-    
-    <li>
-    
-    <h4 class="name" id="setGeometries"><span class="type-signature"></span><i><span class="type-signature"> (inherited)  </span><a href="#setGeometries">setGeometries</a><span class="signature">(geometries)</span></i>
-    
-        
-            <a target="_blank" href="https://github.com/maptalks/maptalks.js/tree/master/src/geometry/GeometryCollection.js#L49" class="improvelink">[source]</a>
-        
-    
-    <!-- 
-        <a target="_blank" href="https://github.com/maptalks/maptalks.js/tree/master/src/geometry/GeometryCollection.js#L49" class="improvelink">[help to improve]</a>
-     -->
-    <!-- <a href="#setGeometries" class="improvelink">[link]</a> -->
-    </h4>
-
-    
-    </li>
-    
-    
-
-
-
-
-<div class="description">
-    Set new geometries to the geometry collection
-</div>
-
-
-
-
-<!--  -->
-
-
-
-
-    
-
-<table class="params">
-    <thead>
-    <tr>
-        
-        <th>Parameter</th>
-        
-        <th>Type</th>
-
-        
-
-        <th class="last">Description</th>
-    </tr>
-    </thead>
-
-    <tbody>
-    
-
-        <tr>
-            
-                <td class="name"><code>geometries</code>
-                
-                </td>
-            
-
-            <td class="type">
-            
-                
-<span class="param-type">Array.&lt;<a href="Geometry.html">Geometry</a>></span>
-
-
-            
-            </td>
-
-            
-
-            <td class="description last"></td>
-        </tr>
-
-    
-    </tbody>
-</table>
-
-
-
-<!-- event properties -->
-
-
-
-
-
-
-
-
-
-
-
-
-
-
-
-
-
-
-
-
-<h5>Fires:</h5>
-<ul>
-    <li><a href="#event:shapechange">shapechange</a></li>
-</ul>
-
-
-
-
-
-
-
-
-
-<h5>Returns:</h5>
-<span class="type-signature"><a href="GeometryCollection.html">GeometryCollection</a></span>:
-
-        
-<!-- <div class="param-desc"> -->
-    this
-<!-- </div> -->
-
-
-
-    
-
-
-<hr>
-        
-            
-
-    <!-- <h2>Constructor</h2> -->
-    
-    <li>
-    
-    <h4 class="name" id="getGeometries"><span class="type-signature"></span><i><span class="type-signature"> (inherited)  </span><a href="#getGeometries">getGeometries</a><span class="signature">()</span></i>
-    
-        
-            <a target="_blank" href="https://github.com/maptalks/maptalks.js/tree/master/src/geometry/GeometryCollection.js#L74" class="improvelink">[source]</a>
-        
-    
-    <!-- 
-        <a target="_blank" href="https://github.com/maptalks/maptalks.js/tree/master/src/geometry/GeometryCollection.js#L74" class="improvelink">[help to improve]</a>
-     -->
-    <!-- <a href="#getGeometries" class="improvelink">[link]</a> -->
-    </h4>
-
-    
-    </li>
-    
-    
-
-
-
-
-<div class="description">
-    Get geometries of the geometry collection
-</div>
-
-
-
-
-<!--  -->
-
-
-
-
-
-<!-- event properties -->
-
-
-
-
-
-
-
-
-
-
-
-
-
-
-
-
-
-
-
-
-
-
-
-
-
-
-
-
-<h5>Returns:</h5>
-<span class="type-signature">Array.&lt;<a href="Geometry.html">Geometry</a>></span>:
-
-        
-<!-- <div class="param-desc"> -->
-    geometries
-<!-- </div> -->
-
-
-
-    
-
-
-<hr>
-        
-            
-
-    <!-- <h2>Constructor</h2> -->
-    
-    <li>
-    
-    <h4 class="name" id="forEach"><span class="type-signature"></span><i><span class="type-signature"> (inherited)  </span><a href="#forEach">forEach</a><span class="signature">(fn, context<span class="signature-attributes">opt</span>)</span></i>
-    
-        
-            <a target="_blank" href="https://github.com/maptalks/maptalks.js/tree/master/src/geometry/GeometryCollection.js#L84" class="improvelink">[source]</a>
-        
-    
-    <!-- 
-        <a target="_blank" href="https://github.com/maptalks/maptalks.js/tree/master/src/geometry/GeometryCollection.js#L84" class="improvelink">[help to improve]</a>
-     -->
-    <!-- <a href="#forEach" class="improvelink">[link]</a> -->
-    </h4>
-
-    
-    </li>
-    
-    
-
-
-
-
-<div class="description">
-    Executes the provided callback once for each geometry present in the collection in order.
-</div>
-
-
-
-
-<!--  -->
-
-
-
-
-    
-
-<table class="params">
-    <thead>
-    <tr>
-        
-        <th>Parameter</th>
-        
-        <th>Type</th>
-
-        
-
-        <th class="last">Description</th>
-    </tr>
-    </thead>
-
-    <tbody>
-    
-
-        <tr>
-            
-                <td class="name"><code>fn</code>
-                
-                    
-                    
-                    
-                
-                </td>
-            
-
-            <td class="type">
-            
-                
-<span class="param-type">function</span>
-
-
-            
-            </td>
-
-            
-
-            <td class="description last">a callback function</td>
-        </tr>
-
-    
-
-        <tr>
-            
-                <td class="name"><code>context</code>
-                
-                    
-                        <span class="signature-attributes">opt</span>
-                    
-                    
-                    
-                
-                </td>
-            
-
-            <td class="type">
-            
-                
-<span class="param-type">*</span>
-
-
-            
-            </td>
-
-            
-
-            <td class="description last">callback's context</td>
-        </tr>
-
-    
-    </tbody>
-</table>
-
-
-
-<!-- event properties -->
-
-
-
-
-
-
-
-
-
-
-
-
-
-
-
-
-
-
-
-
-
-
-
-
-
-
-
-
-<h5>Returns:</h5>
-<span class="type-signature"><a href="GeometryCollection.html">GeometryCollection</a></span>:
-
-        
-<!-- <div class="param-desc"> -->
-    this
-<!-- </div> -->
-
-
-
-    
-
-
-<hr>
-        
-            
-
-    <!-- <h2>Constructor</h2> -->
-    
-    <li>
-    
-    <h4 class="name" id="filter"><span class="type-signature"></span><i><span class="type-signature"> (inherited)  </span><a href="#filter">filter</a><span class="signature">(fn, context<span class="signature-attributes">opt</span>)</span></i>
-    
-        
-            <a target="_blank" href="https://github.com/maptalks/maptalks.js/tree/master/src/geometry/GeometryCollection.js#L109" class="improvelink">[source]</a>
-        
-    
-    <!-- 
-        <a target="_blank" href="https://github.com/maptalks/maptalks.js/tree/master/src/geometry/GeometryCollection.js#L109" class="improvelink">[help to improve]</a>
-     -->
-    <!-- <a href="#filter" class="improvelink">[link]</a> -->
-    </h4>
-
-    
-    </li>
-    
-    
-
-
-
-
-<div class="description">
-    Creates a GeometryCollection with all elements that pass the test implemented by the provided function.
-</div>
-
-
-    <!--<h5>Examples:</h5>-->
-    
-    
-        <pre class="prettyprint"><code>var filtered = collection.filter(['==', 'foo', 'bar]);</code></pre>
-    
-
-    
-        <pre class="prettyprint"><code>var filtered = collection.filter(geometry => geometry.getProperties().foo === 'bar');</code></pre>
-    
-
-
-
-
-<!--  -->
-
-
-
-
-    
-
-<table class="params">
-    <thead>
-    <tr>
-        
-        <th>Parameter</th>
-        
-        <th>Type</th>
-
-        
-
-        <th class="last">Description</th>
-    </tr>
-    </thead>
-
-    <tbody>
-    
-
-        <tr>
-            
-                <td class="name"><code>fn</code>
-                
-                    
-                    
-                    
-                
-                </td>
-            
-
-            <td class="type">
-            
-                
-<span class="param-type">function</span>
-
-
-            
-            </td>
-
-            
-
-            <td class="description last">Function to test each geometry</td>
-        </tr>
-
-    
-
-        <tr>
-            
-                <td class="name"><code>context</code>
-                
-                    
-                        <span class="signature-attributes">opt</span>
-                    
-                    
-                    
-                
-                </td>
-            
-
-            <td class="type">
-            
-                
-<span class="param-type">*</span>
-
-
-            
-            </td>
-
-            
-
-            <td class="description last">Function's context</td>
-        </tr>
-
-    
-    </tbody>
-</table>
-
-
-
-<!-- event properties -->
-
-
-
-
-
-
-
-
-
-
-
-
-
-
-
-
-
-
-
-
-
-
-
-
-
-
-
-
-<h5>Returns:</h5>
-<span class="type-signature"><a href="GeometryCollection.html">GeometryCollection</a></span>:
-
-        
-<!-- <div class="param-desc"> -->
-    A GeometryCollection with all elements that pass the test
-<!-- </div> -->
-
-
-
-    
-
-
-<hr>
-        
-            
-
-    <!-- <h2>Constructor</h2> -->
-    
-    <li>
-    
-    <h4 class="name" id="translate"><span class="type-signature"></span><i><span class="type-signature"> (inherited)  </span><a href="#translate">translate</a><span class="signature">(offset)</span></i>
-    
-        
-            <a target="_blank" href="https://github.com/maptalks/maptalks.js/tree/master/src/geometry/GeometryCollection.js#L132" class="improvelink">[source]</a>
-        
-    
-    <!-- 
-        <a target="_blank" href="https://github.com/maptalks/maptalks.js/tree/master/src/geometry/GeometryCollection.js#L132" class="improvelink">[help to improve]</a>
-     -->
-    <!-- <a href="#translate" class="improvelink">[link]</a> -->
-    </h4>
-
-    
-    </li>
-    
-    
-
-
-
-
-<div class="description">
-    Translate or move the geometry collection by the given offset.
-</div>
-
-
-
-
-<!--  -->
-
-
-
-
-    
-
-<table class="params">
-    <thead>
-    <tr>
-        
-        <th>Parameter</th>
-        
-        <th>Type</th>
-
-        
-
-        <th class="last">Description</th>
-    </tr>
-    </thead>
-
-    <tbody>
-    
-
-        <tr>
-            
-                <td class="name"><code>offset</code>
-                
-                </td>
-            
-
-            <td class="type">
-            
-                
-<span class="param-type"><a href="Coordinate.html">Coordinate</a></span>
-
-
-            
-            </td>
-
-            
-
-            <td class="description last">translate offset</td>
-        </tr>
-
-    
-    </tbody>
-</table>
-
-
-
-<!-- event properties -->
-
-
-
-
-
-
-
-
-
-
-
-
-
-
-
-
-
-
-
-
-
-
-
-
-
-
-
-
-<h5>Returns:</h5>
-<span class="type-signature"><a href="GeometryCollection.html">GeometryCollection</a></span>:
-
-        
-<!-- <div class="param-desc"> -->
-    this
-<!-- </div> -->
-
-
-
-    
-
-
-<hr>
-        
-            
-
-    <!-- <h2>Constructor</h2> -->
-    
-    <li>
-    
-    <h4 class="name" id="isEmpty"><span class="type-signature"></span><i><span class="type-signature"> (inherited)  </span><a href="#isEmpty">isEmpty</a><span class="signature">()</span></i>
-    
-        
-            <a target="_blank" href="https://github.com/maptalks/maptalks.js/tree/master/src/geometry/GeometryCollection.js#L152" class="improvelink">[source]</a>
-        
-    
-    <!-- 
-        <a target="_blank" href="https://github.com/maptalks/maptalks.js/tree/master/src/geometry/GeometryCollection.js#L152" class="improvelink">[help to improve]</a>
-     -->
-    <!-- <a href="#isEmpty" class="improvelink">[link]</a> -->
-    </h4>
-
-    
-    </li>
-    
-    
-
-
-
-
-<div class="description">
-    Whether the geometry collection is empty
-</div>
-
-
-
-
-<!--  -->
-
-
-
-
-
-<!-- event properties -->
-
-
-
-
-
-
-
-
-
-
-
-
-
-
-
-
-
-
-
-
-
-
-
-
-
-
-
-
-<h5>Returns:</h5>
-<span class="type-signature">Boolean</span>:
-
-        
-
-
-    
-
-
-<hr>
-        
-            
-
-    <!-- <h2>Constructor</h2> -->
-    
-    <li>
-    
-    <h4 class="name" id="remove"><span class="type-signature"></span><i><span class="type-signature"> (inherited)  </span><a href="#remove">remove</a><span class="signature">()</span></i>
-    
-        
-            <a target="_blank" href="https://github.com/maptalks/maptalks.js/tree/master/src/geometry/GeometryCollection.js#L163" class="improvelink">[source]</a>
-        
-    
-    <!-- 
-        <a target="_blank" href="https://github.com/maptalks/maptalks.js/tree/master/src/geometry/GeometryCollection.js#L163" class="improvelink">[help to improve]</a>
-     -->
-    <!-- <a href="#remove" class="improvelink">[link]</a> -->
-    </h4>
-
-    
-    </li>
-    
-    
-
-
-
-
-<div class="description">
-    remove itself from the layer if any.
-</div>
-
-
-
-
-<!--  -->
-
-
-
-
-
-<!-- event properties -->
-
-
-
-
-
-
-
-
-
-
-
-
-
-
-
-
-
-
-
-
-<h5>Fires:</h5>
-<ul>
-    <li><a href="#event:removestart">removestart</a></li>
-
-    <li><a href="#event:remove">remove</a></li>
-
-    <li><a href="#event:removeend">removeend</a></li>
-</ul>
-
-
-
-
-
-
-
-
-
-<h5>Returns:</h5>
-<span class="type-signature"><a href="Geometry.html">Geometry</a></span>:
-
-        
-<!-- <div class="param-desc"> -->
-    this
-<!-- </div> -->
-
-
-
-    
-
-
-<hr>
-        
-            
-
-    <!-- <h2>Constructor</h2> -->
-    
-    <li>
-    
-    <h4 class="name" id="show"><span class="type-signature"></span><i><span class="type-signature"> (inherited)  </span><a href="#show">show</a><span class="signature">()</span></i>
-    
-        
-            <a target="_blank" href="https://github.com/maptalks/maptalks.js/tree/master/src/geometry/GeometryCollection.js#L175" class="improvelink">[source]</a>
-        
-    
-    <!-- 
-        <a target="_blank" href="https://github.com/maptalks/maptalks.js/tree/master/src/geometry/GeometryCollection.js#L175" class="improvelink">[help to improve]</a>
-     -->
-    <!-- <a href="#show" class="improvelink">[link]</a> -->
-    </h4>
-
-    
-    </li>
-    
-    
-
-
-
-
-<div class="description">
-    Show the geometry collection.
-</div>
-
-
-
-
-<!--  -->
-
-
-
-
-
-<!-- event properties -->
-
-
-
-
-
-
-
-
-
-
-
-
-
-
-
-
-
-
-
-
-<h5>Fires:</h5>
-<ul>
-    <li><a href="#event:show">show</a></li>
-</ul>
-
-
-
-
-
-
-
-
-
-<h5>Returns:</h5>
-<span class="type-signature"><a href="GeometryCollection.html">GeometryCollection</a></span>:
-
-        
-<!-- <div class="param-desc"> -->
-    this
-<!-- </div> -->
-
-
-
-    
-
-
-<hr>
-        
-            
-
-    <!-- <h2>Constructor</h2> -->
-    
-    <li>
-    
-    <h4 class="name" id="hide"><span class="type-signature"></span><i><span class="type-signature"> (inherited)  </span><a href="#hide">hide</a><span class="signature">()</span></i>
-    
-        
-            <a target="_blank" href="https://github.com/maptalks/maptalks.js/tree/master/src/geometry/GeometryCollection.js#L188" class="improvelink">[source]</a>
-        
-    
-    <!-- 
-        <a target="_blank" href="https://github.com/maptalks/maptalks.js/tree/master/src/geometry/GeometryCollection.js#L188" class="improvelink">[help to improve]</a>
-     -->
-    <!-- <a href="#hide" class="improvelink">[link]</a> -->
-    </h4>
-
-    
-    </li>
-    
-    
-
-
-
-
-<div class="description">
-    Hide the geometry collection.
-</div>
-
-
-
-
-<!--  -->
-
-
-
-
-
-<!-- event properties -->
-
-
-
-
-
-
-
-
-
-
-
-
-
-
-
-
-
-
-
-
-<h5>Fires:</h5>
-<ul>
-    <li><a href="#event:hide">hide</a></li>
-</ul>
-
-
-
-
-
-
-
-
-
-<h5>Returns:</h5>
-<span class="type-signature"><a href="GeometryCollection.html">GeometryCollection</a></span>:
-
-        
-<!-- <div class="param-desc"> -->
-    this
-<!-- </div> -->
-
-
-
-    
-
-
-<hr>
-        
-            
-
-    <!-- <h2>Constructor</h2> -->
-    
-    <li>
-    
-    <h4 class="name" id="getFirstCoordinate"><span class="type-signature"></span><i><span class="type-signature"> (inherited)  </span><a href="#getFirstCoordinate">getFirstCoordinate</a><span class="signature">()</span></i>
-    
-        
-            <a target="_blank" href="https://github.com/maptalks/maptalks.js/tree/master/src/geometry/Geometry.js#L102" class="improvelink">[source]</a>
-        
-    
-    <!-- 
-        <a target="_blank" href="https://github.com/maptalks/maptalks.js/tree/master/src/geometry/Geometry.js#L102" class="improvelink">[help to improve]</a>
-     -->
-    <!-- <a href="#getFirstCoordinate" class="improvelink">[link]</a> -->
-    </h4>
-
-    
-    </li>
-    
-    
-
-
-
-
-<div class="description">
-    Returns the first coordinate of the geometry.
-</div>
-
-
-
-
-<!--  -->
-
-
-
-
-
-<!-- event properties -->
-
-
-
-
-
-
-
-
-
-
-
-
-
-
-
-
-
-
-
-
-
-
-
-
-
-
-
-
-<h5>Returns:</h5>
-<span class="type-signature"><a href="Coordinate.html">Coordinate</a></span>:
-
-        
-<!-- <div class="param-desc"> -->
-    First Coordinate
-<!-- </div> -->
-
-
-
-    
-
-
-<hr>
-        
-            
-
-    <!-- <h2>Constructor</h2> -->
-    
-    <li>
-    
-    <h4 class="name" id="getLastCoordinate"><span class="type-signature"></span><i><span class="type-signature"> (inherited)  </span><a href="#getLastCoordinate">getLastCoordinate</a><span class="signature">()</span></i>
-    
-        
-            <a target="_blank" href="https://github.com/maptalks/maptalks.js/tree/master/src/geometry/Geometry.js#L125" class="improvelink">[source]</a>
-        
-    
-    <!-- 
-        <a target="_blank" href="https://github.com/maptalks/maptalks.js/tree/master/src/geometry/Geometry.js#L125" class="improvelink">[help to improve]</a>
-     -->
-    <!-- <a href="#getLastCoordinate" class="improvelink">[link]</a> -->
-    </h4>
-
-    
-    </li>
-    
-    
-
-
-
-
-<div class="description">
-    Returns the last coordinate of the geometry.
-</div>
-
-
-
-
-<!--  -->
-
-
-
-
-
-<!-- event properties -->
-
-
-
-
-
-
-
-
-
-
-
-
-
-
-
-
-
-
-
-
-
-
-
-
-
-
-
-
-<h5>Returns:</h5>
-<span class="type-signature"><a href="Coordinate.html">Coordinate</a></span>:
-
-        
-<!-- <div class="param-desc"> -->
-    Last Coordinate
-<!-- </div> -->
-
-
-
-    
-
-
-<hr>
-        
-            
-
-    <!-- <h2>Constructor</h2> -->
-    
-    <li>
-    
-    <h4 class="name" id="addTo"><span class="type-signature"></span><i><span class="type-signature"> (inherited)  </span><a href="#addTo">addTo</a><span class="signature">(layer, fitview<span class="signature-attributes">opt</span>)</span></i>
-    
-        
-            <a target="_blank" href="https://github.com/maptalks/maptalks.js/tree/master/src/geometry/Geometry.js#L150" class="improvelink">[source]</a>
-        
-    
-    <!-- 
-        <a target="_blank" href="https://github.com/maptalks/maptalks.js/tree/master/src/geometry/Geometry.js#L150" class="improvelink">[help to improve]</a>
-     -->
-    <!-- <a href="#addTo" class="improvelink">[link]</a> -->
-    </h4>
-
-    
-    </li>
-    
-    
-
-
-
-
-<div class="description">
-    Adds the geometry to a layer
-</div>
-
-
-
-
-<!--  -->
-
-
-
-
-    
-
-<table class="params">
-    <thead>
-    <tr>
-        
-        <th>Parameter</th>
-        
-        <th>Type</th>
-
-        
-        <th>Default</th>
-        
-
-        <th class="last">Description</th>
-    </tr>
-    </thead>
-
-    <tbody>
-    
-
-        <tr>
-            
-                <td class="name"><code>layer</code>
-                
-                    
-                    
-                    
-                
-                </td>
-            
-
-            <td class="type">
-            
-                
-<span class="param-type"><a href="Layer.html">Layer</a></span>
-
-
-            
-            </td>
-
-            
-                <td class="default">
-                
-                </td>
-            
-
-            <td class="description last">layer add to</td>
-        </tr>
-
-    
-
-        <tr>
-            
-                <td class="name"><code>fitview</code>
-                
-                    
-                        <span class="signature-attributes">opt</span>
-                    
-                    
-                    
-                
-                </td>
-            
-
-            <td class="type">
-            
-                
-<span class="param-type">Boolean</span>
-
-
-            
-            </td>
-
-            
-                <td class="default">
-                
-                    false
-                
-                </td>
-            
-
-            <td class="description last">automatically set the map to a fit center and zoom for the geometry</td>
-        </tr>
-
-    
-    </tbody>
-</table>
-
-
-
-<!-- event properties -->
-
-
-
-
-
-
-
-
-
-
-
-
-
-
-
-
-
-
-
-
-<h5>Fires:</h5>
-<ul>
-    <li><a href="#event:add">add</a></li>
-</ul>
-
-
-
-
-
-
-
-
-
-<h5>Returns:</h5>
-<span class="type-signature"><a href="Geometry.html">Geometry</a></span>:
-
-        
-<!-- <div class="param-desc"> -->
-    this
-<!-- </div> -->
-
-
-
-    
-
-
-<hr>
-        
-            
-
-    <!-- <h2>Constructor</h2> -->
-    
-    <li>
-    
-    <h4 class="name" id="getLayer"><span class="type-signature"></span><i><span class="type-signature"> (inherited)  </span><a href="#getLayer">getLayer</a><span class="signature">()</span></i>
-    
-        
-            <a target="_blank" href="https://github.com/maptalks/maptalks.js/tree/master/src/geometry/Geometry.js#L159" class="improvelink">[source]</a>
-        
-    
-    <!-- 
-        <a target="_blank" href="https://github.com/maptalks/maptalks.js/tree/master/src/geometry/Geometry.js#L159" class="improvelink">[help to improve]</a>
-     -->
-    <!-- <a href="#getLayer" class="improvelink">[link]</a> -->
-    </h4>
-
-    
-    </li>
-    
-    
-
-
-
-
-<div class="description">
-    Get the layer which this geometry added to.
-</div>
-
-
-
-
-<!--  -->
-
-
-
-
-
-<!-- event properties -->
-
-
-
-
-
-
-
-
-
-
-
-
-
-
-
-
-
-
-
-
-
-
-
-
-
-
-
-
-<h5>Returns:</h5>
-<span class="type-signature"><a href="Layer.html">Layer</a></span>:
-
-        
-<!-- <div class="param-desc"> -->
-    - layer added to
-<!-- </div> -->
-
-
-
-    
-
-
-<hr>
-        
-            
-
-    <!-- <h2>Constructor</h2> -->
-    
-    <li>
-    
-    <h4 class="name" id="getMap"><span class="type-signature"></span><i><span class="type-signature"> (inherited)  </span><a href="#getMap">getMap</a><span class="signature">()</span></i>
-    
-        
-            <a target="_blank" href="https://github.com/maptalks/maptalks.js/tree/master/src/geometry/Geometry.js#L170" class="improvelink">[source]</a>
-        
-    
-    <!-- 
-        <a target="_blank" href="https://github.com/maptalks/maptalks.js/tree/master/src/geometry/Geometry.js#L170" class="improvelink">[help to improve]</a>
-     -->
-    <!-- <a href="#getMap" class="improvelink">[link]</a> -->
-    </h4>
-
-    
-    </li>
-    
-    
-
-
-
-
-<div class="description">
-    Get the map which this geometry added to
-</div>
-
-
-
-
-<!--  -->
-
-
-
-
-
-<!-- event properties -->
-
-
-
-
-
-
-
-
-
-
-
-
-
-
-
-
-
-
-
-
-
-
-
-
-
-
-
-
-<h5>Returns:</h5>
-<span class="type-signature"><a href="Map.html">Map</a></span>:
-
-        
-<!-- <div class="param-desc"> -->
-    - map added to
-<!-- </div> -->
-
-
-
-    
-
-
-<hr>
-        
-            
-
-    <!-- <h2>Constructor</h2> -->
-    
-    <li>
-    
-    <h4 class="name" id="getId"><span class="type-signature"></span><i><span class="type-signature"> (inherited)  </span><a href="#getId">getId</a><span class="signature">()</span></i>
-    
-        
-            <a target="_blank" href="https://github.com/maptalks/maptalks.js/tree/master/src/geometry/Geometry.js#L181" class="improvelink">[source]</a>
-        
-    
-    <!-- 
-        <a target="_blank" href="https://github.com/maptalks/maptalks.js/tree/master/src/geometry/Geometry.js#L181" class="improvelink">[help to improve]</a>
-     -->
-    <!-- <a href="#getId" class="improvelink">[link]</a> -->
-    </h4>
-
-    
-    </li>
-    
-    
-
-
-
-
-<div class="description">
-    Gets geometry's id. Id is set by setId or constructor options.
-</div>
-
-
-
-
-<!--  -->
-
-
-
-
-
-<!-- event properties -->
-
-
-
-
-
-
-
-
-
-
-
-
-
-
-
-
-
-
-
-
-
-
-
-
-
-
-
-
-<h5>Returns:</h5>
-<span class="type-signature">String|Number</span>:
-
-        
-<!-- <div class="param-desc"> -->
-    geometry的id
-<!-- </div> -->
-
-
-
-    
-
-
-<hr>
-        
-            
-
-    <!-- <h2>Constructor</h2> -->
-    
-    <li>
-    
-    <h4 class="name" id="setId"><span class="type-signature"></span><i><span class="type-signature"> (inherited)  </span><a href="#setId">setId</a><span class="signature">(id)</span></i>
-    
-        
-            <a target="_blank" href="https://github.com/maptalks/maptalks.js/tree/master/src/geometry/Geometry.js#L191" class="improvelink">[source]</a>
-        
-    
-    <!-- 
-        <a target="_blank" href="https://github.com/maptalks/maptalks.js/tree/master/src/geometry/Geometry.js#L191" class="improvelink">[help to improve]</a>
-     -->
-    <!-- <a href="#setId" class="improvelink">[link]</a> -->
-    </h4>
-
-    
-    </li>
-    
-    
-
-
-
-
-<div class="description">
-    Set geometry's id.
-</div>
-
-
-
-
-<!--  -->
-
-
-
-
-    
-
-<table class="params">
-    <thead>
-    <tr>
-        
-        <th>Parameter</th>
-        
-        <th>Type</th>
-
-        
-
-        <th class="last">Description</th>
-    </tr>
-    </thead>
-
-    <tbody>
-    
-
-        <tr>
-            
-                <td class="name"><code>id</code>
-                
-                </td>
-            
-
-            <td class="type">
-            
-                
-<span class="param-type">String</span>
-
-
-            
-            </td>
-
-            
-
-            <td class="description last">new id</td>
-        </tr>
-
-    
-    </tbody>
-</table>
-
-
-
-<!-- event properties -->
-
-
-
-
-
-
-
-
-
-
-
-
-
-
-
-
-
-
-
-
-<h5>Fires:</h5>
-<ul>
-    <li><a href="#event:idchange">idchange</a></li>
-</ul>
-
-
-
-
-
-
-
-
-
-<h5>Returns:</h5>
-<span class="type-signature"><a href="Geometry.html">Geometry</a></span>:
-
-        
-<!-- <div class="param-desc"> -->
-    this
-<!-- </div> -->
-
-
-
-    
-
-
-<hr>
-        
-            
-
-    <!-- <h2>Constructor</h2> -->
-    
-    <li>
-    
-    <h4 class="name" id="getProperties"><span class="type-signature"></span><i><span class="type-signature"> (inherited)  </span><a href="#getProperties">getProperties</a><span class="signature">()</span></i>
-    
-        
-            <a target="_blank" href="https://github.com/maptalks/maptalks.js/tree/master/src/geometry/Geometry.js#L217" class="improvelink">[source]</a>
-        
-    
-    <!-- 
-        <a target="_blank" href="https://github.com/maptalks/maptalks.js/tree/master/src/geometry/Geometry.js#L217" class="improvelink">[help to improve]</a>
-     -->
-    <!-- <a href="#getProperties" class="improvelink">[link]</a> -->
-    </h4>
-
-    
-    </li>
-    
-    
-
-
-
-
-<div class="description">
-    Get geometry's properties. Defined by GeoJSON as <a href="http://geojson.org/geojson-spec.html#feature-objects">feature's properties</a>.
-</div>
-
-
-
-
-<!--  -->
-
-
-
-
-
-<!-- event properties -->
-
-
-
-
-
-
-
-
-
-
-
-
-
-
-
-
-
-
-
-
-
-
-
-
-
-
-
-
-<h5>Returns:</h5>
-<span class="type-signature">Object</span>:
-
-        
-<!-- <div class="param-desc"> -->
-    properties
-<!-- </div> -->
-
-
-
-    
-
-
-<hr>
-        
-            
-
-    <!-- <h2>Constructor</h2> -->
-    
-    <li>
-    
-    <h4 class="name" id="setProperties"><span class="type-signature"></span><i><span class="type-signature"> (inherited)  </span><a href="#setProperties">setProperties</a><span class="signature">(properties)</span></i>
-    
-        
-            <a target="_blank" href="https://github.com/maptalks/maptalks.js/tree/master/src/geometry/Geometry.js#L233" class="improvelink">[source]</a>
-        
-    
-    <!-- 
-        <a target="_blank" href="https://github.com/maptalks/maptalks.js/tree/master/src/geometry/Geometry.js#L233" class="improvelink">[help to improve]</a>
-     -->
-    <!-- <a href="#setProperties" class="improvelink">[link]</a> -->
-    </h4>
-
-    
-    </li>
-    
-    
-
-
-
-
-<div class="description">
-    Set a new properties to geometry.
-</div>
-
-
-
-
-<!--  -->
-
-
-
-
-    
-
-<table class="params">
-    <thead>
-    <tr>
-        
-        <th>Parameter</th>
-        
-        <th>Type</th>
-
-        
-
-        <th class="last">Description</th>
-    </tr>
-    </thead>
-
-    <tbody>
-    
-
-        <tr>
-            
-                <td class="name"><code>properties</code>
-                
-                </td>
-            
-
-            <td class="type">
-            
-                
-<span class="param-type">Object</span>
-
-
-            
-            </td>
-
-            
-
-            <td class="description last">new properties</td>
-        </tr>
-
-    
-    </tbody>
-</table>
-
-
-
-<!-- event properties -->
-
-
-
-
-
-
-
-
-
-
-
-
-
-
-
-
-
-
-
-
-<h5>Fires:</h5>
-<ul>
-    <li><a href="#event:propertieschange">propertieschange</a></li>
-</ul>
-
-
-
-
-
-
-
-
-
-<h5>Returns:</h5>
-<span class="type-signature"><a href="Geometry.html">Geometry</a></span>:
-
-        
-<!-- <div class="param-desc"> -->
-    this
-<!-- </div> -->
-
-
-
-    
-
-
-<hr>
-        
-            
-
-    <!-- <h2>Constructor</h2> -->
-    
-    <li>
-    
-    <h4 class="name" id="getType"><span class="type-signature"></span><i><span class="type-signature"> (inherited)  </span><a href="#getType">getType</a><span class="signature">()</span></i>
-    
-        
-            <a target="_blank" href="https://github.com/maptalks/maptalks.js/tree/master/src/geometry/Geometry.js#L259" class="improvelink">[source]</a>
-        
-    
-    <!-- 
-        <a target="_blank" href="https://github.com/maptalks/maptalks.js/tree/master/src/geometry/Geometry.js#L259" class="improvelink">[help to improve]</a>
-     -->
-    <!-- <a href="#getType" class="improvelink">[link]</a> -->
-    </h4>
-
-    
-    </li>
-    
-    
-
-
-
-
-<div class="description">
-    Get type of the geometry, e.g. "Point", "LineString"
-</div>
-
-
-
-
-<!--  -->
-
-
-
-
-
-<!-- event properties -->
-
-
-
-
-
-
-
-
-
-
-
-
-
-
-
-
-
-
-
-
-
-
-
-
-
-
-
-
-<h5>Returns:</h5>
-<span class="type-signature">String</span>:
-
-        
-<!-- <div class="param-desc"> -->
-    type of the geometry
-<!-- </div> -->
-
-
-
-    
-
-
-<hr>
-        
-            
-
-    <!-- <h2>Constructor</h2> -->
-    
-    <li>
-    
-    <h4 class="name" id="getSymbol"><span class="type-signature"></span><i><span class="type-signature"> (inherited)  </span><a href="#getSymbol">getSymbol</a><span class="signature">()</span></i>
-    
-        
-            <a target="_blank" href="https://github.com/maptalks/maptalks.js/tree/master/src/geometry/Geometry.js#L267" class="improvelink">[source]</a>
-        
-    
-    <!-- 
-        <a target="_blank" href="https://github.com/maptalks/maptalks.js/tree/master/src/geometry/Geometry.js#L267" class="improvelink">[help to improve]</a>
-     -->
-    <!-- <a href="#getSymbol" class="improvelink">[link]</a> -->
-    </h4>
-
-    
-    </li>
-    
-    
-
-
-
-
-<div class="description">
-    Get symbol of the geometry
-</div>
-
-
-
-
-<!--  -->
-
-
-
-
-
-<!-- event properties -->
-
-
-
-
-
-
-
-
-
-
-
-
-
-
-
-
-
-
-
-
-
-
-
-
-
-
-
-
-<h5>Returns:</h5>
-<span class="type-signature">Object</span>:
-
-        
-<!-- <div class="param-desc"> -->
-    geometry's symbol
-<!-- </div> -->
-
-
-
-    
-
-
-<hr>
-        
-            
-
-    <!-- <h2>Constructor</h2> -->
-    
-    <li>
-    
-    <h4 class="name" id="setSymbol"><span class="type-signature"></span><i><span class="type-signature"> (inherited)  </span><a href="#setSymbol">setSymbol</a><span class="signature">(symbol)</span></i>
-    
-        
-            <a target="_blank" href="https://github.com/maptalks/maptalks.js/tree/master/src/geometry/Geometry.js#L286" class="improvelink">[source]</a>
-        
-    
-    <!-- 
-        <a target="_blank" href="https://github.com/maptalks/maptalks.js/tree/master/src/geometry/Geometry.js#L286" class="improvelink">[help to improve]</a>
-     -->
-    <!-- <a href="#setSymbol" class="improvelink">[link]</a> -->
-    </h4>
-
-    
-    </li>
-    
-    
-
-
-
-
-<div class="description">
-    Set a new symbol to style the geometry.
-</div>
-
-
-
-
-<!--  -->
-
-
-
-
-    
-
-<table class="params">
-    <thead>
-    <tr>
-        
-        <th>Parameter</th>
-        
-        <th>Type</th>
-
-        
-
-        <th class="last">Description</th>
-    </tr>
-    </thead>
-
-    <tbody>
-    
-
-        <tr>
-            
-                <td class="name"><code>symbol</code>
-                
-                </td>
-            
-
-            <td class="type">
-            
-                
-<span class="param-type">Object</span>
-
-
-            
-            </td>
-
-            
-
-            <td class="description last">new symbol</td>
-        </tr>
-
-    
-    </tbody>
-</table>
-
-
-
-<!-- event properties -->
-
-
-
-
-
-
-
-
-
-
-
-
-
-
-
-
-
-
-
-
-<h5>Fires:</h5>
-<ul>
-    <li><a href="#event:symbolchange">symbolchange</a></li>
-</ul>
-
-
-
-
-
-
-
-
-
-<h5>Returns:</h5>
-<span class="type-signature"><a href="Geometry.html">Geometry</a></span>:
-
-        
-<!-- <div class="param-desc"> -->
-    this
-<!-- </div> -->
-
-
-
-    
-
-
-<hr>
-        
-            
-
-    <!-- <h2>Constructor</h2> -->
-    
-    <li>
-    
-    <h4 class="name" id="getSymbolHash"><span class="type-signature"></span><i><span class="type-signature"> (inherited)  </span><a href="#getSymbolHash">getSymbolHash</a><span class="signature">()</span></i>
-    
-        
-            <a target="_blank" href="https://github.com/maptalks/maptalks.js/tree/master/src/geometry/Geometry.js#L299" class="improvelink">[source]</a>
-        
-    
-    <!-- 
-        <a target="_blank" href="https://github.com/maptalks/maptalks.js/tree/master/src/geometry/Geometry.js#L299" class="improvelink">[help to improve]</a>
-     -->
-    <!-- <a href="#getSymbolHash" class="improvelink">[link]</a> -->
-    </h4>
-
-    
-    </li>
-    
-    
-
-
-
-
-<div class="description">
-    Get symbol's hash code
-</div>
-
-
-
-
-<!--  -->
-
-
-
-
-
-<!-- event properties -->
-
-
-
-
-
-
-
-
-
-
-
-
-
-
-
-
-
-
-
-
-
-
-
-
-
-
-
-
-<h5>Returns:</h5>
-<span class="type-signature">String</span>:
-
-        
-
-
-    
-
-
-<hr>
-        
-            
-
-    <!-- <h2>Constructor</h2> -->
-    
-    <li>
-    
-    <h4 class="name" id="updateSymbol"><span class="type-signature"></span><i><span class="type-signature"> (inherited)  </span><a href="#updateSymbol">updateSymbol</a><span class="signature">(props)</span></i>
-    
-        
-            <a target="_blank" href="https://github.com/maptalks/maptalks.js/tree/master/src/geometry/Geometry.js#L325" class="improvelink">[source]</a>
-        
-    
-    <!-- 
-        <a target="_blank" href="https://github.com/maptalks/maptalks.js/tree/master/src/geometry/Geometry.js#L325" class="improvelink">[help to improve]</a>
-     -->
-    <!-- <a href="#updateSymbol" class="improvelink">[link]</a> -->
-    </h4>
-
-    
-    </li>
-    
-    
-
-
-
-
-<div class="description">
-    Update geometry's current symbol.
-</div>
-
-
-    <!--<h5>Example:</h5>-->
-    
-    
-        <pre class="prettyprint"><code>var marker = new Marker([0, 0], {
-   symbol : {
-      markerType : 'ellipse',
-      markerWidth : 20,
-      markerHeight : 30
-   }
-});
-// update symbol's markerWidth to 40
-marker.updateSymbol({
-    markerWidth : 40
-});</code></pre>
-    
-
-
-
-
-<!--  -->
-
-
-
-
-    
-
-<table class="params">
-    <thead>
-    <tr>
-        
-        <th>Parameter</th>
-        
-        <th>Type</th>
-
-        
-
-        <th class="last">Description</th>
-    </tr>
-    </thead>
-
-    <tbody>
-    
-
-        <tr>
-            
-                <td class="name"><code>props</code>
-                
-                </td>
-            
-
-            <td class="type">
-            
-                
-<span class="param-type">Object</span>
-|
-
-<span class="param-type">Array</span>
-
-
-            
-            </td>
-
-            
-
-            <td class="description last">symbol properties to update</td>
-        </tr>
-
-    
-    </tbody>
-</table>
-
-
-
-<!-- event properties -->
-
-
-
-
-
-
-
-
-
-
-
-
-
-
-
-
-
-
-
-
-<h5>Fires:</h5>
-<ul>
-    <li><a href="#event:symbolchange">symbolchange</a></li>
-</ul>
-
-
-
-
-
-
-
-
-
-<h5>Returns:</h5>
-<span class="type-signature"><a href="Geometry.html">Geometry</a></span>:
-
-        
-<!-- <div class="param-desc"> -->
-    this
-<!-- </div> -->
-
-
-
-    
-
-
-<hr>
-        
-            
-
-    <!-- <h2>Constructor</h2> -->
-    
-    <li>
-    
-    <h4 class="name" id="getTextContent"><span class="type-signature"></span><i><span class="type-signature"> (inherited)  </span><a href="#getTextContent">getTextContent</a><span class="signature">()</span></i>
-    
-        
-            <a target="_blank" href="https://github.com/maptalks/maptalks.js/tree/master/src/geometry/Geometry.js#L363" class="improvelink">[source]</a>
-        
-    
-    <!-- 
-        <a target="_blank" href="https://github.com/maptalks/maptalks.js/tree/master/src/geometry/Geometry.js#L363" class="improvelink">[help to improve]</a>
-     -->
-    <!-- <a href="#getTextContent" class="improvelink">[link]</a> -->
-    </h4>
-
-    
-    </li>
-    
-    
-
-
-
-
-<div class="description">
-    Get geometry's text content if it has
-</div>
-
-
-
-
-<!--  -->
-
-
-
-
-
-<!-- event properties -->
-
-
-
-
-
-
-
-
-
-
-
-
-
-
-
-
-
-
-
-
-
-
-
-
-
-
-
-
-<h5>Returns:</h5>
-<span class="type-signature">String</span>:
-
-        
-
-
-    
-
-
-<hr>
-        
-            
-
-    <!-- <h2>Constructor</h2> -->
-    
-    <li>
-    
-    <h4 class="name" id="getCenter"><span class="type-signature"></span><i><span class="type-signature"> (inherited)  </span><a href="#getCenter">getCenter</a><span class="signature">()</span></i>
-    
-        
-            <a target="_blank" href="https://github.com/maptalks/maptalks.js/tree/master/src/geometry/Geometry.js#L404" class="improvelink">[source]</a>
-        
-    
-    <!-- 
-        <a target="_blank" href="https://github.com/maptalks/maptalks.js/tree/master/src/geometry/Geometry.js#L404" class="improvelink">[help to improve]</a>
-     -->
-    <!-- <a href="#getCenter" class="improvelink">[link]</a> -->
-    </h4>
-
-    
-    </li>
-    
-    
-
-
-
-
-<div class="description">
-    Get the geographical center of the geometry.
-</div>
-
-
-
-
-<!--  -->
-
-
-
-
-
-<!-- event properties -->
-
-
-
-
-
-
-
-
-
-
-
-
-
-
-
-
-
-
-
-
-
-
-
-
-
-
-
-
-<h5>Returns:</h5>
-<span class="type-signature"><a href="Coordinate.html">Coordinate</a></span>:
-
-        
-
-
-    
-
-
-<hr>
-        
-            
-
-    <!-- <h2>Constructor</h2> -->
-    
-    <li>
-    
-    <h4 class="name" id="getExtent"><span class="type-signature"></span><i><span class="type-signature"> (inherited)  </span><a href="#getExtent">getExtent</a><span class="signature">()</span></i>
-    
-        
-            <a target="_blank" href="https://github.com/maptalks/maptalks.js/tree/master/src/geometry/Geometry.js#L413" class="improvelink">[source]</a>
-        
-    
-    <!-- 
-        <a target="_blank" href="https://github.com/maptalks/maptalks.js/tree/master/src/geometry/Geometry.js#L413" class="improvelink">[help to improve]</a>
-     -->
-    <!-- <a href="#getExtent" class="improvelink">[link]</a> -->
-    </h4>
-
-    
-    </li>
-    
-    
-
-
-
-
-<div class="description">
-    Get the geometry's geographical extent
-</div>
-
-
-
-
-<!--  -->
-
-
-
-
-
-<!-- event properties -->
-
-
-
-
-
-
-
-
-
-
-
-
-
-
-
-
-
-
-
-
-
-
-
-
-
-
-
-
-<h5>Returns:</h5>
-<span class="type-signature"><a href="Extent.html">Extent</a></span>:
-
-        
-<!-- <div class="param-desc"> -->
-    geometry's extent
-<!-- </div> -->
-
-
-
-    
-
-
-<hr>
-        
-            
-
-    <!-- <h2>Constructor</h2> -->
-    
-    <li>
-    
-    <h4 class="name" id="getContainerExtent"><span class="type-signature"></span><i><span class="type-signature"> (inherited)  </span><a href="#getContainerExtent">getContainerExtent</a><span class="signature">()</span></i>
-    
-        
-            <a target="_blank" href="https://github.com/maptalks/maptalks.js/tree/master/src/geometry/Geometry.js#L430" class="improvelink">[source]</a>
-        
-    
-    <!-- 
-        <a target="_blank" href="https://github.com/maptalks/maptalks.js/tree/master/src/geometry/Geometry.js#L430" class="improvelink">[help to improve]</a>
-     -->
-    <!-- <a href="#getContainerExtent" class="improvelink">[link]</a> -->
-    </h4>
-
-    
-    </li>
-    
-    
-
-
-
-
-<div class="description">
-    Get geometry's screen extent in pixel
-</div>
-
-
-
-
-<!--  -->
-
-
-
-
-
-<!-- event properties -->
-
-
-
-
-
-
-
-
-
-
-
-
-
-
-
-
-
-
-
-
-
-
-
-
-
-
-
-
-<h5>Returns:</h5>
-<span class="type-signature"><a href="PointExtent.html">PointExtent</a></span>:
-
-        
-
-
-    
-
-
-<hr>
-        
-            
-
-    <!-- <h2>Constructor</h2> -->
-    
-    <li>
-    
-    <h4 class="name" id="getSize"><span class="type-signature"></span><i><span class="type-signature"> (inherited)  </span><a href="#getSize">getSize</a><span class="signature">()</span></i>
-    
-        
-            <a target="_blank" href="https://github.com/maptalks/maptalks.js/tree/master/src/geometry/Geometry.js#L505" class="improvelink">[source]</a>
-        
-    
-    <!-- 
-        <a target="_blank" href="https://github.com/maptalks/maptalks.js/tree/master/src/geometry/Geometry.js#L505" class="improvelink">[help to improve]</a>
-     -->
-    <!-- <a href="#getSize" class="improvelink">[link]</a> -->
-    </h4>
-
-    
-    </li>
-    
-    
-
-
-
-
-<div class="description">
-    Get pixel size of the geometry, which may vary in different zoom levels.
-</div>
-
-
-
-
-<!--  -->
-
-
-
-
-
-<!-- event properties -->
-
-
-
-
-
-
-
-
-
-
-
-
-
-
-
-
-
-
-
-
-
-
-
-
-
-
-
-
-<h5>Returns:</h5>
-<span class="type-signature"><a href="Size.html">Size</a></span>:
-
-        
-
-
-    
-
-
-<hr>
-        
-            
-
-    <!-- <h2>Constructor</h2> -->
-    
-    <li>
-    
-    <h4 class="name" id="containsPoint"><span class="type-signature"></span><i><span class="type-signature"> (inherited)  </span><a href="#containsPoint">containsPoint</a><span class="signature">(point, t<span class="signature-attributes">opt</span>)</span></i>
-    
-        
-            <a target="_blank" href="https://github.com/maptalks/maptalks.js/tree/master/src/geometry/Geometry.js#L521" class="improvelink">[source]</a>
-        
-    
-    <!-- 
-        <a target="_blank" href="https://github.com/maptalks/maptalks.js/tree/master/src/geometry/Geometry.js#L521" class="improvelink">[help to improve]</a>
-     -->
-    <!-- <a href="#containsPoint" class="improvelink">[link]</a> -->
-    </h4>
-
-    
-    </li>
-    
-    
-
-
-
-
-<div class="description">
-    Whehter the geometry contains the input container point.
-</div>
-
-
-    <!--<h5>Example:</h5>-->
-    
-    
-        <pre class="prettyprint"><code>var circle = new Circle([0, 0], 1000)
-    .addTo(layer);
-var contains = circle.containsPoint(new maptalks.Point(400, 300));</code></pre>
-    
-
-
-
-
-<!--  -->
-
-
-
-
-    
-
-<table class="params">
-    <thead>
-    <tr>
-        
-        <th>Parameter</th>
-        
-        <th>Type</th>
-
-        
-
-        <th class="last">Description</th>
-    </tr>
-    </thead>
-
-    <tbody>
-    
-
-        <tr>
-            
-                <td class="name"><code>point</code>
-                
-                    
-                    
-                    
-                
-                </td>
-            
-
-            <td class="type">
-            
-                
-<span class="param-type"><a href="Point.html">Point</a></span>
-|
-
-<span class="param-type"><a href="Coordinate.html">Coordinate</a></span>
-
-
-            
-            </td>
-
-            
-
-            <td class="description last">input container point or coordinate</td>
-        </tr>
-
-    
-
-        <tr>
-            
-                <td class="name"><code>t</code>
-                
-                    
-                        <span class="signature-attributes">opt</span>
-                    
-                    
-                    
-                
-                </td>
-            
-
-            <td class="type">
-            
-                
-<span class="param-type">Number</span>
-
-
-            
-            </td>
-
-            
-
-            <td class="description last">tolerance in pixel</td>
-        </tr>
-
-    
-    </tbody>
-</table>
-
-
-
-<!-- event properties -->
-
-
-
-
-
-
-
-
-
-
-
-
-
-
-
-
-
-
-
-
-
-
-
-
-
-
-
-
-<h5>Returns:</h5>
-<span class="type-signature">Boolean</span>:
-
-        
-
-
-    
-
-
-<hr>
-        
-            
-
-    <!-- <h2>Constructor</h2> -->
-    
-    <li>
-    
-    <h4 class="name" id="isVisible"><span class="type-signature"></span><i><span class="type-signature"> (inherited)  </span><a href="#isVisible">isVisible</a><span class="signature">()</span></i>
-    
-        
-            <a target="_blank" href="https://github.com/maptalks/maptalks.js/tree/master/src/geometry/Geometry.js#L602" class="improvelink">[source]</a>
-        
-    
-    <!-- 
-        <a target="_blank" href="https://github.com/maptalks/maptalks.js/tree/master/src/geometry/Geometry.js#L602" class="improvelink">[help to improve]</a>
-     -->
-    <!-- <a href="#isVisible" class="improvelink">[link]</a> -->
-    </h4>
-
-    
-    </li>
-    
-    
-
-
-
-
-<div class="description">
-    Whether the geometry is visible
-</div>
-
-
-
-
-<!--  -->
-
-
-
-
-
-<!-- event properties -->
-
-
-
-
-
-
-
-
-
-
-
-
-
-
-
-
-
-
-
-
-
-
-
-
-
-
-
-
-<h5>Returns:</h5>
-<span class="type-signature">Boolean</span>:
-
-        
-
-
-    
-
-
-<hr>
-        
-            
-
-    <!-- <h2>Constructor</h2> -->
-    
-    <li>
-    
-    <h4 class="name" id="getZIndex"><span class="type-signature"></span><i><span class="type-signature"> (inherited)  </span><a href="#getZIndex">getZIndex</a><span class="signature">()</span></i>
-    
-        
-            <a target="_blank" href="https://github.com/maptalks/maptalks.js/tree/master/src/geometry/Geometry.js#L629" class="improvelink">[source]</a>
-        
-    
-    <!-- 
-        <a target="_blank" href="https://github.com/maptalks/maptalks.js/tree/master/src/geometry/Geometry.js#L629" class="improvelink">[help to improve]</a>
-     -->
-    <!-- <a href="#getZIndex" class="improvelink">[link]</a> -->
-    </h4>
-
-    
-    </li>
-    
-    
-
-
-
-
-<div class="description">
-    Get zIndex of the geometry, default is 0
-</div>
-
-
-
-
-<!--  -->
-
-
-
-
-
-<!-- event properties -->
-
-
-
-
-
-
-
-
-
-
-
-
-
-
-
-
-
-
-
-
-
-
-
-
-
-
-
-
-<h5>Returns:</h5>
-<span class="type-signature">Number</span>:
-
-        
-<!-- <div class="param-desc"> -->
-    zIndex
-<!-- </div> -->
-
-
-
-    
-
-
-<hr>
-        
-            
-
-    <!-- <h2>Constructor</h2> -->
-    
-    <li>
-    
-    <h4 class="name" id="setZIndex"><span class="type-signature"></span><i><span class="type-signature"> (inherited)  </span><a href="#setZIndex">setZIndex</a><span class="signature">(zIndex)</span></i>
-    
-        
-            <a target="_blank" href="https://github.com/maptalks/maptalks.js/tree/master/src/geometry/Geometry.js#L639" class="improvelink">[source]</a>
-        
-    
-    <!-- 
-        <a target="_blank" href="https://github.com/maptalks/maptalks.js/tree/master/src/geometry/Geometry.js#L639" class="improvelink">[help to improve]</a>
-     -->
-    <!-- <a href="#setZIndex" class="improvelink">[link]</a> -->
-    </h4>
-
-    
-    </li>
-    
-    
-
-
-
-
-<div class="description">
-    Set a new zIndex to Geometry and fire zindexchange event (will cause layer to sort geometries and render)
-</div>
-
-
-
-
-<!--  -->
-
-
-
-
-    
-
-<table class="params">
-    <thead>
-    <tr>
-        
-        <th>Parameter</th>
-        
-        <th>Type</th>
-
-        
-
-        <th class="last">Description</th>
-    </tr>
-    </thead>
-
-    <tbody>
-    
-
-        <tr>
-            
-                <td class="name"><code>zIndex</code>
-                
-                </td>
-            
-
-            <td class="type">
-            
-                
-<span class="param-type">Number</span>
-
-
-            
-            </td>
-
-            
-
-            <td class="description last">new zIndex</td>
-        </tr>
-
-    
-    </tbody>
-</table>
-
-
-
-<!-- event properties -->
-
-
-
-
-
-
-
-
-
-
-
-
-
-
-
-
-
-
-
-
-<h5>Fires:</h5>
-<ul>
-    <li><a href="#event:zindexchange">zindexchange</a></li>
-</ul>
-
-
-
-
-
-
-
-
-
-<h5>Returns:</h5>
-<span class="type-signature"><a href="Geometry.html">Geometry</a></span>:
-
-        
-<!-- <div class="param-desc"> -->
-    this
-<!-- </div> -->
-
-
-
-    
-
-
-<hr>
-        
-            
-
-    <!-- <h2>Constructor</h2> -->
-    
-    <li>
-    
-    <h4 class="name" id="setZIndexSilently"><span class="type-signature"></span><i><span class="type-signature"> (inherited)  </span><a href="#setZIndexSilently">setZIndexSilently</a><span class="signature">(zIndex)</span></i>
-    
-        
-            <a target="_blank" href="https://github.com/maptalks/maptalks.js/tree/master/src/geometry/Geometry.js#L667" class="improvelink">[source]</a>
-        
-    
-    <!-- 
-        <a target="_blank" href="https://github.com/maptalks/maptalks.js/tree/master/src/geometry/Geometry.js#L667" class="improvelink">[help to improve]</a>
-     -->
-    <!-- <a href="#setZIndexSilently" class="improvelink">[link]</a> -->
-    </h4>
-
-    
-    </li>
-    
-    
-
-
-
-
-<div class="description">
-    Only set a new zIndex to Geometry without firing zindexchange event. <br>
-Can be useful to improve perf when a lot of geometries' zIndex need to be updated. <br>
-When updated N geometries, You can use setZIndexSilently with (N-1) geometries and use setZIndex with the last geometry for layer to sort and render.
-</div>
-
-
-
-
-<!--  -->
-
-
-
-
-    
-
-<table class="params">
-    <thead>
-    <tr>
-        
-        <th>Parameter</th>
-        
-        <th>Type</th>
-
-        
-
-        <th class="last">Description</th>
-    </tr>
-    </thead>
-
-    <tbody>
-    
-
-        <tr>
-            
-                <td class="name"><code>zIndex</code>
-                
-                </td>
-            
-
-            <td class="type">
-            
-                
-<span class="param-type">Number</span>
-
-
-            
-            </td>
-
-            
-
-            <td class="description last">new zIndex</td>
-        </tr>
-
-    
-    </tbody>
-</table>
-
-
-
-<!-- event properties -->
-
-
-
-
-
-
-
-
-
-
-
-
-
-
-
-
-
-
-
-
-
-
-
-
-
-
-
-
-<h5>Returns:</h5>
-<span class="type-signature"><a href="Geometry.html">Geometry</a></span>:
-
-        
-<!-- <div class="param-desc"> -->
-    this
-<!-- </div> -->
-
-
-
-    
-
-
-<hr>
-        
-            
-
-    <!-- <h2>Constructor</h2> -->
-    
-    <li>
-    
-    <h4 class="name" id="bringToFront"><span class="type-signature"></span><i><span class="type-signature"> (inherited)  </span><a href="#bringToFront">bringToFront</a><span class="signature">()</span></i>
-    
-        
-            <a target="_blank" href="https://github.com/maptalks/maptalks.js/tree/master/src/geometry/Geometry.js#L677" class="improvelink">[source]</a>
-        
-    
-    <!-- 
-        <a target="_blank" href="https://github.com/maptalks/maptalks.js/tree/master/src/geometry/Geometry.js#L677" class="improvelink">[help to improve]</a>
-     -->
-    <!-- <a href="#bringToFront" class="improvelink">[link]</a> -->
-    </h4>
-
-    
-    </li>
-    
-    
-
-
-
-
-<div class="description">
-    Bring the geometry on the top
-</div>
-
-
-
-
-<!--  -->
-
-
-
-
-
-<!-- event properties -->
-
-
-
-
-
-
-
-
-
-
-
-
-
-
-
-
-
-
-
-
-<h5>Fires:</h5>
-<ul>
-    <li><a href="#event:zindexchange">zindexchange</a></li>
-</ul>
-
-
-
-
-
-
-
-
-
-<h5>Returns:</h5>
-<span class="type-signature"><a href="Geometry.html">Geometry</a></span>:
-
-        
-<!-- <div class="param-desc"> -->
-    this
-<!-- </div> -->
-
-
-
-    
-
-
-<hr>
-        
-            
-
-    <!-- <h2>Constructor</h2> -->
-    
-    <li>
-    
-    <h4 class="name" id="bringToBack"><span class="type-signature"></span><i><span class="type-signature"> (inherited)  </span><a href="#bringToBack">bringToBack</a><span class="signature">()</span></i>
-    
-        
-            <a target="_blank" href="https://github.com/maptalks/maptalks.js/tree/master/src/geometry/Geometry.js#L692" class="improvelink">[source]</a>
-        
-    
-    <!-- 
-        <a target="_blank" href="https://github.com/maptalks/maptalks.js/tree/master/src/geometry/Geometry.js#L692" class="improvelink">[help to improve]</a>
-     -->
-    <!-- <a href="#bringToBack" class="improvelink">[link]</a> -->
-    </h4>
-
-    
-    </li>
-    
-    
-
-
-
-
-<div class="description">
-    Bring the geometry to the back
-</div>
-
-
-
-
-<!--  -->
-
-
-
-
-
-<!-- event properties -->
-
-
-
-
-
-
-
-
-
-
-
-
-
-
-
-
-
-
-
-
-<h5>Fires:</h5>
-<ul>
-    <li><a href="#event:zindexchange">zindexchange</a></li>
-</ul>
-
-
-
-
-
-
-
-
-
-<h5>Returns:</h5>
-<span class="type-signature"><a href="Geometry.html">Geometry</a></span>:
-
-        
-<!-- <div class="param-desc"> -->
-    this
-<!-- </div> -->
-
-
-
-    
-
-
-<hr>
-        
-            
-
-    <!-- <h2>Constructor</h2> -->
-    
-    <li>
-    
-    <h4 class="name" id="flash"><span class="type-signature"></span><i><span class="type-signature"> (inherited)  </span><a href="#flash">flash</a><span class="signature">(interval<span class="signature-attributes">opt</span>, count<span class="signature-attributes">opt</span>, cb<span class="signature-attributes">opt</span>, context<span class="signature-attributes">opt</span>)</span></i>
-    
-        
-            <a target="_blank" href="https://github.com/maptalks/maptalks.js/tree/master/src/geometry/Geometry.js#L753" class="improvelink">[source]</a>
-        
-    
-    <!-- 
-        <a target="_blank" href="https://github.com/maptalks/maptalks.js/tree/master/src/geometry/Geometry.js#L753" class="improvelink">[help to improve]</a>
-     -->
-    <!-- <a href="#flash" class="improvelink">[link]</a> -->
-    </h4>
-
-    
-    </li>
-    
-    
-
-
-
-
-<div class="description">
-    Flash the geometry, show and hide by certain internal for times of count.
-</div>
-
-
-
-
-<!--  -->
-
-
-
-
-    
-
-<table class="params">
-    <thead>
-    <tr>
-        
-        <th>Parameter</th>
-        
-        <th>Type</th>
-
-        
-        <th>Default</th>
-        
-
-        <th class="last">Description</th>
-    </tr>
-    </thead>
-
-    <tbody>
-    
-
-        <tr>
-            
-                <td class="name"><code>interval</code>
-                
-                    
-                        <span class="signature-attributes">opt</span>
-                    
-                    
-                    
-                
-                </td>
-            
-
-            <td class="type">
-            
-                
-<span class="param-type">Number</span>
-
-
-            
-            </td>
-
-            
-                <td class="default">
-                
-                    100
-                
-                </td>
-            
-
-            <td class="description last">interval of flash, in millisecond (ms)</td>
-        </tr>
-
-    
-
-        <tr>
-            
-                <td class="name"><code>count</code>
-                
-                    
-                        <span class="signature-attributes">opt</span>
-                    
-                    
-                    
-                
-                </td>
-            
-
-            <td class="type">
-            
-                
-<span class="param-type">Number</span>
-
-
-            
-            </td>
-
-            
-                <td class="default">
-                
-                    4
-                
-                </td>
-            
-
-            <td class="description last">flash times</td>
-        </tr>
-
-    
-
-        <tr>
-            
-                <td class="name"><code>cb</code>
-                
-                    
-                        <span class="signature-attributes">opt</span>
-                    
-                    
-                    
-                
-                </td>
-            
-
-            <td class="type">
-            
-                
-<span class="param-type">function</span>
-
-
-            
-            </td>
-
-            
-                <td class="default">
-                
-                    null
-                
-                </td>
-            
-
-            <td class="description last">callback function when flash ended</td>
-        </tr>
-
-    
-
-        <tr>
-            
-                <td class="name"><code>context</code>
-                
-                    
-                        <span class="signature-attributes">opt</span>
-                    
-                    
-                    
-                
-                </td>
-            
-
-            <td class="type">
-            
-                
-<span class="param-type">*</span>
-
-
-            
-            </td>
-
-            
-                <td class="default">
-                
-                    null
-                
-                </td>
-            
-
-            <td class="description last">callback context</td>
-        </tr>
-
-    
-    </tbody>
-</table>
-
-
-
-<!-- event properties -->
-
-
-
-
-
-
-
-
-
-
-
-
-
-
-
-
-
-
-
-
-
-
-
-
-
-
-
-
-<h5>Returns:</h5>
-<span class="type-signature"><a href="Geometry.html">Geometry</a></span>:
-
-        
-<!-- <div class="param-desc"> -->
-    this
-<!-- </div> -->
-
-
-
-    
-
-
-<hr>
-        
-            
-
-    <!-- <h2>Constructor</h2> -->
-    
-    <li>
-    
-    <h4 class="name" id="copy"><span class="type-signature"></span><i><span class="type-signature"> (inherited)  </span><a href="#copy">copy</a><span class="signature">()</span></i>
-    
-        
-            <a target="_blank" href="https://github.com/maptalks/maptalks.js/tree/master/src/geometry/Geometry.js#L761" class="improvelink">[source]</a>
-        
-    
-    <!-- 
-        <a target="_blank" href="https://github.com/maptalks/maptalks.js/tree/master/src/geometry/Geometry.js#L761" class="improvelink">[help to improve]</a>
-     -->
-    <!-- <a href="#copy" class="improvelink">[link]</a> -->
-    </h4>
-
-    
-    </li>
-    
-    
-
-
-
-
-<div class="description">
-    Returns a copy of the geometry without the event listeners.
-</div>
-
-
-
-
-<!--  -->
-
-
-
-
-
-<!-- event properties -->
-
-
-
-
-
-
-
-
-
-
-
-
-
-
-
-
-
-
-
-
-
-
-
-
-
-
-
-
-<h5>Returns:</h5>
-<span class="type-signature"><a href="Geometry.html">Geometry</a></span>:
-
-        
-<!-- <div class="param-desc"> -->
-    copy
-<!-- </div> -->
-
-
-
-    
-
-
-<hr>
-        
-            
-
-    <!-- <h2>Constructor</h2> -->
-    
-    <li>
-    
-    <h4 class="name" id="toGeoJSONGeometry"><span class="type-signature"></span><i><span class="type-signature"> (inherited)  </span><a href="#toGeoJSONGeometry">toGeoJSONGeometry</a><span class="signature">()</span></i>
-    
-        
-            <a target="_blank" href="https://github.com/maptalks/maptalks.js/tree/master/src/geometry/Geometry.js#L817" class="improvelink">[source]</a>
-        
-    
-    <!-- 
-        <a target="_blank" href="https://github.com/maptalks/maptalks.js/tree/master/src/geometry/Geometry.js#L817" class="improvelink">[help to improve]</a>
-     -->
-    <!-- <a href="#toGeoJSONGeometry" class="improvelink">[link]</a> -->
-    </h4>
-
-    
-    </li>
-    
-    
-
-
-
-
-<div class="description">
-    Exports <a href="http://geojson.org/geojson-spec.html#feature-objects">geometry</a> out of a GeoJSON feature.
-</div>
-
-
-
-
-<!--  -->
-
-
-
-
-
-<!-- event properties -->
-
-
-
-
-
-
-
-
-
-
-
-
-
-
-
-
-
-
-
-
-
-
-
-
-
-
-
-
-<h5>Returns:</h5>
-<span class="type-signature">Object</span>:
-
-        
-<!-- <div class="param-desc"> -->
-    GeoJSON Geometry
-<!-- </div> -->
-
-
-
-    
-
-
-<hr>
-        
-            
-
-    <!-- <h2>Constructor</h2> -->
-    
-    <li>
-    
-    <h4 class="name" id="toGeoJSON"><span class="type-signature"></span><i><span class="type-signature"> (inherited)  </span><a href="#toGeoJSON">toGeoJSON</a><span class="signature">(opts<span class="signature-attributes">opt</span>)</span></i>
-    
-        
-            <a target="_blank" href="https://github.com/maptalks/maptalks.js/tree/master/src/geometry/Geometry.js#L829" class="improvelink">[source]</a>
-        
-    
-    <!-- 
-        <a target="_blank" href="https://github.com/maptalks/maptalks.js/tree/master/src/geometry/Geometry.js#L829" class="improvelink">[help to improve]</a>
-     -->
-    <!-- <a href="#toGeoJSON" class="improvelink">[link]</a> -->
-    </h4>
-
-    
-    </li>
-    
-    
-
-
-
-
-<div class="description">
-    Exports a GeoJSON feature.
-</div>
-
-
-
-
-<!--  -->
-
-
-
-
-    
-
-<table class="params">
-    <thead>
-    <tr>
-        
-        <th>Parameter</th>
-        
-        <th>Type</th>
-
-        
-        <th>Default</th>
-        
-
-        <th class="last">Description</th>
-    </tr>
-    </thead>
-
-    <tbody>
-    
-
-        <tr>
-            
-                <td class="name"><code>opts</code>
-                
-                    
-                        <span class="signature-attributes">opt</span>
-                    
-                    
-                    
-                
-                </td>
-            
-
-            <td class="type">
-            
-                
-<span class="param-type">Object</span>
-
-
-            
-            </td>
-
-            
-                <td class="default">
-                
-                    null
-                
-                </td>
-            
-
-            <td class="description last">export options
-                <h6>Properties</h6>
-                
-
-<table class="params">
-    <thead>
-    <tr>
-        
-        <th>Parameter</th>
-        
-        <th>Type</th>
-
-        
-        <th>Default</th>
-        
-
-        <th class="last">Description</th>
-    </tr>
-    </thead>
-
-    <tbody>
-    
-
-        <tr>
-            
-                <td class="name"><code>geometry</code>
-                
-                    
-                        <span class="signature-attributes">opt</span>
-                    
-                    
-                    
-                
-                </td>
-            
-
-            <td class="type">
-            
-                
-<span class="param-type">Boolean</span>
-
-
-            
-            </td>
-
-            
-                <td class="default">
-                
-                    true
-                
-                </td>
-            
-
-            <td class="description last">whether export geometry</td>
-        </tr>
-
-    
-
-        <tr>
-            
-                <td class="name"><code>properties</code>
-                
-                    
-                        <span class="signature-attributes">opt</span>
-                    
-                    
-                    
-                
-                </td>
-            
-
-            <td class="type">
-            
-                
-<span class="param-type">Boolean</span>
-
-
-            
-            </td>
-
-            
-                <td class="default">
-                
-                    true
-                
-                </td>
-            
-
-            <td class="description last">whether export properties</td>
-        </tr>
-
-    
-    </tbody>
-</table>
-
-            </td>
-        </tr>
-
-    
-    </tbody>
-</table>
-
-
-
-<!-- event properties -->
-
-
-
-
-
-
-
-
-
-
-
-
-
-
-
-
-
-
-
-
-
-
-
-
-
-
-
-
-<h5>Returns:</h5>
-<span class="type-signature">Object</span>:
-
-        
-<!-- <div class="param-desc"> -->
-    GeoJSON Feature
-<!-- </div> -->
-
-
-
-    
-
-
-<hr>
-        
-            
-
-    <!-- <h2>Constructor</h2> -->
-    
-    <li>
-    
-    <h4 class="name" id="toJSON"><span class="type-signature"></span><i><span class="type-signature"> (inherited)  </span><a href="#toJSON">toJSON</a><span class="signature">(options<span class="signature-attributes">opt</span>)</span></i>
-    
-        
-            <a target="_blank" href="https://github.com/maptalks/maptalks.js/tree/master/src/geometry/Geometry.js#L894" class="improvelink">[source]</a>
-        
-    
-    <!-- 
-        <a target="_blank" href="https://github.com/maptalks/maptalks.js/tree/master/src/geometry/Geometry.js#L894" class="improvelink">[help to improve]</a>
-     -->
-    <!-- <a href="#toJSON" class="improvelink">[link]</a> -->
-    </h4>
-
-    
-    </li>
-    
-    
-
-
-
-
-<div class="description">
-    Export a profile json out of the geometry. <br>
-Besides exporting the feature object, a profile json also contains symbol, construct options and infowindow info.<br>
-The profile json can be stored somewhere else and be used to reproduce the geometry later.<br>
-Due to the problem of serialization for functions, event listeners and contextmenu are not included in profile json.
-</div>
-
-
-    <!--<h5>Example:</h5>-->
-    
-    
-        <pre class="prettyprint"><code>// an example of a profile json.
-var profile = {
-            "feature": {
-                  "type": "Feature",
-                  "id" : "point1",
-                  "geometry": {"type": "Point", "coordinates": [102.0, 0.5]},
-                  "properties": {"prop0": "value0"}
-            },
-            //construct options.
-            "options":{
-                "draggable" : true
-            },
-            //symbol
-            "symbol":{
-                "markerFile"  : "http://foo.com/icon.png",
-                "markerWidth" : 20,
-                "markerHeight": 20
-            },
-            //infowindow info
-            "infowindow" : {
-                "options" : {
-                    "style" : "black"
-                },
-                "title" : "this is a infowindow title",
-                "content" : "this is a infowindow content"
-            }
-        };</code></pre>
-    
-
-
-
-
-<!--  -->
-
-
-
-
-    
-
-<table class="params">
-    <thead>
-    <tr>
-        
-        <th>Parameter</th>
-        
-        <th>Type</th>
-
-        
-        <th>Default</th>
-        
-
-        <th class="last">Description</th>
-    </tr>
-    </thead>
-
-    <tbody>
-    
-
-        <tr>
-            
-                <td class="name"><code>options</code>
-                
-                    
-                        <span class="signature-attributes">opt</span>
-                    
-                    
-                    
-                
-                </td>
-            
-
-            <td class="type">
-            
-                
-<span class="param-type">Object</span>
-
-
-            
-            </td>
-
-            
-                <td class="default">
-                
-                    null
-                
-                </td>
-            
-
-            <td class="description last">export options</td>
-        </tr>
-
-    
-
-        <tr>
-            
-                <td class="name"><code>opts.geometry</code>
-                
-                    
-                        <span class="signature-attributes">opt</span>
-                    
-                    
-                    
-                
-                </td>
-            
-
-            <td class="type">
-            
-                
-<span class="param-type">Boolean</span>
-
-
-            
-            </td>
-
-            
-                <td class="default">
-                
-                    true
-                
-                </td>
-            
-
-            <td class="description last">whether export feature's geometry</td>
-        </tr>
-
-    
-
-        <tr>
-            
-                <td class="name"><code>opts.properties</code>
-                
-                    
-                        <span class="signature-attributes">opt</span>
-                    
-                    
-                    
-                
-                </td>
-            
-
-            <td class="type">
-            
-                
-<span class="param-type">Boolean</span>
-
-
-            
-            </td>
-
-            
-                <td class="default">
-                
-                    true
-                
-                </td>
-            
-
-            <td class="description last">whether export feature's properties</td>
-        </tr>
-
-    
-
-        <tr>
-            
-                <td class="name"><code>opts.options</code>
-                
-                    
-                        <span class="signature-attributes">opt</span>
-                    
-                    
-                    
-                
-                </td>
-            
-
-            <td class="type">
-            
-                
-<span class="param-type">Boolean</span>
-
-
-            
-            </td>
-
-            
-                <td class="default">
-                
-                    true
-                
-                </td>
-            
-
-            <td class="description last">whether export construct options</td>
-        </tr>
-
-    
-
-        <tr>
-            
-                <td class="name"><code>opts.symbol</code>
-                
-                    
-                        <span class="signature-attributes">opt</span>
-                    
-                    
-                    
-                
-                </td>
-            
-
-            <td class="type">
-            
-                
-<span class="param-type">Boolean</span>
-
-
-            
-            </td>
-
-            
-                <td class="default">
-                
-                    true
-                
-                </td>
-            
-
-            <td class="description last">whether export symbol</td>
-        </tr>
-
-    
-
-        <tr>
-            
-                <td class="name"><code>opts.infoWindow</code>
-                
-                    
-                        <span class="signature-attributes">opt</span>
-                    
-                    
-                    
-                
-                </td>
-            
-
-            <td class="type">
-            
-                
-<span class="param-type">Boolean</span>
-
-
-            
-            </td>
-
-            
-                <td class="default">
-                
-                    true
-                
-                </td>
-            
-
-            <td class="description last">whether export infowindow</td>
-        </tr>
-
-    
-    </tbody>
-</table>
-
-
-
-<!-- event properties -->
-
-
-
-
-
-
-
-
-
-
-
-
-
-
-
-
-
-
-
-
-
-
-
-
-
-
-
-
-<h5>Returns:</h5>
-<span class="type-signature">Object</span>:
-
-        
-<!-- <div class="param-desc"> -->
-    profile json object
-<!-- </div> -->
-
-
-
-    
-
-
-<hr>
-        
-            
-
-    <!-- <h2>Constructor</h2> -->
-    
-    <li>
-    
-    <h4 class="name" id="getLength"><span class="type-signature"></span><i><span class="type-signature"> (inherited)  </span><a href="#getLength">getLength</a><span class="signature">()</span></i>
-    
-        
-            <a target="_blank" href="https://github.com/maptalks/maptalks.js/tree/master/src/geometry/Geometry.js#L912" class="improvelink">[source]</a>
-        
-    
-    <!-- 
-        <a target="_blank" href="https://github.com/maptalks/maptalks.js/tree/master/src/geometry/Geometry.js#L912" class="improvelink">[help to improve]</a>
-     -->
-    <!-- <a href="#getLength" class="improvelink">[link]</a> -->
-    </h4>
-
-    
-    </li>
-    
-    
-
-
-
-
-<div class="description">
-    Get the geographic length of the geometry.
-</div>
-
-
-
-
-<!--  -->
-
-
-
-
-
-<!-- event properties -->
-
-
-
-
-
-
-
-
-
-
-
-
-
-
-
-
-
-
-
-
-
-
-
-
-
-
-
-
-<h5>Returns:</h5>
-<span class="type-signature">Number</span>:
-
-        
-<!-- <div class="param-desc"> -->
-    geographic length, unit is meter
-<!-- </div> -->
-
-
-
-    
-
-
-<hr>
-        
-            
-
-    <!-- <h2>Constructor</h2> -->
-    
-    <li>
-    
-    <h4 class="name" id="getArea"><span class="type-signature"></span><i><span class="type-signature"> (inherited)  </span><a href="#getArea">getArea</a><span class="signature">()</span></i>
-    
-        
-            <a target="_blank" href="https://github.com/maptalks/maptalks.js/tree/master/src/geometry/Geometry.js#L920" class="improvelink">[source]</a>
-        
-    
-    <!-- 
-        <a target="_blank" href="https://github.com/maptalks/maptalks.js/tree/master/src/geometry/Geometry.js#L920" class="improvelink">[help to improve]</a>
-     -->
-    <!-- <a href="#getArea" class="improvelink">[link]</a> -->
-    </h4>
-
-    
-    </li>
-    
-    
-
-
-
-
-<div class="description">
-    Get the geographic area of the geometry.
-</div>
-
-
-
-
-<!--  -->
-
-
-
-
-
-<!-- event properties -->
-
-
-
-
-
-
-
-
-
-
-
-
-
-
-
-
-
-
-
-
-
-
-
-
-
-
-
-
-<h5>Returns:</h5>
-<span class="type-signature">Number</span>:
-
-        
-<!-- <div class="param-desc"> -->
-    geographic area, unit is sq.meter
-<!-- </div> -->
-
-
-
-    
-
-
-<hr>
-        
-            
-
-    <!-- <h2>Constructor</h2> -->
-    
-    <li>
-    
-    <h4 class="name" id="rotate"><span class="type-signature"></span><i><span class="type-signature"> (inherited)  </span><a href="#rotate">rotate</a><span class="signature">(angle, pivot<span class="signature-attributes">opt</span>)</span></i>
-    
-        
-            <a target="_blank" href="https://github.com/maptalks/maptalks.js/tree/master/src/geometry/Geometry.js#L930" class="improvelink">[source]</a>
-        
-    
-    <!-- 
-        <a target="_blank" href="https://github.com/maptalks/maptalks.js/tree/master/src/geometry/Geometry.js#L930" class="improvelink">[help to improve]</a>
-     -->
-    <!-- <a href="#rotate" class="improvelink">[link]</a> -->
-    </h4>
-
-    
-    </li>
-    
-    
-
-
-
-
-<div class="description">
-    Rotate the geometry of given angle around a pivot point
-</div>
-
-
-
-
-<!--  -->
-
-
-
-
-    
-
-<table class="params">
-    <thead>
-    <tr>
-        
-        <th>Parameter</th>
-        
-        <th>Type</th>
-
-        
-        <th>Default</th>
-        
-
-        <th class="last">Description</th>
-    </tr>
-    </thead>
-
-    <tbody>
-    
-
-        <tr>
-            
-                <td class="name"><code>angle</code>
-                
-                    
-                    
-                    
-                
-                </td>
-            
-
-            <td class="type">
-            
-                
-<span class="param-type">Number</span>
-
-
-            
-            </td>
-
-            
-                <td class="default">
-                
-                </td>
-            
-
-            <td class="description last">angle to rotate in degree</td>
-        </tr>
-
-    
-
-        <tr>
-            
-                <td class="name"><code>pivot</code>
-                
-                    
-                        <span class="signature-attributes">opt</span>
-                    
-                    
-                    
-                
-                </td>
-            
-
-            <td class="type">
-            
-                
-<span class="param-type"><a href="Coordinate.html">Coordinate</a></span>
-
-
-            
-            </td>
-
-            
-                <td class="default">
-                
-                    null
-                
-                </td>
-            
-
-            <td class="description last">optional, will be the geometry's center by default</td>
-        </tr>
-
-    
-    </tbody>
-</table>
-
-
-
-<!-- event properties -->
-
-
-
-
-
-
-
-
-
-
-
-
-
-
-
-
-
-
-
-
-
-
-
-
-
-
-
-
-<h5>Returns:</h5>
-<span class="type-signature"><a href="Geometry.html">Geometry</a></span>:
-
-        
-<!-- <div class="param-desc"> -->
-    this
-<!-- </div> -->
-
-
-
-    
-
-
-<hr>
-        
-            
-
-    <!-- <h2>Constructor</h2> -->
-    
-    <li>
-    
-    <h4 class="name" id="startEdit"><span class="type-signature"></span><i><span class="type-signature"> (inherited)  </span><a href="#startEdit">startEdit</a><span class="signature">(options<span class="signature-attributes">opt</span>)</span></i>
-    
-        
-            <a target="_blank" href="https://github.com/maptalks/maptalks.js/tree/master/src/geometry/ext/Geometry.Edit.js#L16" class="improvelink">[source]</a>
-        
-    
-    <!-- 
-        <a target="_blank" href="https://github.com/maptalks/maptalks.js/tree/master/src/geometry/ext/Geometry.Edit.js#L16" class="improvelink">[help to improve]</a>
-     -->
-    <!-- <a href="#startEdit" class="improvelink">[link]</a> -->
-    </h4>
-
-    
-    </li>
-    
-    
-
-
-
-
-<div class="description">
-    Start to edit
-</div>
-
-
-
-
-<!--  -->
-
-
-
-
-    
-
-<table class="params">
-    <thead>
-    <tr>
-        
-        <th>Parameter</th>
-        
-        <th>Type</th>
-
-        
-        <th>Default</th>
-        
-
-        <th class="last">Description</th>
-    </tr>
-    </thead>
-
-    <tbody>
-    
-
-        <tr>
-            
-                <td class="name"><code>options</code>
-                
-                    
-                        <span class="signature-attributes">opt</span>
-                    
-                    
-                    
-                
-                </td>
-            
-
-            <td class="type">
-            
-                
-<span class="param-type">Object</span>
-
-
-            
-            </td>
-
-            
-                <td class="default">
-                
-                    null
-                
-                </td>
-            
-
-            <td class="description last">edit options
-                <h6>Properties</h6>
-                
-
-<table class="params">
-    <thead>
-    <tr>
-        
-        <th>Parameter</th>
-        
-        <th>Type</th>
-
-        
-        <th>Default</th>
-        
-
-        <th class="last">Description</th>
-    </tr>
-    </thead>
-
-    <tbody>
-    
-
-        <tr>
-            
-                <td class="name"><code>symbol</code>
-                
-                    
-                        <span class="signature-attributes">opt</span>
-                    
-                    
-                    
-                
-                </td>
-            
-
-            <td class="type">
-            
-                
-<span class="param-type">Object</span>
-
-
-            
-            </td>
-
-            
-                <td class="default">
-                
-                    null
-                
-                </td>
-            
-
-            <td class="description last">symbol for the geometry during editing</td>
-        </tr>
-
-    
-
-        <tr>
-            
-                <td class="name"><code>fixAspectRatio</code>
-                
-                    
-                        <span class="signature-attributes">opt</span>
-                    
-                    
-                    
-                
-                </td>
-            
-
-            <td class="type">
-            
-                
-<span class="param-type">Object</span>
-
-
-            
-            </td>
-
-            
-                <td class="default">
-                
-                    false
-                
-                </td>
-            
-
-            <td class="description last">fix outline's aspect ratio when resizing</td>
-        </tr>
-
-    
-
-        <tr>
-            
-                <td class="name"><code>centerHandleSymbol</code>
-                
-                    
-                        <span class="signature-attributes">opt</span>
-                    
-                    
-                    
-                
-                </td>
-            
-
-            <td class="type">
-            
-                
-<span class="param-type">Object</span>
-
-
-            
-            </td>
-
-            
-                <td class="default">
-                
-                    null
-                
-                </td>
-            
-
-            <td class="description last">symbol of center handle</td>
-        </tr>
-
-    
-
-        <tr>
-            
-                <td class="name"><code>vertexHandleSymbol</code>
-                
-                    
-                        <span class="signature-attributes">opt</span>
-                    
-                    
-                    
-                
-                </td>
-            
-
-            <td class="type">
-            
-                
-<span class="param-type">Object</span>
-
-
-            
-            </td>
-
-            
-                <td class="default">
-                
-                    null
-                
-                </td>
-            
-
-            <td class="description last">symbol of vertex handle</td>
-        </tr>
-
-    
-
-        <tr>
-            
-                <td class="name"><code>newVertexHandleSymbol</code>
-                
-                    
-                        <span class="signature-attributes">opt</span>
-                    
-                    
-                    
-                
-                </td>
-            
-
-            <td class="type">
-            
-                
-<span class="param-type">Object</span>
-
-
-            
-            </td>
-
-            
-                <td class="default">
-                
-                    null
-                
-                </td>
-            
-
-            <td class="description last">symbol of new vertex handle</td>
-        </tr>
-
-    
-
-        <tr>
-            
-                <td class="name"><code>removeVertexOn</code>
-                
-                    
-                        <span class="signature-attributes">opt</span>
-                    
-                    
-                    
-                
-                </td>
-            
-
-            <td class="type">
-            
-                
-<span class="param-type">Object</span>
-
-
-            
-            </td>
-
-            
-                <td class="default">
-                
-                    contextmenu
-                
-                </td>
-            
-
-            <td class="description last">event to remove a vertex from line or polygon, contextmenu by default</td>
-        </tr>
-
-    
-    </tbody>
-</table>
-
-            </td>
-        </tr>
-
-    
-    </tbody>
-</table>
-
-
-
-<!-- event properties -->
-
-
-
-
-
-
-
-
-
-
-
-
-
-
-
-
-
-
-
-
-
-
-
-
-
-
-
-
-<h5>Returns:</h5>
-<span class="type-signature"><a href="Geometry.html">Geometry</a></span>:
-
-        
-<!-- <div class="param-desc"> -->
-    this
-<!-- </div> -->
-
-
-
-    
-
-
-<hr>
-        
-            
-
-    <!-- <h2>Constructor</h2> -->
-    
-    <li>
-    
-    <h4 class="name" id="endEdit"><span class="type-signature"></span><i><span class="type-signature"> (inherited)  </span><a href="#endEdit">endEdit</a><span class="signature">()</span></i>
-    
-        
-<<<<<<< HEAD
-            <a target="_blank" href="https://github.com/maptalks/maptalks.js/tree/master/src/geometry/ext/Geometry.Edit.js#L43" class="improvelink">[source]</a>
-        
-    
-    <!-- 
-        <a target="_blank" href="https://github.com/maptalks/maptalks.js/tree/master/src/geometry/ext/Geometry.Edit.js#L43" class="improvelink">[help to improve]</a>
-=======
-            <a target="_blank" href="https://github.com/maptalks/maptalks.js/tree/master/src/geometry/ext/Geometry.Edit.js#L45" class="improvelink">[source]</a>
-        
-    
-    <!-- 
-        <a target="_blank" href="https://github.com/maptalks/maptalks.js/tree/master/src/geometry/ext/Geometry.Edit.js#L45" class="improvelink">[help to improve]</a>
->>>>>>> ab1ecdb7
-     -->
-    <!-- <a href="#endEdit" class="improvelink">[link]</a> -->
-    </h4>
-
-    
-    </li>
-    
-    
-
-
-
-
-<div class="description">
-    End editing.
-</div>
-
-
-
-
-<!--  -->
-
-
-
-
-
-<!-- event properties -->
-
-
-
-
-
-
-
-
-
-
-
-
-
-
-
-
-
-
-
-
-
-
-
-
-
-
-
-
-<h5>Returns:</h5>
-<span class="type-signature"><a href="Geometry.html">Geometry</a></span>:
-
-        
-<!-- <div class="param-desc"> -->
-    this
-<!-- </div> -->
-
-
-
-    
-
-
-<hr>
-        
-            
-
-    <!-- <h2>Constructor</h2> -->
-    
-    <li>
-    
-    <h4 class="name" id="redoEdit"><span class="type-signature"></span><i><span class="type-signature"> (inherited)  </span><a href="#redoEdit">redoEdit</a><span class="signature">()</span></i>
-    
-        
-<<<<<<< HEAD
-            <a target="_blank" href="https://github.com/maptalks/maptalks.js/tree/master/src/geometry/ext/Geometry.Edit.js#L66" class="improvelink">[source]</a>
-        
-    
-    <!-- 
-        <a target="_blank" href="https://github.com/maptalks/maptalks.js/tree/master/src/geometry/ext/Geometry.Edit.js#L66" class="improvelink">[help to improve]</a>
-=======
-            <a target="_blank" href="https://github.com/maptalks/maptalks.js/tree/master/src/geometry/ext/Geometry.Edit.js#L72" class="improvelink">[source]</a>
-        
-    
-    <!-- 
-        <a target="_blank" href="https://github.com/maptalks/maptalks.js/tree/master/src/geometry/ext/Geometry.Edit.js#L72" class="improvelink">[help to improve]</a>
->>>>>>> ab1ecdb7
-     -->
-    <!-- <a href="#redoEdit" class="improvelink">[link]</a> -->
-    </h4>
-
-    
-    </li>
-    
-    
-
-
-
-
-<div class="description">
-    Redo the edit
-</div>
-
-
-
-
-<!--  -->
-
-
-
-
-
-<!-- event properties -->
-
-
-
-
-
-
-
-
-
-
-
-
-
-
-
-
-
-
-
-
-
-
-
-
-
-
-
-
-<h5>Returns:</h5>
-<span class="type-signature"><a href="Geometry.html">Geometry</a></span>:
-
-        
-<!-- <div class="param-desc"> -->
-    this
-<!-- </div> -->
-
-
-
-    
-
-
-<hr>
-        
-            
-
-    <!-- <h2>Constructor</h2> -->
-    
-    <li>
-    
-    <h4 class="name" id="undoEdit"><span class="type-signature"></span><i><span class="type-signature"> (inherited)  </span><a href="#undoEdit">undoEdit</a><span class="signature">()</span></i>
-    
-        
-<<<<<<< HEAD
-            <a target="_blank" href="https://github.com/maptalks/maptalks.js/tree/master/src/geometry/ext/Geometry.Edit.js#L89" class="improvelink">[source]</a>
-        
-    
-    <!-- 
-        <a target="_blank" href="https://github.com/maptalks/maptalks.js/tree/master/src/geometry/ext/Geometry.Edit.js#L89" class="improvelink">[help to improve]</a>
-=======
-            <a target="_blank" href="https://github.com/maptalks/maptalks.js/tree/master/src/geometry/ext/Geometry.Edit.js#L95" class="improvelink">[source]</a>
-        
-    
-    <!-- 
-        <a target="_blank" href="https://github.com/maptalks/maptalks.js/tree/master/src/geometry/ext/Geometry.Edit.js#L95" class="improvelink">[help to improve]</a>
->>>>>>> ab1ecdb7
-     -->
-    <!-- <a href="#undoEdit" class="improvelink">[link]</a> -->
-    </h4>
-
-    
-    </li>
-    
-    
-
-
-
-
-<div class="description">
-    Undo the edit
-</div>
-
-
-
-
-<!--  -->
-
-
-
-
-
-<!-- event properties -->
-
-
-
-
-
-
-
-
-
-
-
-
-
-
-
-
-
-
-
-
-
-
-
-
-
-
-
-
-<h5>Returns:</h5>
-<span class="type-signature"><a href="Geometry.html">Geometry</a></span>:
-
-        
-<!-- <div class="param-desc"> -->
-    this
-<!-- </div> -->
-
-
-
-    
-
-
-<hr>
-        
-            
-
-    <!-- <h2>Constructor</h2> -->
-    
-    <li>
-    
-    <h4 class="name" id="cancelEdit"><span class="type-signature"></span><i><span class="type-signature"> (inherited)  </span><a href="#cancelEdit">cancelEdit</a><span class="signature">()</span></i>
-    
-        
-<<<<<<< HEAD
-            <a target="_blank" href="https://github.com/maptalks/maptalks.js/tree/master/src/geometry/ext/Geometry.Edit.js#L112" class="improvelink">[source]</a>
-        
-    
-    <!-- 
-        <a target="_blank" href="https://github.com/maptalks/maptalks.js/tree/master/src/geometry/ext/Geometry.Edit.js#L112" class="improvelink">[help to improve]</a>
-=======
-            <a target="_blank" href="https://github.com/maptalks/maptalks.js/tree/master/src/geometry/ext/Geometry.Edit.js#L118" class="improvelink">[source]</a>
-        
-    
-    <!-- 
-        <a target="_blank" href="https://github.com/maptalks/maptalks.js/tree/master/src/geometry/ext/Geometry.Edit.js#L118" class="improvelink">[help to improve]</a>
->>>>>>> ab1ecdb7
-     -->
-    <!-- <a href="#cancelEdit" class="improvelink">[link]</a> -->
-    </h4>
-
-    
-    </li>
-    
-    
-
-
-
-
-<div class="description">
-    cancel the edit
-</div>
-
-
-
-
-<!--  -->
-
-
-
-
-
-<!-- event properties -->
-
-
-
-
-
-
-
-
-
-
-
-
-
-
-
-
-
-
-
-
-
-
-
-
-
-
-
-
-<h5>Returns:</h5>
-<span class="type-signature"><a href="Geometry.html">Geometry</a></span>:
-
-        
-<!-- <div class="param-desc"> -->
-    this
-<!-- </div> -->
-
-
-
-    
-
-
-<hr>
-        
-            
-
-    <!-- <h2>Constructor</h2> -->
-    
-    <li>
-    
-    <h4 class="name" id="isEditing"><span class="type-signature"></span><i><span class="type-signature"> (inherited)  </span><a href="#isEditing">isEditing</a><span class="signature">()</span></i>
-    
-        
-<<<<<<< HEAD
-            <a target="_blank" href="https://github.com/maptalks/maptalks.js/tree/master/src/geometry/ext/Geometry.Edit.js#L135" class="improvelink">[source]</a>
-        
-    
-    <!-- 
-        <a target="_blank" href="https://github.com/maptalks/maptalks.js/tree/master/src/geometry/ext/Geometry.Edit.js#L135" class="improvelink">[help to improve]</a>
-=======
-            <a target="_blank" href="https://github.com/maptalks/maptalks.js/tree/master/src/geometry/ext/Geometry.Edit.js#L141" class="improvelink">[source]</a>
-        
-    
-    <!-- 
-        <a target="_blank" href="https://github.com/maptalks/maptalks.js/tree/master/src/geometry/ext/Geometry.Edit.js#L141" class="improvelink">[help to improve]</a>
->>>>>>> ab1ecdb7
-     -->
-    <!-- <a href="#isEditing" class="improvelink">[link]</a> -->
-    </h4>
-
-    
-    </li>
-    
-    
-
-
-
-
-<div class="description">
-    Whether the geometry is being edited.
-</div>
-
-
-
-
-<!--  -->
-
-
-
-
-
-<!-- event properties -->
-
-
-
-
-
-
-
-
-
-
-
-
-
-
-
-
-
-
-
-
-
-
-
-
-
-
-
-
-<h5>Returns:</h5>
-<span class="type-signature">Boolean</span>:
-
-        
-
-
-    
-
-
-<hr>
-        
-            
-
-    <!-- <h2>Constructor</h2> -->
-    
-    <li>
-    
-    <h4 class="name" id="isDragging"><span class="type-signature"></span><i><span class="type-signature"> (inherited)  </span><a href="#isDragging">isDragging</a><span class="signature">()</span></i>
-    
-        
-            <a target="_blank" href="https://github.com/maptalks/maptalks.js/tree/master/src/geometry/ext/Geometry.Drag.js#L375" class="improvelink">[source]</a>
-        
-    
-    <!-- 
-        <a target="_blank" href="https://github.com/maptalks/maptalks.js/tree/master/src/geometry/ext/Geometry.Drag.js#L375" class="improvelink">[help to improve]</a>
-     -->
-    <!-- <a href="#isDragging" class="improvelink">[link]</a> -->
-    </h4>
-
-    
-    </li>
-    
-    
-
-
-
-
-<div class="description">
-    Whether the geometry is being dragged.
-</div>
-
-
-
-
-<!--  -->
-
-
-
-
-
-<!-- event properties -->
-
-
-
-
-
-
-
-
-
-
-
-
-
-
-
-
-
-
-
-
-
-
-
-
-
-
-
-
-
-
-<hr>
-        
-            
-
-    <!-- <h2>Constructor</h2> -->
-    
-    <li>
-    
-    <h4 class="name" id="animate"><span class="type-signature"></span><i><span class="type-signature"> (inherited)  </span><a href="#animate">animate</a><span class="signature">(styles, options<span class="signature-attributes">opt</span>, step<span class="signature-attributes">opt</span>)</span></i>
-    
-        
-            <a target="_blank" href="https://github.com/maptalks/maptalks.js/tree/master/src/geometry/ext/Geometry.Animation.js#L33" class="improvelink">[source]</a>
-        
-    
-    <!-- 
-        <a target="_blank" href="https://github.com/maptalks/maptalks.js/tree/master/src/geometry/ext/Geometry.Animation.js#L33" class="improvelink">[help to improve]</a>
-     -->
-    <!-- <a href="#animate" class="improvelink">[link]</a> -->
-    </h4>
-
-    
-    </li>
-    
-    
-
-
-
-
-<div class="description">
-    Animate the geometry
-</div>
-
-
-    <!--<h5>Example:</h5>-->
-    
-    
-        <pre class="prettyprint"><code>var player = marker.animate({
-    'symbol': {
-        'markerHeight': 82
-     }
-}, {
-    'duration': 2000
-}, function (frame) {
-    if (frame.state.playState === 'finished') {
-        console.log('animation finished');
-    }
-});
-player.pause();</code></pre>
-    
-
-
-
-
-<!--  -->
-
-
-
-
-    
-
-<table class="params">
-    <thead>
-    <tr>
-        
-        <th>Parameter</th>
-        
-        <th>Type</th>
-
-        
-        <th>Default</th>
-        
-
-        <th class="last">Description</th>
-    </tr>
-    </thead>
-
-    <tbody>
-    
-
-        <tr>
-            
-                <td class="name"><code>styles</code>
-                
-                    
-                    
-                    
-                
-                </td>
-            
-
-            <td class="type">
-            
-                
-<span class="param-type">Object</span>
-
-
-            
-            </td>
-
-            
-                <td class="default">
-                
-                </td>
-            
-
-            <td class="description last">styles to animate</td>
-        </tr>
-
-    
-
-        <tr>
-            
-                <td class="name"><code>options</code>
-                
-                    
-                        <span class="signature-attributes">opt</span>
-                    
-                    
-                    
-                
-                </td>
-            
-
-            <td class="type">
-            
-                
-<span class="param-type">Object</span>
-
-
-            
-            </td>
-
-            
-                <td class="default">
-                
-                    null
-                
-                </td>
-            
-
-            <td class="description last">animation options
-                <h6>Properties</h6>
-                
-
-<table class="params">
-    <thead>
-    <tr>
-        
-        <th>Parameter</th>
-        
-        <th>Type</th>
-
-        
-        <th>Default</th>
-        
-
-        <th class="last">Description</th>
-    </tr>
-    </thead>
-
-    <tbody>
-    
-
-        <tr>
-            
-                <td class="name"><code>duration</code>
-                
-                    
-                        <span class="signature-attributes">opt</span>
-                    
-                    
-                    
-                
-                </td>
-            
-
-            <td class="type">
-            
-                
-<span class="param-type">NUmber</span>
-
-
-            
-            </td>
-
-            
-                <td class="default">
-                
-                    1000
-                
-                </td>
-            
-
-            <td class="description last">duration</td>
-        </tr>
-
-    
-
-        <tr>
-            
-                <td class="name"><code>startTime</code>
-                
-                    
-                        <span class="signature-attributes">opt</span>
-                    
-                    
-                    
-                
-                </td>
-            
-
-            <td class="type">
-            
-                
-<span class="param-type">Number</span>
-
-
-            
-            </td>
-
-            
-                <td class="default">
-                
-                    null
-                
-                </td>
-            
-
-            <td class="description last">time to start animation in ms</td>
-        </tr>
-
-    
-
-        <tr>
-            
-                <td class="name"><code>easing</code>
-                
-                    
-                        <span class="signature-attributes">opt</span>
-                    
-                    
-                    
-                
-                </td>
-            
-
-            <td class="type">
-            
-                
-<span class="param-type">String</span>
-
-
-            
-            </td>
-
-            
-                <td class="default">
-                
-                    linear
-                
-                </td>
-            
-
-            <td class="description last">animation easing: in, out, inAndOut, linear, upAndDown</td>
-        </tr>
-
-    
-
-        <tr>
-            
-                <td class="name"><code>repeat</code>
-                
-                    
-                        <span class="signature-attributes">opt</span>
-                    
-                    
-                    
-                
-                </td>
-            
-
-            <td class="type">
-            
-                
-<span class="param-type">Boolean</span>
-
-
-            
-            </td>
-
-            
-                <td class="default">
-                
-                    false
-                
-                </td>
-            
-
-            <td class="description last">repeat animation</td>
-        </tr>
-
-    
-    </tbody>
-</table>
-
-            </td>
-        </tr>
-
-    
-
-        <tr>
-            
-                <td class="name"><code>step</code>
-                
-                    
-                        <span class="signature-attributes">opt</span>
-                    
-                    
-                    
-                
-                </td>
-            
-
-            <td class="type">
-            
-                
-<span class="param-type">function</span>
-
-
-            
-            </td>
-
-            
-                <td class="default">
-                
-                    null
-                
-                </td>
-            
-
-            <td class="description last">step function during animation, animation frame as the parameter</td>
-        </tr>
-
-    
-    </tbody>
-</table>
-
-
-
-<!-- event properties -->
-
-
-
-
-
-
-
-
-
-
-
-
-
-
-
-
-
-
-
-
-
-
-
-
-
-
-
-
-<h5>Returns:</h5>
-<span class="type-signature"><a href="animation.Player.html">animation.Player</a></span>:
-
-        
-<!-- <div class="param-desc"> -->
-    animation player
-<!-- </div> -->
-
-
-
-    
-
-
-<hr>
-        
-            
-
-    <!-- <h2>Constructor</h2> -->
-    
-    <li>
-    
-    <h4 class="name" id="setInfoWindow"><span class="type-signature"></span><i><span class="type-signature"> (inherited)  </span><a href="#setInfoWindow">setInfoWindow</a><span class="signature">(options)</span></i>
-    
-        
-            <a target="_blank" href="https://github.com/maptalks/maptalks.js/tree/master/src/geometry/ext/Geometry.InfoWindow.js#L16" class="improvelink">[source]</a>
-        
-    
-    <!-- 
-        <a target="_blank" href="https://github.com/maptalks/maptalks.js/tree/master/src/geometry/ext/Geometry.InfoWindow.js#L16" class="improvelink">[help to improve]</a>
-     -->
-    <!-- <a href="#setInfoWindow" class="improvelink">[link]</a> -->
-    </h4>
-
-    
-    </li>
-    
-    
-
-
-
-
-<div class="description">
-    Set an InfoWindow to the geometry
-</div>
-
-
-    <!--<h5>Example:</h5>-->
-    
-    
-        <pre class="prettyprint"><code>geometry.setInfoWindow({
-    title    : 'This is a title',
-    content  : '&lt;div style="color:#f00">This is content of the InfoWindow&lt;/div>'
-});</code></pre>
-    
-
-
-
-
-<!--  -->
-
-
-
-
-    
-
-<table class="params">
-    <thead>
-    <tr>
-        
-        <th>Parameter</th>
-        
-        <th>Type</th>
-
-        
-
-        <th class="last">Description</th>
-    </tr>
-    </thead>
-
-    <tbody>
-    
-
-        <tr>
-            
-                <td class="name"><code>options</code>
-                
-                </td>
-            
-
-            <td class="type">
-            
-                
-<span class="param-type">Object</span>
-
-
-            
-            </td>
-
-            
-
-            <td class="description last">construct <a href="ui.InfoWindow.html#options">options</a> for the InfoWindow</td>
-        </tr>
-
-    
-    </tbody>
-</table>
-
-
-
-<!-- event properties -->
-
-
-
-
-
-
-
-
-
-
-
-
-
-
-
-
-
-
-
-
-
-
-
-
-
-
-
-
-<h5>Returns:</h5>
-<span class="type-signature"><a href="Geometry.html">Geometry</a></span>:
-
-        
-<!-- <div class="param-desc"> -->
-    this
-<!-- </div> -->
-
-
-
-    
-
-
-<hr>
-        
-            
-
-    <!-- <h2>Constructor</h2> -->
-    
-    <li>
-    
-    <h4 class="name" id="getInfoWindow"><span class="type-signature"></span><i><span class="type-signature"> (inherited)  </span><a href="#getInfoWindow">getInfoWindow</a><span class="signature">()</span></i>
-    
-        
-            <a target="_blank" href="https://github.com/maptalks/maptalks.js/tree/master/src/geometry/ext/Geometry.InfoWindow.js#L38" class="improvelink">[source]</a>
-        
-    
-    <!-- 
-        <a target="_blank" href="https://github.com/maptalks/maptalks.js/tree/master/src/geometry/ext/Geometry.InfoWindow.js#L38" class="improvelink">[help to improve]</a>
-     -->
-    <!-- <a href="#getInfoWindow" class="improvelink">[link]</a> -->
-    </h4>
-
-    
-    </li>
-    
-    
-
-
-
-
-<div class="description">
-    Get the InfoWindow instance.
-</div>
-
-
-
-
-<!--  -->
-
-
-
-
-
-<!-- event properties -->
-
-
-
-
-
-
-
-
-
-
-
-
-
-
-
-
-
-
-
-
-
-
-
-
-
-
-
-
-<h5>Returns:</h5>
-<span class="type-signature"><a href="ui.InfoWindow.html">ui.InfoWindow</a></span>:
-
-        
-
-
-    
-
-
-<hr>
-        
-            
-
-    <!-- <h2>Constructor</h2> -->
-    
-    <li>
-    
-    <h4 class="name" id="openInfoWindow"><span class="type-signature"></span><i><span class="type-signature"> (inherited)  </span><a href="#openInfoWindow">openInfoWindow</a><span class="signature">(coordinate<span class="signature-attributes">opt</span>)</span></i>
-    
-        
-            <a target="_blank" href="https://github.com/maptalks/maptalks.js/tree/master/src/geometry/ext/Geometry.InfoWindow.js#L50" class="improvelink">[source]</a>
-        
-    
-    <!-- 
-        <a target="_blank" href="https://github.com/maptalks/maptalks.js/tree/master/src/geometry/ext/Geometry.InfoWindow.js#L50" class="improvelink">[help to improve]</a>
-     -->
-    <!-- <a href="#openInfoWindow" class="improvelink">[link]</a> -->
-    </h4>
-
-    
-    </li>
-    
-    
-
-
-
-
-<div class="description">
-    Open the InfoWindow, default on the center of the geometry.
-</div>
-
-
-
-
-<!--  -->
-
-
-
-
-    
-
-<table class="params">
-    <thead>
-    <tr>
-        
-        <th>Parameter</th>
-        
-        <th>Type</th>
-
-        
-        <th>Default</th>
-        
-
-        <th class="last">Description</th>
-    </tr>
-    </thead>
-
-    <tbody>
-    
-
-        <tr>
-            
-                <td class="name"><code>coordinate</code>
-                
-                    
-                        <span class="signature-attributes">opt</span>
-                    
-                    
-                    
-                
-                </td>
-            
-
-            <td class="type">
-            
-                
-<span class="param-type"><a href="Coordinate.html">Coordinate</a></span>
-
-
-            
-            </td>
-
-            
-                <td class="default">
-                
-                    null
-                
-                </td>
-            
-
-            <td class="description last">coordinate to open the InfoWindow</td>
-        </tr>
-
-    
-    </tbody>
-</table>
-
-
-
-<!-- event properties -->
-
-
-
-
-
-
-
-
-
-
-
-
-
-
-
-
-
-
-
-
-
-
-
-
-
-
-
-
-<h5>Returns:</h5>
-<span class="type-signature"><a href="Geometry.html">Geometry</a></span>:
-
-        
-<!-- <div class="param-desc"> -->
-    this
-<!-- </div> -->
-
-
-
-    
-
-
-<hr>
-        
-            
-
-    <!-- <h2>Constructor</h2> -->
-    
-    <li>
-    
-    <h4 class="name" id="closeInfoWindow"><span class="type-signature"></span><i><span class="type-signature"> (inherited)  </span><a href="#closeInfoWindow">closeInfoWindow</a><span class="signature">()</span></i>
-    
-        
-            <a target="_blank" href="https://github.com/maptalks/maptalks.js/tree/master/src/geometry/ext/Geometry.InfoWindow.js#L72" class="improvelink">[source]</a>
-        
-    
-    <!-- 
-        <a target="_blank" href="https://github.com/maptalks/maptalks.js/tree/master/src/geometry/ext/Geometry.InfoWindow.js#L72" class="improvelink">[help to improve]</a>
-     -->
-    <!-- <a href="#closeInfoWindow" class="improvelink">[link]</a> -->
-    </h4>
-
-    
-    </li>
-    
-    
-
-
-
-
-<div class="description">
-    Close the InfoWindow
-</div>
-
-
-
-
-<!--  -->
-
-
-
-
-
-<!-- event properties -->
-
-
-
-
-
-
-
-
-
-
-
-
-
-
-
-
-
-
-
-
-
-
-
-
-
-
-
-
-<h5>Returns:</h5>
-<span class="type-signature"><a href="Geometry.html">Geometry</a></span>:
-
-        
-<!-- <div class="param-desc"> -->
-    this
-<!-- </div> -->
-
-
-
-    
-
-
-<hr>
-        
-            
-
-    <!-- <h2>Constructor</h2> -->
-    
-    <li>
-    
-    <h4 class="name" id="removeInfoWindow"><span class="type-signature"></span><i><span class="type-signature"> (inherited)  </span><a href="#removeInfoWindow">removeInfoWindow</a><span class="signature">()</span></i>
-    
-        
-            <a target="_blank" href="https://github.com/maptalks/maptalks.js/tree/master/src/geometry/ext/Geometry.InfoWindow.js#L83" class="improvelink">[source]</a>
-        
-    
-    <!-- 
-        <a target="_blank" href="https://github.com/maptalks/maptalks.js/tree/master/src/geometry/ext/Geometry.InfoWindow.js#L83" class="improvelink">[help to improve]</a>
-     -->
-    <!-- <a href="#removeInfoWindow" class="improvelink">[link]</a> -->
-    </h4>
-
-    
-    </li>
-    
-    
-
-
-
-
-<div class="description">
-    Remove the InfoWindow
-</div>
-
-
-
-
-<!--  -->
-
-
-
-
-
-<!-- event properties -->
-
-
-
-
-
-
-
-
-
-
-
-
-
-
-
-
-
-
-
-
-
-
-
-
-
-
-
-
-<h5>Returns:</h5>
-<span class="type-signature"><a href="Geometry.html">Geometry</a></span>:
-
-        
-<!-- <div class="param-desc"> -->
-    this
-<!-- </div> -->
-
-
-
-    
-
-
-<hr>
-        
-            
-
-    <!-- <h2>Constructor</h2> -->
-    
-    <li>
-    
-    <h4 class="name" id="on"><span class="type-signature"></span><i><span class="type-signature"> (inherited)  </span><a href="#on">on</a><span class="signature">(eventsOn, handler, context<span class="signature-attributes">opt</span>)</span></i>
-    
-        
-            <a target="_blank" href="https://github.com/maptalks/maptalks.js/tree/master/src/core/Eventable.js#L11" class="improvelink">[source]</a>
-        
-    
-    <!-- 
-        <a target="_blank" href="https://github.com/maptalks/maptalks.js/tree/master/src/core/Eventable.js#L11" class="improvelink">[help to improve]</a>
-     -->
-    <!-- <a href="#on" class="improvelink">[link]</a> -->
-    </h4>
-
-    
-    </li>
-    
-    
-
-
-
-
-<div class="description">
-    Register a handler function to be called whenever this event is fired.
-</div>
-
-
-    <!--<h5>Example:</h5>-->
-    
-    
-        <pre class="prettyprint"><code>foo.on('mousedown mousemove mouseup', onMouseEvent, foo);</code></pre>
-    
-
-
-
-
-<!--  -->
-
-
-
-
-    
-
-<table class="params">
-    <thead>
-    <tr>
-        
-        <th>Parameter</th>
-        
-        <th>Type</th>
-
-        
-        <th>Default</th>
-        
-
-        <th class="last">Description</th>
-    </tr>
-    </thead>
-
-    <tbody>
-    
-
-        <tr>
-            
-                <td class="name"><code>eventsOn</code>
-                
-                    
-                    
-                    
-                
-                </td>
-            
-
-            <td class="type">
-            
-                
-<span class="param-type">String</span>
-
-
-            
-            </td>
-
-            
-                <td class="default">
-                
-                </td>
-            
-
-            <td class="description last">event types to register, seperated by space if more than one.</td>
-        </tr>
-
-    
-
-        <tr>
-            
-                <td class="name"><code>handler</code>
-                
-                    
-                    
-                    
-                
-                </td>
-            
-
-            <td class="type">
-            
-                
-<span class="param-type">function</span>
-
-
-            
-            </td>
-
-            
-                <td class="default">
-                
-                </td>
-            
-
-            <td class="description last">handler function to be called</td>
-        </tr>
-
-    
-
-        <tr>
-            
-                <td class="name"><code>context</code>
-                
-                    
-                        <span class="signature-attributes">opt</span>
-                    
-                    
-                    
-                
-                </td>
-            
-
-            <td class="type">
-            
-                
-<span class="param-type">Object</span>
-
-
-            
-            </td>
-
-            
-                <td class="default">
-                
-                    null
-                
-                </td>
-            
-
-            <td class="description last">the context of the handler</td>
-        </tr>
-
-    
-    </tbody>
-</table>
-
-
-
-<!-- event properties -->
-
-
-
-
-
-
-
-    <h5>Mixes From:</h5>
-    <ul><li>
-        
-            <a href="Eventable.html#.on">Eventable.on</a>
-            
-        
-    </li></ul>
-
-
-
-
-
-
-
-
-
-
-
-
-
-
-
-
-
-
-
-
-
-
-<h5>Returns:</h5>
-<span class="type-signature">Any</span>:
-
-        
-<!-- <div class="param-desc"> -->
-    this
-<!-- </div> -->
-
-
-
-    
-
-
-<hr>
-        
-            
-
-    <!-- <h2>Constructor</h2> -->
-    
-    <li>
-    
-    <h4 class="name" id="addEventListener"><span class="type-signature"></span><i><span class="type-signature"> (inherited)  </span><a href="#addEventListener">addEventListener</a><span class="signature">(eventTypes, handler, context<span class="signature-attributes">opt</span>)</span></i>
-    
-        
-            <a target="_blank" href="https://github.com/maptalks/maptalks.js/tree/master/src/core/Eventable.js#L65" class="improvelink">[source]</a>
-        
-    
-    <!-- 
-        <a target="_blank" href="https://github.com/maptalks/maptalks.js/tree/master/src/core/Eventable.js#L65" class="improvelink">[help to improve]</a>
-     -->
-    <!-- <a href="#addEventListener" class="improvelink">[link]</a> -->
-    </h4>
-
-    
-    </li>
-    
-    
-
-
-
-
-<div class="description">
-    Alias for <a href="Eventable.html#.on">on</a>
-</div>
-
-
-
-
-<!--  -->
-
-
-
-
-    
-
-<table class="params">
-    <thead>
-    <tr>
-        
-        <th>Parameter</th>
-        
-        <th>Type</th>
-
-        
-        <th>Default</th>
-        
-
-        <th class="last">Description</th>
-    </tr>
-    </thead>
-
-    <tbody>
-    
-
-        <tr>
-            
-                <td class="name"><code>eventTypes</code>
-                
-                    
-                    
-                    
-                
-                </td>
-            
-
-            <td class="type">
-            
-                
-<span class="param-type">String</span>
-
-
-            
-            </td>
-
-            
-                <td class="default">
-                
-                </td>
-            
-
-            <td class="description last">event types to register, seperated by space if more than one.</td>
-        </tr>
-
-    
-
-        <tr>
-            
-                <td class="name"><code>handler</code>
-                
-                    
-                    
-                    
-                
-                </td>
-            
-
-            <td class="type">
-            
-                
-<span class="param-type">function</span>
-
-
-            
-            </td>
-
-            
-                <td class="default">
-                
-                </td>
-            
-
-            <td class="description last">handler function to be called</td>
-        </tr>
-
-    
-
-        <tr>
-            
-                <td class="name"><code>context</code>
-                
-                    
-                        <span class="signature-attributes">opt</span>
-                    
-                    
-                    
-                
-                </td>
-            
-
-            <td class="type">
-            
-                
-<span class="param-type">Object</span>
-
-
-            
-            </td>
-
-            
-                <td class="default">
-                
-                    null
-                
-                </td>
-            
-
-            <td class="description last">the context of the handler</td>
-        </tr>
-
-    
-    </tbody>
-</table>
-
-
-
-<!-- event properties -->
-
-
-
-
-
-
-
-    <h5>Mixes From:</h5>
-    <ul><li>
-        
-            <a href="Eventable.html#.addEventListener">Eventable.addEventListener</a>
-            
-        
-    </li></ul>
-
-
-
-
-
-
-
-
-
-
-
-
-
-
-
-
-
-
-
-
-
-
-<h5>Returns:</h5>
-<span class="type-signature"></span>:
-
-        
-<!-- <div class="param-desc"> -->
-    this
-<!-- </div> -->
-
-
-
-    
-
-
-<hr>
-        
-            
-
-    <!-- <h2>Constructor</h2> -->
-    
-    <li>
-    
-    <h4 class="name" id="once"><span class="type-signature"></span><i><span class="type-signature"> (inherited)  </span><a href="#once">once</a><span class="signature">(eventTypes, handler, context<span class="signature-attributes">opt</span>)</span></i>
-    
-        
-            <a target="_blank" href="https://github.com/maptalks/maptalks.js/tree/master/src/core/Eventable.js#L78" class="improvelink">[source]</a>
-        
-    
-    <!-- 
-        <a target="_blank" href="https://github.com/maptalks/maptalks.js/tree/master/src/core/Eventable.js#L78" class="improvelink">[help to improve]</a>
-     -->
-    <!-- <a href="#once" class="improvelink">[link]</a> -->
-    </h4>
-
-    
-    </li>
-    
-    
-
-
-
-
-<div class="description">
-    Same as on, except the listener will only get fired once and then removed.
-</div>
-
-
-    <!--<h5>Example:</h5>-->
-    
-    
-        <pre class="prettyprint"><code>foo.once('mousedown mousemove mouseup', onMouseEvent, foo);</code></pre>
-    
-
-
-
-
-<!--  -->
-
-
-
-
-    
-
-<table class="params">
-    <thead>
-    <tr>
-        
-        <th>Parameter</th>
-        
-        <th>Type</th>
-
-        
-        <th>Default</th>
-        
-
-        <th class="last">Description</th>
-    </tr>
-    </thead>
-
-    <tbody>
-    
-
-        <tr>
-            
-                <td class="name"><code>eventTypes</code>
-                
-                    
-                    
-                    
-                
-                </td>
-            
-
-            <td class="type">
-            
-                
-<span class="param-type">String</span>
-
-
-            
-            </td>
-
-            
-                <td class="default">
-                
-                </td>
-            
-
-            <td class="description last">event types to register, seperated by space if more than one.</td>
-        </tr>
-
-    
-
-        <tr>
-            
-                <td class="name"><code>handler</code>
-                
-                    
-                    
-                    
-                
-                </td>
-            
-
-            <td class="type">
-            
-                
-<span class="param-type">function</span>
-
-
-            
-            </td>
-
-            
-                <td class="default">
-                
-                </td>
-            
-
-            <td class="description last">listener handler</td>
-        </tr>
-
-    
-
-        <tr>
-            
-                <td class="name"><code>context</code>
-                
-                    
-                        <span class="signature-attributes">opt</span>
-                    
-                    
-                    
-                
-                </td>
-            
-
-            <td class="type">
-            
-                
-<span class="param-type">Object</span>
-
-
-            
-            </td>
-
-            
-                <td class="default">
-                
-                    null
-                
-                </td>
-            
-
-            <td class="description last">the context of the handler</td>
-        </tr>
-
-    
-    </tbody>
-</table>
-
-
-
-<!-- event properties -->
-
-
-
-
-
-
-
-    <h5>Mixes From:</h5>
-    <ul><li>
-        
-            <a href="Eventable.html#.once">Eventable.once</a>
-            
-        
-    </li></ul>
-
-
-
-
-
-
-
-
-
-
-
-
-
-
-
-
-
-
-
-
-
-
-<h5>Returns:</h5>
-<span class="type-signature"></span>:
-
-        
-<!-- <div class="param-desc"> -->
-    this
-<!-- </div> -->
-
-
-
-    
-
-
-<hr>
-        
-            
-
-    <!-- <h2>Constructor</h2> -->
-    
-    <li>
-    
-    <h4 class="name" id="off"><span class="type-signature"></span><i><span class="type-signature"> (inherited)  </span><a href="#off">off</a><span class="signature">(eventsOff, handler, context<span class="signature-attributes">opt</span>)</span></i>
-    
-        
-            <a target="_blank" href="https://github.com/maptalks/maptalks.js/tree/master/src/core/Eventable.js#L106" class="improvelink">[source]</a>
-        
-    
-    <!-- 
-        <a target="_blank" href="https://github.com/maptalks/maptalks.js/tree/master/src/core/Eventable.js#L106" class="improvelink">[help to improve]</a>
-     -->
-    <!-- <a href="#off" class="improvelink">[link]</a> -->
-    </h4>
-
-    
-    </li>
-    
-    
-
-
-
-
-<div class="description">
-    Unregister the event handler for the specified event types.
-</div>
-
-
-    <!--<h5>Example:</h5>-->
-    
-    
-        <pre class="prettyprint"><code>foo.off('mousedown mousemove mouseup', onMouseEvent, foo);</code></pre>
-    
-
-
-
-
-<!--  -->
-
-
-
-
-    
-
-<table class="params">
-    <thead>
-    <tr>
-        
-        <th>Parameter</th>
-        
-        <th>Type</th>
-
-        
-        <th>Default</th>
-        
-
-        <th class="last">Description</th>
-    </tr>
-    </thead>
-
-    <tbody>
-    
-
-        <tr>
-            
-                <td class="name"><code>eventsOff</code>
-                
-                    
-                    
-                    
-                
-                </td>
-            
-
-            <td class="type">
-            
-                
-<span class="param-type">String</span>
-
-
-            
-            </td>
-
-            
-                <td class="default">
-                
-                </td>
-            
-
-            <td class="description last">event types to unregister, seperated by space if more than one.</td>
-        </tr>
-
-    
-
-        <tr>
-            
-                <td class="name"><code>handler</code>
-                
-                    
-                    
-                    
-                
-                </td>
-            
-
-            <td class="type">
-            
-                
-<span class="param-type">function</span>
-
-
-            
-            </td>
-
-            
-                <td class="default">
-                
-                </td>
-            
-
-            <td class="description last">listener handler</td>
-        </tr>
-
-    
-
-        <tr>
-            
-                <td class="name"><code>context</code>
-                
-                    
-                        <span class="signature-attributes">opt</span>
-                    
-                    
-                    
-                
-                </td>
-            
-
-            <td class="type">
-            
-                
-<span class="param-type">Object</span>
-
-
-            
-            </td>
-
-            
-                <td class="default">
-                
-                    null
-                
-                </td>
-            
-
-            <td class="description last">the context of the handler</td>
-        </tr>
-
-    
-    </tbody>
-</table>
-
-
-
-<!-- event properties -->
-
-
-
-
-
-
-
-    <h5>Mixes From:</h5>
-    <ul><li>
-        
-            <a href="Eventable.html#.off">Eventable.off</a>
-            
-        
-    </li></ul>
-
-
-
-
-
-
-
-
-
-
-
-
-
-
-
-
-
-
-
-
-
-
-<h5>Returns:</h5>
-<span class="type-signature"></span>:
-
-        
-<!-- <div class="param-desc"> -->
-    this
-<!-- </div> -->
-
-
-
-    
-
-
-<hr>
-        
-            
-
-    <!-- <h2>Constructor</h2> -->
-    
-    <li>
-    
-    <h4 class="name" id="removeEventListener"><span class="type-signature"></span><i><span class="type-signature"> (inherited)  </span><a href="#removeEventListener">removeEventListener</a><span class="signature">(eventTypes, handler, context<span class="signature-attributes">opt</span>)</span></i>
-    
-        
-            <a target="_blank" href="https://github.com/maptalks/maptalks.js/tree/master/src/core/Eventable.js#L153" class="improvelink">[source]</a>
-        
-    
-    <!-- 
-        <a target="_blank" href="https://github.com/maptalks/maptalks.js/tree/master/src/core/Eventable.js#L153" class="improvelink">[help to improve]</a>
-     -->
-    <!-- <a href="#removeEventListener" class="improvelink">[link]</a> -->
-    </h4>
-
-    
-    </li>
-    
-    
-
-
-
-
-<div class="description">
-    Alias for <a href="Eventable.html#.off">off</a>
-</div>
-
-
-
-
-<!--  -->
-
-
-
-
-    
-
-<table class="params">
-    <thead>
-    <tr>
-        
-        <th>Parameter</th>
-        
-        <th>Type</th>
-
-        
-        <th>Default</th>
-        
-
-        <th class="last">Description</th>
-    </tr>
-    </thead>
-
-    <tbody>
-    
-
-        <tr>
-            
-                <td class="name"><code>eventTypes</code>
-                
-                    
-                    
-                    
-                
-                </td>
-            
-
-            <td class="type">
-            
-                
-<span class="param-type">String</span>
-
-
-            
-            </td>
-
-            
-                <td class="default">
-                
-                </td>
-            
-
-            <td class="description last">event types to unregister, seperated by space if more than one.</td>
-        </tr>
-
-    
-
-        <tr>
-            
-                <td class="name"><code>handler</code>
-                
-                    
-                    
-                    
-                
-                </td>
-            
-
-            <td class="type">
-            
-                
-<span class="param-type">function</span>
-
-
-            
-            </td>
-
-            
-                <td class="default">
-                
-                </td>
-            
-
-            <td class="description last">listener handler</td>
-        </tr>
-
-    
-
-        <tr>
-            
-                <td class="name"><code>context</code>
-                
-                    
-                        <span class="signature-attributes">opt</span>
-                    
-                    
-                    
-                
-                </td>
-            
-
-            <td class="type">
-            
-                
-<span class="param-type">Object</span>
-
-
-            
-            </td>
-
-            
-                <td class="default">
-                
-                    null
-                
-                </td>
-            
-
-            <td class="description last">the context of the handler</td>
-        </tr>
-
-    
-    </tbody>
-</table>
-
-
-
-<!-- event properties -->
-
-
-
-
-
-
-
-    <h5>Mixes From:</h5>
-    <ul><li>
-        
-            <a href="Eventable.html#.removeEventListener">Eventable.removeEventListener</a>
-            
-        
-    </li></ul>
-
-
-
-
-
-
-
-
-
-
-
-
-
-
-
-
-
-
-
-
-
-
-<h5>Returns:</h5>
-<span class="type-signature"></span>:
-
-        
-<!-- <div class="param-desc"> -->
-    this
-<!-- </div> -->
-
-
-
-    
-
-
-<hr>
-        
-            
-
-    <!-- <h2>Constructor</h2> -->
-    
-    <li>
-    
-    <h4 class="name" id="listens"><span class="type-signature"></span><i><span class="type-signature"> (inherited)  </span><a href="#listens">listens</a><span class="signature">(eventType, hanlder<span class="signature-attributes">opt</span>, context<span class="signature-attributes">opt</span>)</span></i>
-    
-        
-            <a target="_blank" href="https://github.com/maptalks/maptalks.js/tree/master/src/core/Eventable.js#L166" class="improvelink">[source]</a>
-        
-    
-    <!-- 
-        <a target="_blank" href="https://github.com/maptalks/maptalks.js/tree/master/src/core/Eventable.js#L166" class="improvelink">[help to improve]</a>
-     -->
-    <!-- <a href="#listens" class="improvelink">[link]</a> -->
-    </h4>
-
-    
-    </li>
-    
-    
-
-
-
-
-<div class="description">
-    Returns listener's count registered for the event type.
-</div>
-
-
-
-
-<!--  -->
-
-
-
-
-    
-
-<table class="params">
-    <thead>
-    <tr>
-        
-        <th>Parameter</th>
-        
-        <th>Type</th>
-
-        
-        <th>Default</th>
-        
-
-        <th class="last">Description</th>
-    </tr>
-    </thead>
-
-    <tbody>
-    
-
-        <tr>
-            
-                <td class="name"><code>eventType</code>
-                
-                    
-                    
-                    
-                
-                </td>
-            
-
-            <td class="type">
-            
-                
-<span class="param-type">String</span>
-
-
-            
-            </td>
-
-            
-                <td class="default">
-                
-                </td>
-            
-
-            <td class="description last">an event type</td>
-        </tr>
-
-    
-
-        <tr>
-            
-                <td class="name"><code>hanlder</code>
-                
-                    
-                        <span class="signature-attributes">opt</span>
-                    
-                    
-                    
-                
-                </td>
-            
-
-            <td class="type">
-            
-                
-<span class="param-type">function</span>
-
-
-            
-            </td>
-
-            
-                <td class="default">
-                
-                    null
-                
-                </td>
-            
-
-            <td class="description last">listener function</td>
-        </tr>
-
-    
-
-        <tr>
-            
-                <td class="name"><code>context</code>
-                
-                    
-                        <span class="signature-attributes">opt</span>
-                    
-                    
-                    
-                
-                </td>
-            
-
-            <td class="type">
-            
-                
-<span class="param-type">Object</span>
-
-
-            
-            </td>
-
-            
-                <td class="default">
-                
-                    null
-                
-                </td>
-            
-
-            <td class="description last">the context of the handler</td>
-        </tr>
-
-    
-    </tbody>
-</table>
-
-
-
-<!-- event properties -->
-
-
-
-
-
-
-
-    <h5>Mixes From:</h5>
-    <ul><li>
-        
-            <a href="Eventable.html#.listens">Eventable.listens</a>
-            
-        
-    </li></ul>
-
-
-
-
-
-
-
-
-
-
-
-
-
-
-
-
-
-
-
-
-
-
-<h5>Returns:</h5>
-<span class="type-signature">Number</span>:
-
-        
-
-
-    
-
-
-<hr>
-        
-            
-
-    <!-- <h2>Constructor</h2> -->
-    
-    <li>
-    
-    <h4 class="name" id="copyEventListeners"><span class="type-signature"></span><i><span class="type-signature"> (inherited)  </span><a href="#copyEventListeners">copyEventListeners</a><span class="signature">(target)</span></i>
-    
-        
-            <a target="_blank" href="https://github.com/maptalks/maptalks.js/tree/master/src/core/Eventable.js#L207" class="improvelink">[source]</a>
-        
-    
-    <!-- 
-        <a target="_blank" href="https://github.com/maptalks/maptalks.js/tree/master/src/core/Eventable.js#L207" class="improvelink">[help to improve]</a>
-     -->
-    <!-- <a href="#copyEventListeners" class="improvelink">[link]</a> -->
-    </h4>
-
-    
-    </li>
-    
-    
-
-
-
-
-<div class="description">
-    Copy all the event listener to the target object
-</div>
-
-
-
-
-<!--  -->
-
-
-
-
-    
-
-<table class="params">
-    <thead>
-    <tr>
-        
-        <th>Parameter</th>
-        
-        <th>Type</th>
-
-        
-
-        <th class="last">Description</th>
-    </tr>
-    </thead>
-
-    <tbody>
-    
-
-        <tr>
-            
-                <td class="name"><code>target</code>
-                
-                </td>
-            
-
-            <td class="type">
-            
-                
-<span class="param-type">Object</span>
-
-
-            
-            </td>
-
-            
-
-            <td class="description last">target object to copy to.</td>
-        </tr>
-
-    
-    </tbody>
-</table>
-
-
-
-<!-- event properties -->
-
-
-
-
-
-
-
-    <h5>Mixes From:</h5>
-    <ul><li>
-        
-            <a href="Eventable.html#.copyEventListeners">Eventable.copyEventListeners</a>
-            
-        
-    </li></ul>
-
-
-
-
-
-
-
-
-
-
-
-
-
-
-
-
-
-
-
-
-
-
-<h5>Returns:</h5>
-<span class="type-signature"></span>:
-
-        
-<!-- <div class="param-desc"> -->
-    this
-<!-- </div> -->
-
-
-
-    
-
-
-<hr>
-        
-            
-
-    <!-- <h2>Constructor</h2> -->
-    
-    <li>
-    
-    <h4 class="name" id="fire"><span class="type-signature"></span><i><span class="type-signature"> (inherited)  </span><a href="#fire">fire</a><span class="signature">(eventType, param)</span></i>
-    
-        
-            <a target="_blank" href="https://github.com/maptalks/maptalks.js/tree/master/src/core/Eventable.js#L228" class="improvelink">[source]</a>
-        
-    
-    <!-- 
-        <a target="_blank" href="https://github.com/maptalks/maptalks.js/tree/master/src/core/Eventable.js#L228" class="improvelink">[help to improve]</a>
-     -->
-    <!-- <a href="#fire" class="improvelink">[link]</a> -->
-    </h4>
-
-    
-    </li>
-    
-    
-
-
-
-
-<div class="description">
-    Fire an event, causing all handlers for that event name to run.
-</div>
-
-
-
-
-<!--  -->
-
-
-
-
-    
-
-<table class="params">
-    <thead>
-    <tr>
-        
-        <th>Parameter</th>
-        
-        <th>Type</th>
-
-        
-
-        <th class="last">Description</th>
-    </tr>
-    </thead>
-
-    <tbody>
-    
-
-        <tr>
-            
-                <td class="name"><code>eventType</code>
-                
-                </td>
-            
-
-            <td class="type">
-            
-                
-<span class="param-type">String</span>
-
-
-            
-            </td>
-
-            
-
-            <td class="description last">an event type to fire</td>
-        </tr>
-
-    
-
-        <tr>
-            
-                <td class="name"><code>param</code>
-                
-                </td>
-            
-
-            <td class="type">
-            
-                
-<span class="param-type">Object</span>
-
-
-            
-            </td>
-
-            
-
-            <td class="description last">parameters for the listener function.</td>
-        </tr>
-
-    
-    </tbody>
-</table>
-
-
-
-<!-- event properties -->
-
-
-
-
-
-
-
-    <h5>Mixes From:</h5>
-    <ul><li>
-        
-            <a href="Eventable.html#.fire">Eventable.fire</a>
-            
-        
-    </li></ul>
-
-
-
-
-
-
-
-
-
-
-
-
-
-
-
-
-
-
-
-
-
-
-<h5>Returns:</h5>
-<span class="type-signature"></span>:
-
-        
-<!-- <div class="param-desc"> -->
-    this
-<!-- </div> -->
-
-
-
-    
-
-
-<hr>
-        
-            
-
-    <!-- <h2>Constructor</h2> -->
-    
-    <li>
-    
-    <h4 class="name" id="registerJSONType"><span class="type-signature"></span><i><span class="type-signature"> (inherited)  </span><a href="#registerJSONType">registerJSONType</a><span class="signature">(type)</span></i>
-    
-        
-            <a target="_blank" href="https://github.com/maptalks/maptalks.js/tree/master/src/core/JSONAble.js#L10" class="improvelink">[source]</a>
-        
-    
-    <!-- 
-        <a target="_blank" href="https://github.com/maptalks/maptalks.js/tree/master/src/core/JSONAble.js#L10" class="improvelink">[help to improve]</a>
-     -->
-    <!-- <a href="#registerJSONType" class="improvelink">[link]</a> -->
-    </h4>
-
-    
-    </li>
-    
-    
-
-
-
-
-<div class="description">
-    It is a static method. <br>
-Register layer for JSON serialization and assign a JSON type.
-</div>
-
-
-
-
-<!--  -->
-
-
-
-
-    
-
-<table class="params">
-    <thead>
-    <tr>
-        
-        <th>Parameter</th>
-        
-        <th>Type</th>
-
-        
-
-        <th class="last">Description</th>
-    </tr>
-    </thead>
-
-    <tbody>
-    
-
-        <tr>
-            
-                <td class="name"><code>type</code>
-                
-                </td>
-            
-
-            <td class="type">
-            
-                
-<span class="param-type">String</span>
-
-
-            
-            </td>
-
-            
-
-            <td class="description last">JSON type</td>
-        </tr>
-
-    
-    </tbody>
-</table>
-
-
-
-<!-- event properties -->
-
-
-
-
-
-
-
-    <h5>Mixes From:</h5>
-    <ul><li>
-        
-            <a href="JSONAble.html#.registerJSONType">JSONAble.registerJSONType</a>
-            
-        
-    </li></ul>
-
-
-
-
-
-
-
-
-
-
-
-
-
-
-
-
-
-
-
-
-
-
-
-
-<hr>
-        
-            
-
-    <!-- <h2>Constructor</h2> -->
-    
-    <li>
-    
-    <h4 class="name" id="getJSONClass"><span class="type-signature"></span><i><span class="type-signature"> (inherited)  </span><a href="#getJSONClass">getJSONClass</a><span class="signature">(type)</span></i>
-    
-        
-            <a target="_blank" href="https://github.com/maptalks/maptalks.js/tree/master/src/core/JSONAble.js#L24" class="improvelink">[source]</a>
-        
-    
-    <!-- 
-        <a target="_blank" href="https://github.com/maptalks/maptalks.js/tree/master/src/core/JSONAble.js#L24" class="improvelink">[help to improve]</a>
-     -->
-    <!-- <a href="#getJSONClass" class="improvelink">[link]</a> -->
-    </h4>
-
-    
-    </li>
-    
-    
-
-
-
-
-<div class="description">
-    It is a static method. <br>
-Get class of input JSON type
-</div>
-
-
-
-
-<!--  -->
-
-
-
-
-    
-
-<table class="params">
-    <thead>
-    <tr>
-        
-        <th>Parameter</th>
-        
-        <th>Type</th>
-
-        
-
-        <th class="last">Description</th>
-    </tr>
-    </thead>
-
-    <tbody>
-    
-
-        <tr>
-            
-                <td class="name"><code>type</code>
-                
-                </td>
-            
-
-            <td class="type">
-            
-                
-<span class="param-type">String</span>
-
-
-            
-            </td>
-
-            
-
-            <td class="description last">JSON type</td>
-        </tr>
-
-    
-    </tbody>
-</table>
-
-
-
-<!-- event properties -->
-
-
-
-
-
-
-
-    <h5>Mixes From:</h5>
-    <ul><li>
-        
-            <a href="JSONAble.html#.getJSONClass">JSONAble.getJSONClass</a>
-            
-        
-    </li></ul>
-
-
-
-
-
-
-
-
-
-
-
-
-
-
-
-
-
-
-
-
-
-
-<h5>Returns:</h5>
-<span class="type-signature"><a href="Class.html">Class</a></span>:
-
-        
-<!-- <div class="param-desc"> -->
-    Class
-<!-- </div> -->
-
-
-
-    
-
-
-<hr>
-        
-            
-
-    <!-- <h2>Constructor</h2> -->
-    
-    <li>
-    
-    <h4 class="name" id="getJSONType"><span class="type-signature"></span><i><span class="type-signature"> (inherited)  </span><a href="#getJSONType">getJSONType</a><span class="signature">()</span></i>
-    
-        
-            <a target="_blank" href="https://github.com/maptalks/maptalks.js/tree/master/src/core/JSONAble.js#L38" class="improvelink">[source]</a>
-        
-    
-    <!-- 
-        <a target="_blank" href="https://github.com/maptalks/maptalks.js/tree/master/src/core/JSONAble.js#L38" class="improvelink">[help to improve]</a>
-     -->
-    <!-- <a href="#getJSONType" class="improvelink">[link]</a> -->
-    </h4>
-
-    
-    </li>
-    
-    
-
-
-
-
-<div class="description">
-    Get object's JSON Type
-</div>
-
-
-
-
-<!--  -->
-
-
-
-
-
-<!-- event properties -->
-
-
-
-
-
-
-
-    <h5>Mixes From:</h5>
-    <ul><li>
-        
-            <a href="JSONAble.html#.getJSONType">JSONAble.getJSONType</a>
-            
-        
-    </li></ul>
-
-
-
-
-
-
-
-
-
-
-
-
-
-
-
-
-
-
-
-
-
-
-<h5>Returns:</h5>
-<span class="type-signature">String</span>:
-
-        
-
-
-    
-
-
-<hr>
-        
-            
-
-    <!-- <h2>Constructor</h2> -->
-    
-    <li>
-    
-    <h4 class="name" id="setMenu"><span class="type-signature"></span><i><span class="type-signature"> (inherited)  </span><a href="#setMenu">setMenu</a><span class="signature">(options)</span></i>
-    
-        
-            <a target="_blank" href="https://github.com/maptalks/maptalks.js/tree/master/src/ui/Menuable.js#L10" class="improvelink">[source]</a>
-        
-    
-    <!-- 
-        <a target="_blank" href="https://github.com/maptalks/maptalks.js/tree/master/src/ui/Menuable.js#L10" class="improvelink">[help to improve]</a>
-     -->
-    <!-- <a href="#setMenu" class="improvelink">[link]</a> -->
-    </h4>
-
-    
-    </li>
-    
-    
-
-
-
-
-<div class="description">
-    Set a context menu
-</div>
-
-
-    <!--<h5>Example:</h5>-->
-    
-    
-        <pre class="prettyprint"><code>foo.setMenu({
- 'width'  : 160,
- 'custom' : false,
- 'items' : [
-     //return false to prevent event propagation
-    {'item': 'Query', 'click': function() {alert('Query Clicked!'); return false;}},
-    '-',
-    {'item': 'Edit', 'click': function() {alert('Edit Clicked!')}},
-    {'item': 'About', 'click': function() {alert('About Clicked!')}}
-   ]
-});</code></pre>
-    
-
-
-
-
-<!--  -->
-
-
-
-
-    
-
-<table class="params">
-    <thead>
-    <tr>
-        
-        <th>Parameter</th>
-        
-        <th>Type</th>
-
-        
-
-        <th class="last">Description</th>
-    </tr>
-    </thead>
-
-    <tbody>
-    
-
-        <tr>
-            
-                <td class="name"><code>options</code>
-                
-                </td>
-            
-
-            <td class="type">
-            
-                
-<span class="param-type">Object</span>
-
-
-            
-            </td>
-
-            
-
-            <td class="description last">menu options</td>
-        </tr>
-
-    
-    </tbody>
-</table>
-
-
-
-<!-- event properties -->
-
-
-
-
-
-
-
-    <h5>Mixes From:</h5>
-    <ul><li>
-        
-            <a href="ui.Menuable.html#.setMenu">ui.Menuable.setMenu</a>
-            
-        
-    </li></ul>
-
-
-
-
-
-
-
-
-
-
-
-
-
-
-
-
-
-
-
-
-
-
-<h5>Returns:</h5>
-<span class="type-signature">*</span>:
-
-        
-<!-- <div class="param-desc"> -->
-    this
-<!-- </div> -->
-
-
-
-    
-
-
-<hr>
-        
-            
-
-    <!-- <h2>Constructor</h2> -->
-    
-    <li>
-    
-    <h4 class="name" id="getMenu"><span class="type-signature"></span><i><span class="type-signature"> (inherited)  </span><a href="#getMenu">getMenu</a><span class="signature">()</span></i>
-    
-        
-            <a target="_blank" href="https://github.com/maptalks/maptalks.js/tree/master/src/ui/Menuable.js#L39" class="improvelink">[source]</a>
-        
-    
-    <!-- 
-        <a target="_blank" href="https://github.com/maptalks/maptalks.js/tree/master/src/ui/Menuable.js#L39" class="improvelink">[help to improve]</a>
-     -->
-    <!-- <a href="#getMenu" class="improvelink">[link]</a> -->
-    </h4>
-
-    
-    </li>
-    
-    
-
-
-
-
-<div class="description">
-    get a context menu
-</div>
-
-
-
-
-<!--  -->
-
-
-
-
-
-<!-- event properties -->
-
-
-
-
-
-
-
-    <h5>Mixes From:</h5>
-    <ul><li>
-        
-            <a href="ui.Menuable.html#.getMenu">ui.Menuable.getMenu</a>
-            
-        
-    </li></ul>
-
-
-
-
-
-
-
-
-
-
-
-
-
-
-
-
-
-
-
-
-
-
-<h5>Returns:</h5>
-<span class="type-signature">*</span>:
-
-        
-<!-- <div class="param-desc"> -->
-    ui.Menu
-<!-- </div> -->
-
-
-
-    
-
-
-<hr>
-        
-            
-
-    <!-- <h2>Constructor</h2> -->
-    
-    <li>
-    
-    <h4 class="name" id="openMenu"><span class="type-signature"></span><i><span class="type-signature"> (inherited)  </span><a href="#openMenu">openMenu</a><span class="signature">(coordinate<span class="signature-attributes">opt</span>)</span></i>
-    
-        
-            <a target="_blank" href="https://github.com/maptalks/maptalks.js/tree/master/src/ui/Menuable.js#L48" class="improvelink">[source]</a>
-        
-    
-    <!-- 
-        <a target="_blank" href="https://github.com/maptalks/maptalks.js/tree/master/src/ui/Menuable.js#L48" class="improvelink">[help to improve]</a>
-     -->
-    <!-- <a href="#openMenu" class="improvelink">[link]</a> -->
-    </h4>
-
-    
-    </li>
-    
-    
-
-
-
-
-<div class="description">
-    Open the context menu, default on the center of the geometry or map.
-</div>
-
-
-
-
-<!--  -->
-
-
-
-
-    
-
-<table class="params">
-    <thead>
-    <tr>
-        
-        <th>Parameter</th>
-        
-        <th>Type</th>
-
-        
-        <th>Default</th>
-        
-
-        <th class="last">Description</th>
-    </tr>
-    </thead>
-
-    <tbody>
-    
-
-        <tr>
-            
-                <td class="name"><code>coordinate</code>
-                
-                    
-                        <span class="signature-attributes">opt</span>
-                    
-                    
-                    
-                
-                </td>
-            
-
-            <td class="type">
-            
-                
-<span class="param-type"><a href="Coordinate.html">Coordinate</a></span>
-
-
-            
-            </td>
-
-            
-                <td class="default">
-                
-                    null
-                
-                </td>
-            
-
-            <td class="description last">coordinate to open the context menu</td>
-        </tr>
-
-    
-    </tbody>
-</table>
-
-
-
-<!-- event properties -->
-
-
-
-
-
-
-
-    <h5>Mixes From:</h5>
-    <ul><li>
-        
-            <a href="ui.Menuable.html#.openMenu">ui.Menuable.openMenu</a>
-            
-        
-    </li></ul>
-
-
-
-
-
-
-
-
-
-
-
-
-
-
-
-
-
-
-
-
-
-
-<h5>Returns:</h5>
-<span class="type-signature">*</span>:
-
-        
-<!-- <div class="param-desc"> -->
-    this
-<!-- </div> -->
-
-
-
-    
-
-
-<hr>
-        
-            
-
-    <!-- <h2>Constructor</h2> -->
-    
-    <li>
-    
-    <h4 class="name" id="setMenuItems"><span class="type-signature"></span><i><span class="type-signature"> (inherited)  </span><a href="#setMenuItems">setMenuItems</a><span class="signature">(items)</span></i>
-    
-        
-            <a target="_blank" href="https://github.com/maptalks/maptalks.js/tree/master/src/ui/Menuable.js#L90" class="improvelink">[source]</a>
-        
-    
-    <!-- 
-        <a target="_blank" href="https://github.com/maptalks/maptalks.js/tree/master/src/ui/Menuable.js#L90" class="improvelink">[help to improve]</a>
-     -->
-    <!-- <a href="#setMenuItems" class="improvelink">[link]</a> -->
-    </h4>
-
-    
-    </li>
-    
-    
-
-
-
-
-<div class="description">
-    Set menu items to the context menu
-</div>
-
-
-
-
-<!--  -->
-
-
-
-
-    
-
-<table class="params">
-    <thead>
-    <tr>
-        
-        <th>Parameter</th>
-        
-        <th>Type</th>
-
-        
-
-        <th class="last">Description</th>
-    </tr>
-    </thead>
-
-    <tbody>
-    
-
-        <tr>
-            
-                <td class="name"><code>items</code>
-                
-                </td>
-            
-
-            <td class="type">
-            
-                
-<span class="param-type">Array.&lt;Object></span>
-
-
-            
-            </td>
-
-            
-
-            <td class="description last">menu items</td>
-        </tr>
-
-    
-    </tbody>
-</table>
-
-
-
-<!-- event properties -->
-
-
-
-
-
-
-
-    <h5>Mixes From:</h5>
-    <ul><li>
-        
-            <a href="ui.Menuable.html#.setMenuItems">ui.Menuable.setMenuItems</a>
-            
-        
-    </li></ul>
-
-
-
-
-
-
-
-
-
-
-
-
-
-
-
-
-
-
-
-
-
-
-<h5>Returns:</h5>
-<span class="type-signature">*</span>:
-
-        
-<!-- <div class="param-desc"> -->
-    this
-<!-- </div> -->
-
-
-
-    
-
-
-<hr>
-        
-            
-
-    <!-- <h2>Constructor</h2> -->
-    
-    <li>
-    
-    <h4 class="name" id="getMenuItems"><span class="type-signature"></span><i><span class="type-signature"> (inherited)  </span><a href="#getMenuItems">getMenuItems</a><span class="signature">()</span></i>
-    
-        
-            <a target="_blank" href="https://github.com/maptalks/maptalks.js/tree/master/src/ui/Menuable.js#L108" class="improvelink">[source]</a>
-        
-    
-    <!-- 
-        <a target="_blank" href="https://github.com/maptalks/maptalks.js/tree/master/src/ui/Menuable.js#L108" class="improvelink">[help to improve]</a>
-     -->
-    <!-- <a href="#getMenuItems" class="improvelink">[link]</a> -->
-    </h4>
-
-    
-    </li>
-    
-    
-
-
-
-
-<div class="description">
-    Get the context menu items
-</div>
-
-
-
-
-<!--  -->
-
-
-
-
-
-<!-- event properties -->
-
-
-
-
-
-
-
-    <h5>Mixes From:</h5>
-    <ul><li>
-        
-            <a href="ui.Menuable.html#.getMenuItems">ui.Menuable.getMenuItems</a>
-            
-        
-    </li></ul>
-
-
-
-
-
-
-
-
-
-
-
-
-
-
-
-
-
-
-
-
-
-
-<h5>Returns:</h5>
-<span class="type-signature">Array.&lt;Object></span>:
-
-        
-
-
-    
-
-
-<hr>
-        
-            
-
-    <!-- <h2>Constructor</h2> -->
-    
-    <li>
-    
-    <h4 class="name" id="closeMenu"><span class="type-signature"></span><i><span class="type-signature"> (inherited)  </span><a href="#closeMenu">closeMenu</a><span class="signature">()</span></i>
-    
-        
-            <a target="_blank" href="https://github.com/maptalks/maptalks.js/tree/master/src/ui/Menuable.js#L122" class="improvelink">[source]</a>
-        
-    
-    <!-- 
-        <a target="_blank" href="https://github.com/maptalks/maptalks.js/tree/master/src/ui/Menuable.js#L122" class="improvelink">[help to improve]</a>
-     -->
-    <!-- <a href="#closeMenu" class="improvelink">[link]</a> -->
-    </h4>
-
-    
-    </li>
-    
-    
-
-
-
-
-<div class="description">
-    Close the contexnt menu
-</div>
-
-
-
-
-<!--  -->
-
-
-
-
-
-<!-- event properties -->
-
-
-
-
-
-
-
-    <h5>Mixes From:</h5>
-    <ul><li>
-        
-            <a href="ui.Menuable.html#.closeMenu">ui.Menuable.closeMenu</a>
-            
-        
-    </li></ul>
-
-
-
-
-
-
-
-
-
-
-
-
-
-
-
-
-
-
-
-
-
-
-<h5>Returns:</h5>
-<span class="type-signature">*</span>:
-
-        
-<!-- <div class="param-desc"> -->
-    this
-<!-- </div> -->
-
-
-
-    
-
-
-<hr>
-        
-            
-
-    <!-- <h2>Constructor</h2> -->
-    
-    <li>
-    
-    <h4 class="name" id="removeMenu"><span class="type-signature"></span><i><span class="type-signature"> (inherited)  </span><a href="#removeMenu">removeMenu</a><span class="signature">()</span></i>
-    
-        
-            <a target="_blank" href="https://github.com/maptalks/maptalks.js/tree/master/src/ui/Menuable.js#L152" class="improvelink">[source]</a>
-        
-    
-    <!-- 
-        <a target="_blank" href="https://github.com/maptalks/maptalks.js/tree/master/src/ui/Menuable.js#L152" class="improvelink">[help to improve]</a>
-     -->
-    <!-- <a href="#removeMenu" class="improvelink">[link]</a> -->
-    </h4>
-
-    
-    </li>
-    
-    
-
-
-
-
-<div class="description">
-    Remove the context menu
-</div>
-
-
-
-
-<!--  -->
-
-
-
-
-
-<!-- event properties -->
-
-
-
-
-
-
-
-    <h5>Mixes From:</h5>
-    <ul><li>
-        
-            <a href="ui.Menuable.html#.removeMenu">ui.Menuable.removeMenu</a>
-            
-        
-    </li></ul>
-
-
-
-
-
-
-
-
-
-
-
-
-
-
-
-
-
-
-
-
-
-
-<h5>Returns:</h5>
-<span class="type-signature">*</span>:
-
-        
-<!-- <div class="param-desc"> -->
-    this
-<!-- </div> -->
-
-
-
-    
-
-
-<hr>
-        
-            
-
-    <!-- <h2>Constructor</h2> -->
-    
-    <li>
-    
-    <h4 class="name" id="callInitHooks"><span class="type-signature"></span><i><span class="type-signature"> (inherited)  </span><a href="#callInitHooks">callInitHooks</a><span class="signature">()</span></i>
-    
-        
-            <a target="_blank" href="https://github.com/maptalks/maptalks.js/tree/master/src/core/Class.js#L80" class="improvelink">[source]</a>
-        
-    
-    <!-- 
-        <a target="_blank" href="https://github.com/maptalks/maptalks.js/tree/master/src/core/Class.js#L80" class="improvelink">[help to improve]</a>
-     -->
-    <!-- <a href="#callInitHooks" class="improvelink">[link]</a> -->
-    </h4>
-
-    
-    </li>
-    
-    
-
-
-
-
-<div class="description">
-    Visit and call all the init hooks defined on Class and its parents.
-</div>
-
-
-
-
-<!--  -->
-
-
-
-
-
-<!-- event properties -->
-
-
-
-
-
-
-
-
-
-
-
-
-
-
-
-
-
-
-
-
-
-
-
-
-
-
-
-
-<h5>Returns:</h5>
-<span class="type-signature"><a href="Class.html">Class</a></span>:
-
-        
-<!-- <div class="param-desc"> -->
-    this
-<!-- </div> -->
-
-
-
-    
-
-
-<hr>
-        
-            
-
-    <!-- <h2>Constructor</h2> -->
-    
-    <li>
-    
-    <h4 class="name" id="setOptions"><span class="type-signature"></span><i><span class="type-signature"> (inherited)  </span><a href="#setOptions">setOptions</a><span class="signature">(options)</span></i>
-    
-        
-            <a target="_blank" href="https://github.com/maptalks/maptalks.js/tree/master/src/core/Class.js#L91" class="improvelink">[source]</a>
-        
-    
-    <!-- 
-        <a target="_blank" href="https://github.com/maptalks/maptalks.js/tree/master/src/core/Class.js#L91" class="improvelink">[help to improve]</a>
-     -->
-    <!-- <a href="#setOptions" class="improvelink">[link]</a> -->
-    </h4>
-
-    
-    </li>
-    
-    
-
-
-
-
-<div class="description">
-    Merges options with the default options of the object.
-</div>
-
-
-
-
-<!--  -->
-
-
-
-
-    
-
-<table class="params">
-    <thead>
-    <tr>
-        
-        <th>Parameter</th>
-        
-        <th>Type</th>
-
-        
-
-        <th class="last">Description</th>
-    </tr>
-    </thead>
-
-    <tbody>
-    
-
-        <tr>
-            
-                <td class="name"><code>options</code>
-                
-                </td>
-            
-
-            <td class="type">
-            
-                
-<span class="param-type">Object</span>
-
-
-            
-            </td>
-
-            
-
-            <td class="description last">options to set</td>
-        </tr>
-
-    
-    </tbody>
-</table>
-
-
-
-<!-- event properties -->
-
-
-
-
-
-
-
-
-
-
-
-
-
-
-
-
-
-
-
-
-
-
-
-
-
-
-
-
-<h5>Returns:</h5>
-<span class="type-signature"><a href="Class.html">Class</a></span>:
-
-        
-<!-- <div class="param-desc"> -->
-    this
-<!-- </div> -->
-
-
-
-    
-
-
-<hr>
-        
-            
-
-    <!-- <h2>Constructor</h2> -->
-    
-    <li>
-    
-    <h4 class="name" id="config"><span class="type-signature"></span><i><span class="type-signature"> (inherited)  </span><a href="#config">config</a><span class="signature">(conf)</span></i>
-    
-        
-            <a target="_blank" href="https://github.com/maptalks/maptalks.js/tree/master/src/core/Class.js#L121" class="improvelink">[source]</a>
-        
-    
-    <!-- 
-        <a target="_blank" href="https://github.com/maptalks/maptalks.js/tree/master/src/core/Class.js#L121" class="improvelink">[help to improve]</a>
-     -->
-    <!-- <a href="#config" class="improvelink">[link]</a> -->
-    </h4>
-
-    
-    </li>
-    
-    
-
-
-
-
-<div class="description">
-    1. Return object's options if no parameter is provided. <br/>
-
-2. update an option and enable/disable the handler if a handler with the same name existed.
-</div>
-
-
-    <!--<h5>Example:</h5>-->
-    
-    
-        <pre class="prettyprint"><code>// Get marker's options;
-var options = marker.config();
-// Set map's option "draggable" to false and disable map's draggable handler.
-map.config('draggable', false);
-// You can update more than one options like this:
-map.config({
-    'scrollWheelZoom' : false,
-    'doubleClickZoom' : false
-});</code></pre>
-    
-
-
-
-
-<!--  -->
-
-
-
-
-    
-
-<table class="params">
-    <thead>
-    <tr>
-        
-        <th>Parameter</th>
-        
-        <th>Type</th>
-
-        
-
-        <th class="last">Description</th>
-    </tr>
-    </thead>
-
-    <tbody>
-    
-
-        <tr>
-            
-                <td class="name"><code>conf</code>
-                
-                </td>
-            
-
-            <td class="type">
-            
-                
-<span class="param-type">Object</span>
-
-
-            
-            </td>
-
-            
-
-            <td class="description last">config to update</td>
-        </tr>
-
-    
-    </tbody>
-</table>
-
-
-
-<!-- event properties -->
-
-
-
-
-
-
-
-
-
-
-
-
-
-
-
-
-
-
-
-
-
-
-
-
-
-
-
-
-<h5>Returns:</h5>
-<span class="type-signature"><a href="Class.html">Class</a></span>:
-
-        
-<!-- <div class="param-desc"> -->
-    this
-<!-- </div> -->
-
-
-
-    
-
-
-<hr>
-        
-            
-
-    <!-- <h2>Constructor</h2> -->
-    
-    <li>
-    
-    <h4 class="name" id="onConfig"><span class="type-signature"></span><i><span class="type-signature"> (inherited)  </span><a href="#onConfig">onConfig</a><span class="signature">()</span></i>
-    
-        
-            <a target="_blank" href="https://github.com/maptalks/maptalks.js/tree/master/src/core/Class.js#L159" class="improvelink">[source]</a>
-        
-    
-    <!-- 
-        <a target="_blank" href="https://github.com/maptalks/maptalks.js/tree/master/src/core/Class.js#L159" class="improvelink">[help to improve]</a>
-     -->
-    <!-- <a href="#onConfig" class="improvelink">[link]</a> -->
-    </h4>
-
-    
-    </li>
-    
-    
-
-
-
-
-<div class="description">
-    Default callback when config is called
-</div>
-
-
-
-
-<!--  -->
-
-
-
-
-
-<!-- event properties -->
-
-
-
-
-
-
-
-
-
-
-
-
-
-
-
-
-
-
-
-
-
-
-
-
-
-
-
-
-
-
-<hr>
-        
-    
-
-    
-
-    
-        <h3 class="subsection-title">Events</h3>
-
-        
-            
-
-    <!-- <h2>Constructor</h2> -->
-    
-    <li>
-    
-    <h4 class="name" id="event:mousedown"><i><span class="type-signature"> (inherited)  </span><a href="#event:mousedown">mousedown</a></i>
-    
-        
-            <a target="_blank" href="https://github.com/maptalks/maptalks.js/tree/master/src/map/handler/Map.GeometryEvents.js#L8" class="improvelink">[source]</a>
-        
-    
-    <!-- 
-        <a target="_blank" href="https://github.com/maptalks/maptalks.js/tree/master/src/map/handler/Map.GeometryEvents.js#L8" class="improvelink">[help to improve]</a>
-     -->
-    <!-- <a href="#event:mousedown" class="improvelink">[link]</a> -->
-    </h4>
-
-    
-    </li>
-    
-    
-
-
-
-
-<div class="description">
-    mousedown event
-</div>
-
-
-
-
-<!-- 
-    <h5>Type:</h5>
-    <ul>
-        <li>
-            
-<span class="param-type">Object</span>
-
-
-        </li>
-    </ul>
- -->
-
-
-
-
-
-<!-- event properties -->
-
-
-
-
-
-
-
-
-
-
-
-
-
-    <h5 class="subsection-title">Properties:</h5>
-
-    
-
-<table class="props">
-    <thead>
-    <tr>
-        
-        <th>Name</th>
-        
-
-        <th>Type</th>
-
-
-
-        
-
-        <th class="last">Description</th>
-    </tr>
-    </thead>
-
-    <tbody>
-    
-
-        <tr>
-            
-                <td class="name"><code>type</code>
-                    
-                </td>
-            
-
-            <td class="type">
-            
-                
-<span class="param-type">String</span>
-
-
-            
-            </td>
-
-
-
-            
-
-            <td class="description last">mousedown</td>
-        </tr>
-
-    
-
-        <tr>
-            
-                <td class="name"><code>target</code>
-                    
-                </td>
-            
-
-            <td class="type">
-            
-                
-<span class="param-type"><a href="Geometry.html">Geometry</a></span>
-
-
-            
-            </td>
-
-
-
-            
-
-            <td class="description last">the Geometry fires event</td>
-        </tr>
-
-    
-
-        <tr>
-            
-                <td class="name"><code>coordinate</code>
-                    
-                </td>
-            
-
-            <td class="type">
-            
-                
-<span class="param-type"><a href="Coordinate.html">Coordinate</a></span>
-
-
-            
-            </td>
-
-
-
-            
-
-            <td class="description last">coordinate of the event</td>
-        </tr>
-
-    
-
-        <tr>
-            
-                <td class="name"><code>containerPoint</code>
-                    
-                </td>
-            
-
-            <td class="type">
-            
-                
-<span class="param-type"><a href="Point.html">Point</a></span>
-
-
-            
-            </td>
-
-
-
-            
-
-            <td class="description last">container point of the event</td>
-        </tr>
-
-    
-
-        <tr>
-            
-                <td class="name"><code>viewPoint</code>
-                    
-                </td>
-            
-
-            <td class="type">
-            
-                
-<span class="param-type"><a href="Point.html">Point</a></span>
-
-
-            
-            </td>
-
-
-
-            
-
-            <td class="description last">view point of the event</td>
-        </tr>
-
-    
-
-        <tr>
-            
-                <td class="name"><code>domEvent</code>
-                    
-                </td>
-            
-
-            <td class="type">
-            
-                
-<span class="param-type">Event</span>
-
-
-            
-            </td>
-
-
-
-            
-
-            <td class="description last">dom event</td>
-        </tr>
-
-    
-    </tbody>
-</table>
-
-
-
-<dl class="details">
-
-    
-
-    
-
-    
-
-    
-    <dt class="tag-overrides">Overrides:</dt>
-    <dd class="tag-overrides"><ul class="dummy"><li>
-        <a href="MultiGeometry.html#event:mousedown">MultiGeometry#event:mousedown</a>
-    </li></ul></dd>
-    
-
-    
-
-        
-
-    
-
-    
-
-    
-
-    
-
-    
-
-    
-
-    
-    <dt class="tag-source">Source:</dt>
-    <dd class="tag-source"><ul class="dummy"><li>
-        
-            <a target="_blank" href="https://github.com/maptalks/maptalks.js/tree/master/src/map/handler/Map.GeometryEvents.js">map/handler/Map.GeometryEvents.js</a>, <a target="_blank" href="https://github.com/maptalks/maptalks.js/tree/master/src/map/handler/Map.GeometryEvents.js#L8">line 8</a>
-        
-
-    </li></ul></dd>
-    
-
-    
-
-    
-
-    
-</dl>
-
-
-
-
-
-
-
-
-
-
-
-
-
-
-
-
-
-
-
-<hr>
-        
-            
-
-    <!-- <h2>Constructor</h2> -->
-    
-    <li>
-    
-    <h4 class="name" id="event:mouseup"><i><span class="type-signature"> (inherited)  </span><a href="#event:mouseup">mouseup</a></i>
-    
-        
-            <a target="_blank" href="https://github.com/maptalks/maptalks.js/tree/master/src/map/handler/Map.GeometryEvents.js#L20" class="improvelink">[source]</a>
-        
-    
-    <!-- 
-        <a target="_blank" href="https://github.com/maptalks/maptalks.js/tree/master/src/map/handler/Map.GeometryEvents.js#L20" class="improvelink">[help to improve]</a>
-     -->
-    <!-- <a href="#event:mouseup" class="improvelink">[link]</a> -->
-    </h4>
-
-    
-    </li>
-    
-    
-
-
-
-
-<div class="description">
-    mouseup event
-</div>
-
-
-
-
-<!-- 
-    <h5>Type:</h5>
-    <ul>
-        <li>
-            
-<span class="param-type">Object</span>
-
-
-        </li>
-    </ul>
- -->
-
-
-
-
-
-<!-- event properties -->
-
-
-
-
-
-
-
-
-
-
-
-
-
-    <h5 class="subsection-title">Properties:</h5>
-
-    
-
-<table class="props">
-    <thead>
-    <tr>
-        
-        <th>Name</th>
-        
-
-        <th>Type</th>
-
-
-
-        
-
-        <th class="last">Description</th>
-    </tr>
-    </thead>
-
-    <tbody>
-    
-
-        <tr>
-            
-                <td class="name"><code>type</code>
-                    
-                </td>
-            
-
-            <td class="type">
-            
-                
-<span class="param-type">String</span>
-
-
-            
-            </td>
-
-
-
-            
-
-            <td class="description last">mouseup</td>
-        </tr>
-
-    
-
-        <tr>
-            
-                <td class="name"><code>target</code>
-                    
-                </td>
-            
-
-            <td class="type">
-            
-                
-<span class="param-type"><a href="Geometry.html">Geometry</a></span>
-
-
-            
-            </td>
-
-
-
-            
-
-            <td class="description last">the Geometry fires event</td>
-        </tr>
-
-    
-
-        <tr>
-            
-                <td class="name"><code>coordinate</code>
-                    
-                </td>
-            
-
-            <td class="type">
-            
-                
-<span class="param-type"><a href="Coordinate.html">Coordinate</a></span>
-
-
-            
-            </td>
-
-
-
-            
-
-            <td class="description last">coordinate of the event</td>
-        </tr>
-
-    
-
-        <tr>
-            
-                <td class="name"><code>containerPoint</code>
-                    
-                </td>
-            
-
-            <td class="type">
-            
-                
-<span class="param-type"><a href="Point.html">Point</a></span>
-
-
-            
-            </td>
-
-
-
-            
-
-            <td class="description last">container point of the event</td>
-        </tr>
-
-    
-
-        <tr>
-            
-                <td class="name"><code>viewPoint</code>
-                    
-                </td>
-            
-
-            <td class="type">
-            
-                
-<span class="param-type"><a href="Point.html">Point</a></span>
-
-
-            
-            </td>
-
-
-
-            
-
-            <td class="description last">view point of the event</td>
-        </tr>
-
-    
-
-        <tr>
-            
-                <td class="name"><code>domEvent</code>
-                    
-                </td>
-            
-
-            <td class="type">
-            
-                
-<span class="param-type">Event</span>
-
-
-            
-            </td>
-
-
-
-            
-
-            <td class="description last">dom event</td>
-        </tr>
-
-    
-    </tbody>
-</table>
-
-
-
-<dl class="details">
-
-    
-
-    
-
-    
-
-    
-    <dt class="tag-overrides">Overrides:</dt>
-    <dd class="tag-overrides"><ul class="dummy"><li>
-        <a href="MultiGeometry.html#event:mouseup">MultiGeometry#event:mouseup</a>
-    </li></ul></dd>
-    
-
-    
-
-        
-
-    
-
-    
-
-    
-
-    
-
-    
-
-    
-
-    
-    <dt class="tag-source">Source:</dt>
-    <dd class="tag-source"><ul class="dummy"><li>
-        
-            <a target="_blank" href="https://github.com/maptalks/maptalks.js/tree/master/src/map/handler/Map.GeometryEvents.js">map/handler/Map.GeometryEvents.js</a>, <a target="_blank" href="https://github.com/maptalks/maptalks.js/tree/master/src/map/handler/Map.GeometryEvents.js#L20">line 20</a>
-        
-
-    </li></ul></dd>
-    
-
-    
-
-    
-
-    
-</dl>
-
-
-
-
-
-
-
-
-
-
-
-
-
-
-
-
-
-
-
-<hr>
-        
-            
-
-    <!-- <h2>Constructor</h2> -->
-    
-    <li>
-    
-    <h4 class="name" id="event:mousemove"><i><span class="type-signature"> (inherited)  </span><a href="#event:mousemove">mousemove</a></i>
-    
-        
-            <a target="_blank" href="https://github.com/maptalks/maptalks.js/tree/master/src/map/handler/Map.GeometryEvents.js#L32" class="improvelink">[source]</a>
-        
-    
-    <!-- 
-        <a target="_blank" href="https://github.com/maptalks/maptalks.js/tree/master/src/map/handler/Map.GeometryEvents.js#L32" class="improvelink">[help to improve]</a>
-     -->
-    <!-- <a href="#event:mousemove" class="improvelink">[link]</a> -->
-    </h4>
-
-    
-    </li>
-    
-    
-
-
-
-
-<div class="description">
-    mousemove event
-</div>
-
-
-
-
-<!-- 
-    <h5>Type:</h5>
-    <ul>
-        <li>
-            
-<span class="param-type">Object</span>
-
-
-        </li>
-    </ul>
- -->
-
-
-
-
-
-<!-- event properties -->
-
-
-
-
-
-
-
-
-
-
-
-
-
-    <h5 class="subsection-title">Properties:</h5>
-
-    
-
-<table class="props">
-    <thead>
-    <tr>
-        
-        <th>Name</th>
-        
-
-        <th>Type</th>
-
-
-
-        
-
-        <th class="last">Description</th>
-    </tr>
-    </thead>
-
-    <tbody>
-    
-
-        <tr>
-            
-                <td class="name"><code>type</code>
-                    
-                </td>
-            
-
-            <td class="type">
-            
-                
-<span class="param-type">String</span>
-
-
-            
-            </td>
-
-
-
-            
-
-            <td class="description last">mousemove</td>
-        </tr>
-
-    
-
-        <tr>
-            
-                <td class="name"><code>target</code>
-                    
-                </td>
-            
-
-            <td class="type">
-            
-                
-<span class="param-type"><a href="Geometry.html">Geometry</a></span>
-
-
-            
-            </td>
-
-
-
-            
-
-            <td class="description last">the Geometry fires event</td>
-        </tr>
-
-    
-
-        <tr>
-            
-                <td class="name"><code>coordinate</code>
-                    
-                </td>
-            
-
-            <td class="type">
-            
-                
-<span class="param-type"><a href="Coordinate.html">Coordinate</a></span>
-
-
-            
-            </td>
-
-
-
-            
-
-            <td class="description last">coordinate of the event</td>
-        </tr>
-
-    
-
-        <tr>
-            
-                <td class="name"><code>containerPoint</code>
-                    
-                </td>
-            
-
-            <td class="type">
-            
-                
-<span class="param-type"><a href="Point.html">Point</a></span>
-
-
-            
-            </td>
-
-
-
-            
-
-            <td class="description last">container point of the event</td>
-        </tr>
-
-    
-
-        <tr>
-            
-                <td class="name"><code>viewPoint</code>
-                    
-                </td>
-            
-
-            <td class="type">
-            
-                
-<span class="param-type"><a href="Point.html">Point</a></span>
-
-
-            
-            </td>
-
-
-
-            
-
-            <td class="description last">view point of the event</td>
-        </tr>
-
-    
-
-        <tr>
-            
-                <td class="name"><code>domEvent</code>
-                    
-                </td>
-            
-
-            <td class="type">
-            
-                
-<span class="param-type">Event</span>
-
-
-            
-            </td>
-
-
-
-            
-
-            <td class="description last">dom event</td>
-        </tr>
-
-    
-    </tbody>
-</table>
-
-
-
-<dl class="details">
-
-    
-
-    
-
-    
-
-    
-    <dt class="tag-overrides">Overrides:</dt>
-    <dd class="tag-overrides"><ul class="dummy"><li>
-        <a href="MultiGeometry.html#event:mousemove">MultiGeometry#event:mousemove</a>
-    </li></ul></dd>
-    
-
-    
-
-        
-
-    
-
-    
-
-    
-
-    
-
-    
-
-    
-
-    
-    <dt class="tag-source">Source:</dt>
-    <dd class="tag-source"><ul class="dummy"><li>
-        
-            <a target="_blank" href="https://github.com/maptalks/maptalks.js/tree/master/src/map/handler/Map.GeometryEvents.js">map/handler/Map.GeometryEvents.js</a>, <a target="_blank" href="https://github.com/maptalks/maptalks.js/tree/master/src/map/handler/Map.GeometryEvents.js#L32">line 32</a>
-        
-
-    </li></ul></dd>
-    
-
-    
-
-    
-
-    
-</dl>
-
-
-
-
-
-
-
-
-
-
-
-
-
-
-
-
-
-
-
-<hr>
-        
-            
-
-    <!-- <h2>Constructor</h2> -->
-    
-    <li>
-    
-    <h4 class="name" id="event:click"><i><span class="type-signature"> (inherited)  </span><a href="#event:click">click</a></i>
-    
-        
-            <a target="_blank" href="https://github.com/maptalks/maptalks.js/tree/master/src/map/handler/Map.GeometryEvents.js#L44" class="improvelink">[source]</a>
-        
-    
-    <!-- 
-        <a target="_blank" href="https://github.com/maptalks/maptalks.js/tree/master/src/map/handler/Map.GeometryEvents.js#L44" class="improvelink">[help to improve]</a>
-     -->
-    <!-- <a href="#event:click" class="improvelink">[link]</a> -->
-    </h4>
-
-    
-    </li>
-    
-    
-
-
-
-
-<div class="description">
-    click event
-</div>
-
-
-
-
-<!-- 
-    <h5>Type:</h5>
-    <ul>
-        <li>
-            
-<span class="param-type">Object</span>
-
-
-        </li>
-    </ul>
- -->
-
-
-
-
-
-<!-- event properties -->
-
-
-
-
-
-
-
-
-
-
-
-
-
-    <h5 class="subsection-title">Properties:</h5>
-
-    
-
-<table class="props">
-    <thead>
-    <tr>
-        
-        <th>Name</th>
-        
-
-        <th>Type</th>
-
-
-
-        
-
-        <th class="last">Description</th>
-    </tr>
-    </thead>
-
-    <tbody>
-    
-
-        <tr>
-            
-                <td class="name"><code>type</code>
-                    
-                </td>
-            
-
-            <td class="type">
-            
-                
-<span class="param-type">String</span>
-
-
-            
-            </td>
-
-
-
-            
-
-            <td class="description last">click</td>
-        </tr>
-
-    
-
-        <tr>
-            
-                <td class="name"><code>target</code>
-                    
-                </td>
-            
-
-            <td class="type">
-            
-                
-<span class="param-type"><a href="Geometry.html">Geometry</a></span>
-
-
-            
-            </td>
-
-
-
-            
-
-            <td class="description last">the Geometry fires event</td>
-        </tr>
-
-    
-
-        <tr>
-            
-                <td class="name"><code>coordinate</code>
-                    
-                </td>
-            
-
-            <td class="type">
-            
-                
-<span class="param-type"><a href="Coordinate.html">Coordinate</a></span>
-
-
-            
-            </td>
-
-
-
-            
-
-            <td class="description last">coordinate of the event</td>
-        </tr>
-
-    
-
-        <tr>
-            
-                <td class="name"><code>containerPoint</code>
-                    
-                </td>
-            
-
-            <td class="type">
-            
-                
-<span class="param-type"><a href="Point.html">Point</a></span>
-
-
-            
-            </td>
-
-
-
-            
-
-            <td class="description last">container point of the event</td>
-        </tr>
-
-    
-
-        <tr>
-            
-                <td class="name"><code>viewPoint</code>
-                    
-                </td>
-            
-
-            <td class="type">
-            
-                
-<span class="param-type"><a href="Point.html">Point</a></span>
-
-
-            
-            </td>
-
-
-
-            
-
-            <td class="description last">view point of the event</td>
-        </tr>
-
-    
-
-        <tr>
-            
-                <td class="name"><code>domEvent</code>
-                    
-                </td>
-            
-
-            <td class="type">
-            
-                
-<span class="param-type">Event</span>
-
-
-            
-            </td>
-
-
-
-            
-
-            <td class="description last">dom event</td>
-        </tr>
-
-    
-    </tbody>
-</table>
-
-
-
-<dl class="details">
-
-    
-
-    
-
-    
-
-    
-    <dt class="tag-overrides">Overrides:</dt>
-    <dd class="tag-overrides"><ul class="dummy"><li>
-        <a href="MultiGeometry.html#event:click">MultiGeometry#event:click</a>
-    </li></ul></dd>
-    
-
-    
-
-        
-
-    
-
-    
-
-    
-
-    
-
-    
-
-    
-
-    
-    <dt class="tag-source">Source:</dt>
-    <dd class="tag-source"><ul class="dummy"><li>
-        
-            <a target="_blank" href="https://github.com/maptalks/maptalks.js/tree/master/src/map/handler/Map.GeometryEvents.js">map/handler/Map.GeometryEvents.js</a>, <a target="_blank" href="https://github.com/maptalks/maptalks.js/tree/master/src/map/handler/Map.GeometryEvents.js#L44">line 44</a>
-        
-
-    </li></ul></dd>
-    
-
-    
-
-    
-
-    
-</dl>
-
-
-
-
-
-
-
-
-
-
-
-
-
-
-
-
-
-
-
-<hr>
-        
-            
-
-    <!-- <h2>Constructor</h2> -->
-    
-    <li>
-    
-    <h4 class="name" id="event:dblclick"><i><span class="type-signature"> (inherited)  </span><a href="#event:dblclick">dblclick</a></i>
-    
-        
-            <a target="_blank" href="https://github.com/maptalks/maptalks.js/tree/master/src/map/handler/Map.GeometryEvents.js#L56" class="improvelink">[source]</a>
-        
-    
-    <!-- 
-        <a target="_blank" href="https://github.com/maptalks/maptalks.js/tree/master/src/map/handler/Map.GeometryEvents.js#L56" class="improvelink">[help to improve]</a>
-     -->
-    <!-- <a href="#event:dblclick" class="improvelink">[link]</a> -->
-    </h4>
-
-    
-    </li>
-    
-    
-
-
-
-
-<div class="description">
-    dblclick event
-</div>
-
-
-
-
-<!-- 
-    <h5>Type:</h5>
-    <ul>
-        <li>
-            
-<span class="param-type">Object</span>
-
-
-        </li>
-    </ul>
- -->
-
-
-
-
-
-<!-- event properties -->
-
-
-
-
-
-
-
-
-
-
-
-
-
-    <h5 class="subsection-title">Properties:</h5>
-
-    
-
-<table class="props">
-    <thead>
-    <tr>
-        
-        <th>Name</th>
-        
-
-        <th>Type</th>
-
-
-
-        
-
-        <th class="last">Description</th>
-    </tr>
-    </thead>
-
-    <tbody>
-    
-
-        <tr>
-            
-                <td class="name"><code>type</code>
-                    
-                </td>
-            
-
-            <td class="type">
-            
-                
-<span class="param-type">String</span>
-
-
-            
-            </td>
-
-
-
-            
-
-            <td class="description last">dblclick</td>
-        </tr>
-
-    
-
-        <tr>
-            
-                <td class="name"><code>target</code>
-                    
-                </td>
-            
-
-            <td class="type">
-            
-                
-<span class="param-type"><a href="Geometry.html">Geometry</a></span>
-
-
-            
-            </td>
-
-
-
-            
-
-            <td class="description last">the Geometry fires event</td>
-        </tr>
-
-    
-
-        <tr>
-            
-                <td class="name"><code>coordinate</code>
-                    
-                </td>
-            
-
-            <td class="type">
-            
-                
-<span class="param-type"><a href="Coordinate.html">Coordinate</a></span>
-
-
-            
-            </td>
-
-
-
-            
-
-            <td class="description last">coordinate of the event</td>
-        </tr>
-
-    
-
-        <tr>
-            
-                <td class="name"><code>containerPoint</code>
-                    
-                </td>
-            
-
-            <td class="type">
-            
-                
-<span class="param-type"><a href="Point.html">Point</a></span>
-
-
-            
-            </td>
-
-
-
-            
-
-            <td class="description last">container point of the event</td>
-        </tr>
-
-    
-
-        <tr>
-            
-                <td class="name"><code>viewPoint</code>
-                    
-                </td>
-            
-
-            <td class="type">
-            
-                
-<span class="param-type"><a href="Point.html">Point</a></span>
-
-
-            
-            </td>
-
-
-
-            
-
-            <td class="description last">view point of the event</td>
-        </tr>
-
-    
-
-        <tr>
-            
-                <td class="name"><code>domEvent</code>
-                    
-                </td>
-            
-
-            <td class="type">
-            
-                
-<span class="param-type">Event</span>
-
-
-            
-            </td>
-
-
-
-            
-
-            <td class="description last">dom event</td>
-        </tr>
-
-    
-    </tbody>
-</table>
-
-
-
-<dl class="details">
-
-    
-
-    
-
-    
-
-    
-    <dt class="tag-overrides">Overrides:</dt>
-    <dd class="tag-overrides"><ul class="dummy"><li>
-        <a href="MultiGeometry.html#event:dblclick">MultiGeometry#event:dblclick</a>
-    </li></ul></dd>
-    
-
-    
-
-        
-
-    
-
-    
-
-    
-
-    
-
-    
-
-    
-
-    
-    <dt class="tag-source">Source:</dt>
-    <dd class="tag-source"><ul class="dummy"><li>
-        
-            <a target="_blank" href="https://github.com/maptalks/maptalks.js/tree/master/src/map/handler/Map.GeometryEvents.js">map/handler/Map.GeometryEvents.js</a>, <a target="_blank" href="https://github.com/maptalks/maptalks.js/tree/master/src/map/handler/Map.GeometryEvents.js#L56">line 56</a>
-        
-
-    </li></ul></dd>
-    
-
-    
-
-    
-
-    
-</dl>
-
-
-
-
-
-
-
-
-
-
-
-
-
-
-
-
-
-
-
-<hr>
-        
-            
-
-    <!-- <h2>Constructor</h2> -->
-    
-    <li>
-    
-    <h4 class="name" id="event:contextmenu"><i><span class="type-signature"> (inherited)  </span><a href="#event:contextmenu">contextmenu</a></i>
-    
-        
-            <a target="_blank" href="https://github.com/maptalks/maptalks.js/tree/master/src/map/handler/Map.GeometryEvents.js#L68" class="improvelink">[source]</a>
-        
-    
-    <!-- 
-        <a target="_blank" href="https://github.com/maptalks/maptalks.js/tree/master/src/map/handler/Map.GeometryEvents.js#L68" class="improvelink">[help to improve]</a>
-     -->
-    <!-- <a href="#event:contextmenu" class="improvelink">[link]</a> -->
-    </h4>
-
-    
-    </li>
-    
-    
-
-
-
-
-<div class="description">
-    contextmenu event
-</div>
-
-
-
-
-<!-- 
-    <h5>Type:</h5>
-    <ul>
-        <li>
-            
-<span class="param-type">Object</span>
-
-
-        </li>
-    </ul>
- -->
-
-
-
-
-
-<!-- event properties -->
-
-
-
-
-
-
-
-
-
-
-
-
-
-    <h5 class="subsection-title">Properties:</h5>
-
-    
-
-<table class="props">
-    <thead>
-    <tr>
-        
-        <th>Name</th>
-        
-
-        <th>Type</th>
-
-
-
-        
-
-        <th class="last">Description</th>
-    </tr>
-    </thead>
-
-    <tbody>
-    
-
-        <tr>
-            
-                <td class="name"><code>type</code>
-                    
-                </td>
-            
-
-            <td class="type">
-            
-                
-<span class="param-type">String</span>
-
-
-            
-            </td>
-
-
-
-            
-
-            <td class="description last">contextmenu</td>
-        </tr>
-
-    
-
-        <tr>
-            
-                <td class="name"><code>target</code>
-                    
-                </td>
-            
-
-            <td class="type">
-            
-                
-<span class="param-type"><a href="Geometry.html">Geometry</a></span>
-
-
-            
-            </td>
-
-
-
-            
-
-            <td class="description last">the Geometry fires event</td>
-        </tr>
-
-    
-
-        <tr>
-            
-                <td class="name"><code>coordinate</code>
-                    
-                </td>
-            
-
-            <td class="type">
-            
-                
-<span class="param-type"><a href="Coordinate.html">Coordinate</a></span>
-
-
-            
-            </td>
-
-
-
-            
-
-            <td class="description last">coordinate of the event</td>
-        </tr>
-
-    
-
-        <tr>
-            
-                <td class="name"><code>containerPoint</code>
-                    
-                </td>
-            
-
-            <td class="type">
-            
-                
-<span class="param-type"><a href="Point.html">Point</a></span>
-
-
-            
-            </td>
-
-
-
-            
-
-            <td class="description last">container point of the event</td>
-        </tr>
-
-    
-
-        <tr>
-            
-                <td class="name"><code>viewPoint</code>
-                    
-                </td>
-            
-
-            <td class="type">
-            
-                
-<span class="param-type"><a href="Point.html">Point</a></span>
-
-
-            
-            </td>
-
-
-
-            
-
-            <td class="description last">view point of the event</td>
-        </tr>
-
-    
-
-        <tr>
-            
-                <td class="name"><code>domEvent</code>
-                    
-                </td>
-            
-
-            <td class="type">
-            
-                
-<span class="param-type">Event</span>
-
-
-            
-            </td>
-
-
-
-            
-
-            <td class="description last">dom event</td>
-        </tr>
-
-    
-    </tbody>
-</table>
-
-
-
-<dl class="details">
-
-    
-
-    
-
-    
-
-    
-    <dt class="tag-overrides">Overrides:</dt>
-    <dd class="tag-overrides"><ul class="dummy"><li>
-        <a href="MultiGeometry.html#event:contextmenu">MultiGeometry#event:contextmenu</a>
-    </li></ul></dd>
-    
-
-    
-
-        
-
-    
-
-    
-
-    
-
-    
-
-    
-
-    
-
-    
-    <dt class="tag-source">Source:</dt>
-    <dd class="tag-source"><ul class="dummy"><li>
-        
-            <a target="_blank" href="https://github.com/maptalks/maptalks.js/tree/master/src/map/handler/Map.GeometryEvents.js">map/handler/Map.GeometryEvents.js</a>, <a target="_blank" href="https://github.com/maptalks/maptalks.js/tree/master/src/map/handler/Map.GeometryEvents.js#L68">line 68</a>
-        
-
-    </li></ul></dd>
-    
-
-    
-
-    
-
-    
-</dl>
-
-
-
-
-
-
-
-
-
-
-
-
-
-
-
-
-
-
-
-<hr>
-        
-            
-
-    <!-- <h2>Constructor</h2> -->
-    
-    <li>
-    
-    <h4 class="name" id="event:touchstart"><i><span class="type-signature"> (inherited)  </span><a href="#event:touchstart">touchstart</a></i>
-    
-        
-            <a target="_blank" href="https://github.com/maptalks/maptalks.js/tree/master/src/map/handler/Map.GeometryEvents.js#L80" class="improvelink">[source]</a>
-        
-    
-    <!-- 
-        <a target="_blank" href="https://github.com/maptalks/maptalks.js/tree/master/src/map/handler/Map.GeometryEvents.js#L80" class="improvelink">[help to improve]</a>
-     -->
-    <!-- <a href="#event:touchstart" class="improvelink">[link]</a> -->
-    </h4>
-
-    
-    </li>
-    
-    
-
-
-
-
-<div class="description">
-    touchstart event
-</div>
-
-
-
-
-<!-- 
-    <h5>Type:</h5>
-    <ul>
-        <li>
-            
-<span class="param-type">Object</span>
-
-
-        </li>
-    </ul>
- -->
-
-
-
-
-
-<!-- event properties -->
-
-
-
-
-
-
-
-
-
-
-
-
-
-    <h5 class="subsection-title">Properties:</h5>
-
-    
-
-<table class="props">
-    <thead>
-    <tr>
-        
-        <th>Name</th>
-        
-
-        <th>Type</th>
-
-
-
-        
-
-        <th class="last">Description</th>
-    </tr>
-    </thead>
-
-    <tbody>
-    
-
-        <tr>
-            
-                <td class="name"><code>type</code>
-                    
-                </td>
-            
-
-            <td class="type">
-            
-                
-<span class="param-type">String</span>
-
-
-            
-            </td>
-
-
-
-            
-
-            <td class="description last">touchstart</td>
-        </tr>
-
-    
-
-        <tr>
-            
-                <td class="name"><code>target</code>
-                    
-                </td>
-            
-
-            <td class="type">
-            
-                
-<span class="param-type"><a href="Geometry.html">Geometry</a></span>
-
-
-            
-            </td>
-
-
-
-            
-
-            <td class="description last">the Geometry fires event</td>
-        </tr>
-
-    
-
-        <tr>
-            
-                <td class="name"><code>coordinate</code>
-                    
-                </td>
-            
-
-            <td class="type">
-            
-                
-<span class="param-type"><a href="Coordinate.html">Coordinate</a></span>
-
-
-            
-            </td>
-
-
-
-            
-
-            <td class="description last">coordinate of the event</td>
-        </tr>
-
-    
-
-        <tr>
-            
-                <td class="name"><code>containerPoint</code>
-                    
-                </td>
-            
-
-            <td class="type">
-            
-                
-<span class="param-type"><a href="Point.html">Point</a></span>
-
-
-            
-            </td>
-
-
-
-            
-
-            <td class="description last">container point of the event</td>
-        </tr>
-
-    
-
-        <tr>
-            
-                <td class="name"><code>viewPoint</code>
-                    
-                </td>
-            
-
-            <td class="type">
-            
-                
-<span class="param-type"><a href="Point.html">Point</a></span>
-
-
-            
-            </td>
-
-
-
-            
-
-            <td class="description last">view point of the event</td>
-        </tr>
-
-    
-
-        <tr>
-            
-                <td class="name"><code>domEvent</code>
-                    
-                </td>
-            
-
-            <td class="type">
-            
-                
-<span class="param-type">Event</span>
-
-
-            
-            </td>
-
-
-
-            
-
-            <td class="description last">dom event</td>
-        </tr>
-
-    
-    </tbody>
-</table>
-
-
-
-<dl class="details">
-
-    
-
-    
-
-    
-
-    
-    <dt class="tag-overrides">Overrides:</dt>
-    <dd class="tag-overrides"><ul class="dummy"><li>
-        <a href="MultiGeometry.html#event:touchstart">MultiGeometry#event:touchstart</a>
-    </li></ul></dd>
-    
-
-    
-
-        
-
-    
-
-    
-
-    
-
-    
-
-    
-
-    
-
-    
-    <dt class="tag-source">Source:</dt>
-    <dd class="tag-source"><ul class="dummy"><li>
-        
-            <a target="_blank" href="https://github.com/maptalks/maptalks.js/tree/master/src/map/handler/Map.GeometryEvents.js">map/handler/Map.GeometryEvents.js</a>, <a target="_blank" href="https://github.com/maptalks/maptalks.js/tree/master/src/map/handler/Map.GeometryEvents.js#L80">line 80</a>
-        
-
-    </li></ul></dd>
-    
-
-    
-
-    
-
-    
-</dl>
-
-
-
-
-
-
-
-
-
-
-
-
-
-
-
-
-
-
-
-<hr>
-        
-            
-
-    <!-- <h2>Constructor</h2> -->
-    
-    <li>
-    
-    <h4 class="name" id="event:touchmove"><i><span class="type-signature"> (inherited)  </span><a href="#event:touchmove">touchmove</a></i>
-    
-        
-            <a target="_blank" href="https://github.com/maptalks/maptalks.js/tree/master/src/map/handler/Map.GeometryEvents.js#L92" class="improvelink">[source]</a>
-        
-    
-    <!-- 
-        <a target="_blank" href="https://github.com/maptalks/maptalks.js/tree/master/src/map/handler/Map.GeometryEvents.js#L92" class="improvelink">[help to improve]</a>
-     -->
-    <!-- <a href="#event:touchmove" class="improvelink">[link]</a> -->
-    </h4>
-
-    
-    </li>
-    
-    
-
-
-
-
-<div class="description">
-    touchmove event
-</div>
-
-
-
-
-<!-- 
-    <h5>Type:</h5>
-    <ul>
-        <li>
-            
-<span class="param-type">Object</span>
-
-
-        </li>
-    </ul>
- -->
-
-
-
-
-
-<!-- event properties -->
-
-
-
-
-
-
-
-
-
-
-
-
-
-    <h5 class="subsection-title">Properties:</h5>
-
-    
-
-<table class="props">
-    <thead>
-    <tr>
-        
-        <th>Name</th>
-        
-
-        <th>Type</th>
-
-
-
-        
-
-        <th class="last">Description</th>
-    </tr>
-    </thead>
-
-    <tbody>
-    
-
-        <tr>
-            
-                <td class="name"><code>type</code>
-                    
-                </td>
-            
-
-            <td class="type">
-            
-                
-<span class="param-type">String</span>
-
-
-            
-            </td>
-
-
-
-            
-
-            <td class="description last">touchmove</td>
-        </tr>
-
-    
-
-        <tr>
-            
-                <td class="name"><code>target</code>
-                    
-                </td>
-            
-
-            <td class="type">
-            
-                
-<span class="param-type"><a href="Geometry.html">Geometry</a></span>
-
-
-            
-            </td>
-
-
-
-            
-
-            <td class="description last">the Geometry fires event</td>
-        </tr>
-
-    
-
-        <tr>
-            
-                <td class="name"><code>coordinate</code>
-                    
-                </td>
-            
-
-            <td class="type">
-            
-                
-<span class="param-type"><a href="Coordinate.html">Coordinate</a></span>
-
-
-            
-            </td>
-
-
-
-            
-
-            <td class="description last">coordinate of the event</td>
-        </tr>
-
-    
-
-        <tr>
-            
-                <td class="name"><code>containerPoint</code>
-                    
-                </td>
-            
-
-            <td class="type">
-            
-                
-<span class="param-type"><a href="Point.html">Point</a></span>
-
-
-            
-            </td>
-
-
-
-            
-
-            <td class="description last">container point of the event</td>
-        </tr>
-
-    
-
-        <tr>
-            
-                <td class="name"><code>viewPoint</code>
-                    
-                </td>
-            
-
-            <td class="type">
-            
-                
-<span class="param-type"><a href="Point.html">Point</a></span>
-
-
-            
-            </td>
-
-
-
-            
-
-            <td class="description last">view point of the event</td>
-        </tr>
-
-    
-
-        <tr>
-            
-                <td class="name"><code>domEvent</code>
-                    
-                </td>
-            
-
-            <td class="type">
-            
-                
-<span class="param-type">Event</span>
-
-
-            
-            </td>
-
-
-
-            
-
-            <td class="description last">dom event</td>
-        </tr>
-
-    
-    </tbody>
-</table>
-
-
-
-<dl class="details">
-
-    
-
-    
-
-    
-
-    
-    <dt class="tag-overrides">Overrides:</dt>
-    <dd class="tag-overrides"><ul class="dummy"><li>
-        <a href="MultiGeometry.html#event:touchmove">MultiGeometry#event:touchmove</a>
-    </li></ul></dd>
-    
-
-    
-
-        
-
-    
-
-    
-
-    
-
-    
-
-    
-
-    
-
-    
-    <dt class="tag-source">Source:</dt>
-    <dd class="tag-source"><ul class="dummy"><li>
-        
-            <a target="_blank" href="https://github.com/maptalks/maptalks.js/tree/master/src/map/handler/Map.GeometryEvents.js">map/handler/Map.GeometryEvents.js</a>, <a target="_blank" href="https://github.com/maptalks/maptalks.js/tree/master/src/map/handler/Map.GeometryEvents.js#L92">line 92</a>
-        
-
-    </li></ul></dd>
-    
-
-    
-
-    
-
-    
-</dl>
-
-
-
-
-
-
-
-
-
-
-
-
-
-
-
-
-
-
-
-<hr>
-        
-            
-
-    <!-- <h2>Constructor</h2> -->
-    
-    <li>
-    
-    <h4 class="name" id="event:touchend"><i><span class="type-signature"> (inherited)  </span><a href="#event:touchend">touchend</a></i>
-    
-        
-            <a target="_blank" href="https://github.com/maptalks/maptalks.js/tree/master/src/map/handler/Map.GeometryEvents.js#L104" class="improvelink">[source]</a>
-        
-    
-    <!-- 
-        <a target="_blank" href="https://github.com/maptalks/maptalks.js/tree/master/src/map/handler/Map.GeometryEvents.js#L104" class="improvelink">[help to improve]</a>
-     -->
-    <!-- <a href="#event:touchend" class="improvelink">[link]</a> -->
-    </h4>
-
-    
-    </li>
-    
-    
-
-
-
-
-<div class="description">
-    touchend event
-</div>
-
-
-
-
-<!-- 
-    <h5>Type:</h5>
-    <ul>
-        <li>
-            
-<span class="param-type">Object</span>
-
-
-        </li>
-    </ul>
- -->
-
-
-
-
-
-<!-- event properties -->
-
-
-
-
-
-
-
-
-
-
-
-
-
-    <h5 class="subsection-title">Properties:</h5>
-
-    
-
-<table class="props">
-    <thead>
-    <tr>
-        
-        <th>Name</th>
-        
-
-        <th>Type</th>
-
-
-
-        
-
-        <th class="last">Description</th>
-    </tr>
-    </thead>
-
-    <tbody>
-    
-
-        <tr>
-            
-                <td class="name"><code>type</code>
-                    
-                </td>
-            
-
-            <td class="type">
-            
-                
-<span class="param-type">String</span>
-
-
-            
-            </td>
-
-
-
-            
-
-            <td class="description last">touchend</td>
-        </tr>
-
-    
-
-        <tr>
-            
-                <td class="name"><code>target</code>
-                    
-                </td>
-            
-
-            <td class="type">
-            
-                
-<span class="param-type"><a href="Geometry.html">Geometry</a></span>
-
-
-            
-            </td>
-
-
-
-            
-
-            <td class="description last">the Geometry fires event</td>
-        </tr>
-
-    
-
-        <tr>
-            
-                <td class="name"><code>coordinate</code>
-                    
-                </td>
-            
-
-            <td class="type">
-            
-                
-<span class="param-type"><a href="Coordinate.html">Coordinate</a></span>
-
-
-            
-            </td>
-
-
-
-            
-
-            <td class="description last">coordinate of the event</td>
-        </tr>
-
-    
-
-        <tr>
-            
-                <td class="name"><code>containerPoint</code>
-                    
-                </td>
-            
-
-            <td class="type">
-            
-                
-<span class="param-type"><a href="Point.html">Point</a></span>
-
-
-            
-            </td>
-
-
-
-            
-
-            <td class="description last">container point of the event</td>
-        </tr>
-
-    
-
-        <tr>
-            
-                <td class="name"><code>viewPoint</code>
-                    
-                </td>
-            
-
-            <td class="type">
-            
-                
-<span class="param-type"><a href="Point.html">Point</a></span>
-
-
-            
-            </td>
-
-
-
-            
-
-            <td class="description last">view point of the event</td>
-        </tr>
-
-    
-
-        <tr>
-            
-                <td class="name"><code>domEvent</code>
-                    
-                </td>
-            
-
-            <td class="type">
-            
-                
-<span class="param-type">Event</span>
-
-
-            
-            </td>
-
-
-
-            
-
-            <td class="description last">dom event</td>
-        </tr>
-
-    
-    </tbody>
-</table>
-
-
-
-<dl class="details">
-
-    
-
-    
-
-    
-
-    
-    <dt class="tag-overrides">Overrides:</dt>
-    <dd class="tag-overrides"><ul class="dummy"><li>
-        <a href="MultiGeometry.html#event:touchend">MultiGeometry#event:touchend</a>
-    </li></ul></dd>
-    
-
-    
-
-        
-
-    
-
-    
-
-    
-
-    
-
-    
-
-    
-
-    
-    <dt class="tag-source">Source:</dt>
-    <dd class="tag-source"><ul class="dummy"><li>
-        
-            <a target="_blank" href="https://github.com/maptalks/maptalks.js/tree/master/src/map/handler/Map.GeometryEvents.js">map/handler/Map.GeometryEvents.js</a>, <a target="_blank" href="https://github.com/maptalks/maptalks.js/tree/master/src/map/handler/Map.GeometryEvents.js#L104">line 104</a>
-        
-
-    </li></ul></dd>
-    
-
-    
-
-    
-
-    
-</dl>
-
-
-
-
-
-
-
-
-
-
-
-
-
-
-
-
-
-
-
-<hr>
-        
-            
-
-    <!-- <h2>Constructor</h2> -->
-    
-    <li>
-    
-    <h4 class="name" id="event:mouseenter"><i><span class="type-signature"> (inherited)  </span><a href="#event:mouseenter">mouseenter</a></i>
-    
-        
-            <a target="_blank" href="https://github.com/maptalks/maptalks.js/tree/master/src/map/handler/Map.GeometryEvents.js#L116" class="improvelink">[source]</a>
-        
-    
-    <!-- 
-        <a target="_blank" href="https://github.com/maptalks/maptalks.js/tree/master/src/map/handler/Map.GeometryEvents.js#L116" class="improvelink">[help to improve]</a>
-     -->
-    <!-- <a href="#event:mouseenter" class="improvelink">[link]</a> -->
-    </h4>
-
-    
-    </li>
-    
-    
-
-
-
-
-<div class="description">
-    mouseenter event for geometry
-</div>
-
-
-
-
-<!-- 
-    <h5>Type:</h5>
-    <ul>
-        <li>
-            
-<span class="param-type">Object</span>
-
-
-        </li>
-    </ul>
- -->
-
-
-
-
-
-<!-- event properties -->
-
-
-
-
-
-
-
-
-
-
-
-
-
-    <h5 class="subsection-title">Properties:</h5>
-
-    
-
-<table class="props">
-    <thead>
-    <tr>
-        
-        <th>Name</th>
-        
-
-        <th>Type</th>
-
-
-
-        
-
-        <th class="last">Description</th>
-    </tr>
-    </thead>
-
-    <tbody>
-    
-
-        <tr>
-            
-                <td class="name"><code>type</code>
-                    
-                </td>
-            
-
-            <td class="type">
-            
-                
-<span class="param-type">String</span>
-
-
-            
-            </td>
-
-
-
-            
-
-            <td class="description last">mouseenter</td>
-        </tr>
-
-    
-
-        <tr>
-            
-                <td class="name"><code>target</code>
-                    
-                </td>
-            
-
-            <td class="type">
-            
-                
-<span class="param-type"><a href="Geometry.html">Geometry</a></span>
-
-
-            
-            </td>
-
-
-
-            
-
-            <td class="description last">the geometry fires mouseenter</td>
-        </tr>
-
-    
-
-        <tr>
-            
-                <td class="name"><code>coordinate</code>
-                    
-                </td>
-            
-
-            <td class="type">
-            
-                
-<span class="param-type"><a href="Coordinate.html">Coordinate</a></span>
-
-
-            
-            </td>
-
-
-
-            
-
-            <td class="description last">coordinate of the event</td>
-        </tr>
-
-    
-
-        <tr>
-            
-                <td class="name"><code>containerPoint</code>
-                    
-                </td>
-            
-
-            <td class="type">
-            
-                
-<span class="param-type"><a href="Point.html">Point</a></span>
-
-
-            
-            </td>
-
-
-
-            
-
-            <td class="description last">container point of the event</td>
-        </tr>
-
-    
-
-        <tr>
-            
-                <td class="name"><code>viewPoint</code>
-                    
-                </td>
-            
-
-            <td class="type">
-            
-                
-<span class="param-type"><a href="Point.html">Point</a></span>
-
-
-            
-            </td>
-
-
-
-            
-
-            <td class="description last">view point of the event</td>
-        </tr>
-
-    
-
-        <tr>
-            
-                <td class="name"><code>domEvent</code>
-                    
-                </td>
-            
-
-            <td class="type">
-            
-                
-<span class="param-type">Event</span>
-
-
-            
-            </td>
-
-
-
-            
-
-            <td class="description last">dom event</td>
-        </tr>
-
-    
-    </tbody>
-</table>
-
-
-
-<dl class="details">
-
-    
-
-    
-
-    
-
-    
-    <dt class="tag-overrides">Overrides:</dt>
-    <dd class="tag-overrides"><ul class="dummy"><li>
-        <a href="MultiGeometry.html#event:mouseenter">MultiGeometry#event:mouseenter</a>
-    </li></ul></dd>
-    
-
-    
-
-        
-
-    
-
-    
-
-    
-
-    
-
-    
-
-    
-
-    
-    <dt class="tag-source">Source:</dt>
-    <dd class="tag-source"><ul class="dummy"><li>
-        
-            <a target="_blank" href="https://github.com/maptalks/maptalks.js/tree/master/src/map/handler/Map.GeometryEvents.js">map/handler/Map.GeometryEvents.js</a>, <a target="_blank" href="https://github.com/maptalks/maptalks.js/tree/master/src/map/handler/Map.GeometryEvents.js#L116">line 116</a>
-        
-
-    </li></ul></dd>
-    
-
-    
-
-    
-
-    
-</dl>
-
-
-
-
-
-
-
-
-
-
-
-
-
-
-
-
-
-
-
-<hr>
-        
-            
-
-    <!-- <h2>Constructor</h2> -->
-    
-    <li>
-    
-    <h4 class="name" id="event:mouseover"><i><span class="type-signature"> (inherited)  </span><a href="#event:mouseover">mouseover</a></i>
-    
-        
-            <a target="_blank" href="https://github.com/maptalks/maptalks.js/tree/master/src/map/handler/Map.GeometryEvents.js#L127" class="improvelink">[source]</a>
-        
-    
-    <!-- 
-        <a target="_blank" href="https://github.com/maptalks/maptalks.js/tree/master/src/map/handler/Map.GeometryEvents.js#L127" class="improvelink">[help to improve]</a>
-     -->
-    <!-- <a href="#event:mouseover" class="improvelink">[link]</a> -->
-    </h4>
-
-    
-    </li>
-    
-    
-
-
-
-
-<div class="description">
-    mouseover event for geometry
-</div>
-
-
-
-
-<!-- 
-    <h5>Type:</h5>
-    <ul>
-        <li>
-            
-<span class="param-type">Object</span>
-
-
-        </li>
-    </ul>
- -->
-
-
-
-
-
-<!-- event properties -->
-
-
-
-
-
-
-
-
-
-
-
-
-
-    <h5 class="subsection-title">Properties:</h5>
-
-    
-
-<table class="props">
-    <thead>
-    <tr>
-        
-        <th>Name</th>
-        
-
-        <th>Type</th>
-
-
-
-        
-
-        <th class="last">Description</th>
-    </tr>
-    </thead>
-
-    <tbody>
-    
-
-        <tr>
-            
-                <td class="name"><code>type</code>
-                    
-                </td>
-            
-
-            <td class="type">
-            
-                
-<span class="param-type">String</span>
-
-
-            
-            </td>
-
-
-
-            
-
-            <td class="description last">mouseover</td>
-        </tr>
-
-    
-
-        <tr>
-            
-                <td class="name"><code>target</code>
-                    
-                </td>
-            
-
-            <td class="type">
-            
-                
-<span class="param-type"><a href="Geometry.html">Geometry</a></span>
-
-
-            
-            </td>
-
-
-
-            
-
-            <td class="description last">the geometry fires mouseover</td>
-        </tr>
-
-    
-
-        <tr>
-            
-                <td class="name"><code>coordinate</code>
-                    
-                </td>
-            
-
-            <td class="type">
-            
-                
-<span class="param-type"><a href="Coordinate.html">Coordinate</a></span>
-
-
-            
-            </td>
-
-
-
-            
-
-            <td class="description last">coordinate of the event</td>
-        </tr>
-
-    
-
-        <tr>
-            
-                <td class="name"><code>containerPoint</code>
-                    
-                </td>
-            
-
-            <td class="type">
-            
-                
-<span class="param-type"><a href="Point.html">Point</a></span>
-
-
-            
-            </td>
-
-
-
-            
-
-            <td class="description last">container point of the event</td>
-        </tr>
-
-    
-
-        <tr>
-            
-                <td class="name"><code>viewPoint</code>
-                    
-                </td>
-            
-
-            <td class="type">
-            
-                
-<span class="param-type"><a href="Point.html">Point</a></span>
-
-
-            
-            </td>
-
-
-
-            
-
-            <td class="description last">view point of the event</td>
-        </tr>
-
-    
-
-        <tr>
-            
-                <td class="name"><code>domEvent</code>
-                    
-                </td>
-            
-
-            <td class="type">
-            
-                
-<span class="param-type">Event</span>
-
-
-            
-            </td>
-
-
-
-            
-
-            <td class="description last">dom event</td>
-        </tr>
-
-    
-    </tbody>
-</table>
-
-
-
-<dl class="details">
-
-    
-
-    
-
-    
-
-    
-    <dt class="tag-overrides">Overrides:</dt>
-    <dd class="tag-overrides"><ul class="dummy"><li>
-        <a href="MultiGeometry.html#event:mouseover">MultiGeometry#event:mouseover</a>
-    </li></ul></dd>
-    
-
-    
-
-        
-
-    
-
-    
-
-    
-
-    
-
-    
-
-    
-
-    
-    <dt class="tag-source">Source:</dt>
-    <dd class="tag-source"><ul class="dummy"><li>
-        
-            <a target="_blank" href="https://github.com/maptalks/maptalks.js/tree/master/src/map/handler/Map.GeometryEvents.js">map/handler/Map.GeometryEvents.js</a>, <a target="_blank" href="https://github.com/maptalks/maptalks.js/tree/master/src/map/handler/Map.GeometryEvents.js#L127">line 127</a>
-        
-
-    </li></ul></dd>
-    
-
-    
-
-    
-
-    
-</dl>
-
-
-
-
-
-
-
-
-
-
-
-
-
-
-
-
-
-
-
-<hr>
-        
-            
-
-    <!-- <h2>Constructor</h2> -->
-    
-    <li>
-    
-    <h4 class="name" id="event:mouseout"><i><span class="type-signature"> (inherited)  </span><a href="#event:mouseout">mouseout</a></i>
-    
-        
-            <a target="_blank" href="https://github.com/maptalks/maptalks.js/tree/master/src/map/handler/Map.GeometryEvents.js#L138" class="improvelink">[source]</a>
-        
-    
-    <!-- 
-        <a target="_blank" href="https://github.com/maptalks/maptalks.js/tree/master/src/map/handler/Map.GeometryEvents.js#L138" class="improvelink">[help to improve]</a>
-     -->
-    <!-- <a href="#event:mouseout" class="improvelink">[link]</a> -->
-    </h4>
-
-    
-    </li>
-    
-    
-
-
-
-
-<div class="description">
-    mouseout event for geometry
-</div>
-
-
-
-
-<!-- 
-    <h5>Type:</h5>
-    <ul>
-        <li>
-            
-<span class="param-type">Object</span>
-
-
-        </li>
-    </ul>
- -->
-
-
-
-
-
-<!-- event properties -->
-
-
-
-
-
-
-
-
-
-
-
-
-
-    <h5 class="subsection-title">Properties:</h5>
-
-    
-
-<table class="props">
-    <thead>
-    <tr>
-        
-        <th>Name</th>
-        
-
-        <th>Type</th>
-
-
-
-        
-
-        <th class="last">Description</th>
-    </tr>
-    </thead>
-
-    <tbody>
-    
-
-        <tr>
-            
-                <td class="name"><code>type</code>
-                    
-                </td>
-            
-
-            <td class="type">
-            
-                
-<span class="param-type">String</span>
-
-
-            
-            </td>
-
-
-
-            
-
-            <td class="description last">mouseout</td>
-        </tr>
-
-    
-
-        <tr>
-            
-                <td class="name"><code>target</code>
-                    
-                </td>
-            
-
-            <td class="type">
-            
-                
-<span class="param-type"><a href="Geometry.html">Geometry</a></span>
-
-
-            
-            </td>
-
-
-
-            
-
-            <td class="description last">the geometry fires mouseout</td>
-        </tr>
-
-    
-
-        <tr>
-            
-                <td class="name"><code>coordinate</code>
-                    
-                </td>
-            
-
-            <td class="type">
-            
-                
-<span class="param-type"><a href="Coordinate.html">Coordinate</a></span>
-
-
-            
-            </td>
-
-
-
-            
-
-            <td class="description last">coordinate of the event</td>
-        </tr>
-
-    
-
-        <tr>
-            
-                <td class="name"><code>containerPoint</code>
-                    
-                </td>
-            
-
-            <td class="type">
-            
-                
-<span class="param-type"><a href="Point.html">Point</a></span>
-
-
-            
-            </td>
-
-
-
-            
-
-            <td class="description last">container point of the event</td>
-        </tr>
-
-    
-
-        <tr>
-            
-                <td class="name"><code>viewPoint</code>
-                    
-                </td>
-            
-
-            <td class="type">
-            
-                
-<span class="param-type"><a href="Point.html">Point</a></span>
-
-
-            
-            </td>
-
-
-
-            
-
-            <td class="description last">view point of the event</td>
-        </tr>
-
-    
-
-        <tr>
-            
-                <td class="name"><code>domEvent</code>
-                    
-                </td>
-            
-
-            <td class="type">
-            
-                
-<span class="param-type">Event</span>
-
-
-            
-            </td>
-
-
-
-            
-
-            <td class="description last">dom event</td>
-        </tr>
-
-    
-    </tbody>
-</table>
-
-
-
-<dl class="details">
-
-    
-
-    
-
-    
-
-    
-    <dt class="tag-overrides">Overrides:</dt>
-    <dd class="tag-overrides"><ul class="dummy"><li>
-        <a href="MultiGeometry.html#event:mouseout">MultiGeometry#event:mouseout</a>
-    </li></ul></dd>
-    
-
-    
-
-        
-
-    
-
-    
-
-    
-
-    
-
-    
-
-    
-
-    
-    <dt class="tag-source">Source:</dt>
-    <dd class="tag-source"><ul class="dummy"><li>
-        
-            <a target="_blank" href="https://github.com/maptalks/maptalks.js/tree/master/src/map/handler/Map.GeometryEvents.js">map/handler/Map.GeometryEvents.js</a>, <a target="_blank" href="https://github.com/maptalks/maptalks.js/tree/master/src/map/handler/Map.GeometryEvents.js#L138">line 138</a>
-        
-
-    </li></ul></dd>
-    
-
-    
-
-    
-
-    
-</dl>
-
-
-
-
-
-
-
-
-
-
-
-
-
-
-
-
-
-
-
-<hr>
-        
-            
-
-    <!-- <h2>Constructor</h2> -->
-    
-    <li>
-    
-    <h4 class="name" id="event:idchange"><i><span class="type-signature"> (inherited)  </span><a href="#event:idchange">idchange</a></i>
-    
-        
-            <a target="_blank" href="https://github.com/maptalks/maptalks.js/tree/master/src/geometry/Geometry.js#L194" class="improvelink">[source]</a>
-        
-    
-    <!-- 
-        <a target="_blank" href="https://github.com/maptalks/maptalks.js/tree/master/src/geometry/Geometry.js#L194" class="improvelink">[help to improve]</a>
-     -->
-    <!-- <a href="#event:idchange" class="improvelink">[link]</a> -->
-    </h4>
-
-    
-    </li>
-    
-    
-
-
-
-
-<div class="description">
-    idchange event.
-</div>
-
-
-
-
-<!-- 
-    <h5>Type:</h5>
-    <ul>
-        <li>
-            
-<span class="param-type">Object</span>
-
-
-        </li>
-    </ul>
- -->
-
-
-
-
-
-<!-- event properties -->
-
-
-
-
-
-
-
-
-
-
-
-
-
-    <h5 class="subsection-title">Properties:</h5>
-
-    
-
-<table class="props">
-    <thead>
-    <tr>
-        
-        <th>Name</th>
-        
-
-        <th>Type</th>
-
-
-
-        
-
-        <th class="last">Description</th>
-    </tr>
-    </thead>
-
-    <tbody>
-    
-
-        <tr>
-            
-                <td class="name"><code>type</code>
-                    
-                </td>
-            
-
-            <td class="type">
-            
-                
-<span class="param-type">String</span>
-
-
-            
-            </td>
-
-
-
-            
-
-            <td class="description last">idchange</td>
-        </tr>
-
-    
-
-        <tr>
-            
-                <td class="name"><code>target</code>
-                    
-                </td>
-            
-
-            <td class="type">
-            
-                
-<span class="param-type"><a href="Geometry.html">Geometry</a></span>
-
-
-            
-            </td>
-
-
-
-            
-
-            <td class="description last">the geometry fires the event</td>
-        </tr>
-
-    
-
-        <tr>
-            
-                <td class="name"><code>old</code>
-                    
-                </td>
-            
-
-            <td class="type">
-            
-                
-<span class="param-type">String</span>
-|
-
-<span class="param-type">Number</span>
-
-
-            
-            </td>
-
-
-
-            
-
-            <td class="description last">value of the old id</td>
-        </tr>
-
-    
-
-        <tr>
-            
-                <td class="name"><code>new</code>
-                    
-                </td>
-            
-
-            <td class="type">
-            
-                
-<span class="param-type">String</span>
-|
-
-<span class="param-type">Number</span>
-
-
-            
-            </td>
-
-
-
-            
-
-            <td class="description last">value of the new id</td>
-        </tr>
-
-    
-    </tbody>
-</table>
-
-
-
-<dl class="details">
-
-    
-
-    
-
-    
-
-    
-    <dt class="tag-overrides">Overrides:</dt>
-    <dd class="tag-overrides"><ul class="dummy"><li>
-        <a href="MultiGeometry.html#event:idchange">MultiGeometry#event:idchange</a>
-    </li></ul></dd>
-    
-
-    
-
-        
-
-    
-
-    
-
-    
-
-    
-
-    
-
-    
-
-    
-    <dt class="tag-source">Source:</dt>
-    <dd class="tag-source"><ul class="dummy"><li>
-        
-            <a target="_blank" href="https://github.com/maptalks/maptalks.js/tree/master/src/geometry/Geometry.js">geometry/Geometry.js</a>, <a target="_blank" href="https://github.com/maptalks/maptalks.js/tree/master/src/geometry/Geometry.js#L194">line 194</a>
-        
-
-    </li></ul></dd>
-    
-
-    
-
-    
-
-    
-</dl>
-
-
-
-
-
-
-
-
-
-
-
-
-
-
-
-
-
-
-
-<hr>
-        
-            
-
-    <!-- <h2>Constructor</h2> -->
-    
-    <li>
-    
-    <h4 class="name" id="event:propertieschange"><i><span class="type-signature"> (inherited)  </span><a href="#event:propertieschange">propertieschange</a></i>
-    
-        
-            <a target="_blank" href="https://github.com/maptalks/maptalks.js/tree/master/src/geometry/Geometry.js#L237" class="improvelink">[source]</a>
-        
-    
-    <!-- 
-        <a target="_blank" href="https://github.com/maptalks/maptalks.js/tree/master/src/geometry/Geometry.js#L237" class="improvelink">[help to improve]</a>
-     -->
-    <!-- <a href="#event:propertieschange" class="improvelink">[link]</a> -->
-    </h4>
-
-    
-    </li>
-    
-    
-
-
-
-
-<div class="description">
-    propertieschange event, thrown when geometry's properties is changed.
-</div>
-
-
-
-
-<!-- 
-    <h5>Type:</h5>
-    <ul>
-        <li>
-            
-<span class="param-type">Object</span>
-
-
-        </li>
-    </ul>
- -->
-
-
-
-
-
-<!-- event properties -->
-
-
-
-
-
-
-
-
-
-
-
-
-
-    <h5 class="subsection-title">Properties:</h5>
-
-    
-
-<table class="props">
-    <thead>
-    <tr>
-        
-        <th>Name</th>
-        
-
-        <th>Type</th>
-
-
-
-        
-
-        <th class="last">Description</th>
-    </tr>
-    </thead>
-
-    <tbody>
-    
-
-        <tr>
-            
-                <td class="name"><code>type</code>
-                    
-                </td>
-            
-
-            <td class="type">
-            
-                
-<span class="param-type">String</span>
-
-
-            
-            </td>
-
-
-
-            
-
-            <td class="description last">propertieschange</td>
-        </tr>
-
-    
-
-        <tr>
-            
-                <td class="name"><code>target</code>
-                    
-                </td>
-            
-
-            <td class="type">
-            
-                
-<span class="param-type"><a href="Geometry.html">Geometry</a></span>
-
-
-            
-            </td>
-
-
-
-            
-
-            <td class="description last">the geometry fires the event</td>
-        </tr>
-
-    
-
-        <tr>
-            
-                <td class="name"><code>old</code>
-                    
-                </td>
-            
-
-            <td class="type">
-            
-                
-<span class="param-type">String</span>
-|
-
-<span class="param-type">Number</span>
-
-
-            
-            </td>
-
-
-
-            
-
-            <td class="description last">value of the old properties</td>
-        </tr>
-
-    
-
-        <tr>
-            
-                <td class="name"><code>new</code>
-                    
-                </td>
-            
-
-            <td class="type">
-            
-                
-<span class="param-type">String</span>
-|
-
-<span class="param-type">Number</span>
-
-
-            
-            </td>
-
-
-
-            
-
-            <td class="description last">value of the new properties</td>
-        </tr>
-
-    
-    </tbody>
-</table>
-
-
-
-<dl class="details">
-
-    
-
-    
-
-    
-
-    
-    <dt class="tag-overrides">Overrides:</dt>
-    <dd class="tag-overrides"><ul class="dummy"><li>
-        <a href="MultiGeometry.html#event:propertieschange">MultiGeometry#event:propertieschange</a>
-    </li></ul></dd>
-    
-
-    
-
-        
-
-    
-
-    
-
-    
-
-    
-
-    
-
-    
-
-    
-    <dt class="tag-source">Source:</dt>
-    <dd class="tag-source"><ul class="dummy"><li>
-        
-            <a target="_blank" href="https://github.com/maptalks/maptalks.js/tree/master/src/geometry/Geometry.js">geometry/Geometry.js</a>, <a target="_blank" href="https://github.com/maptalks/maptalks.js/tree/master/src/geometry/Geometry.js#L237">line 237</a>
-        
-
-    </li></ul></dd>
-    
-
-    
-
-    
-
-    
-</dl>
-
-
-
-
-
-
-
-
-
-
-
-
-
-
-
-
-
-
-
-<hr>
-        
-            
-
-    <!-- <h2>Constructor</h2> -->
-    
-    <li>
-    
-    <h4 class="name" id="event:show"><i><span class="type-signature"> (inherited)  </span><a href="#event:show">show</a></i>
-    
-        
-            <a target="_blank" href="https://github.com/maptalks/maptalks.js/tree/master/src/geometry/Geometry.js#L557" class="improvelink">[source]</a>
-        
-    
-    <!-- 
-        <a target="_blank" href="https://github.com/maptalks/maptalks.js/tree/master/src/geometry/Geometry.js#L557" class="improvelink">[help to improve]</a>
-     -->
-    <!-- <a href="#event:show" class="improvelink">[link]</a> -->
-    </h4>
-
-    
-    </li>
-    
-    
-
-
-
-
-<div class="description">
-    show event
-</div>
-
-
-
-
-<!-- 
-    <h5>Type:</h5>
-    <ul>
-        <li>
-            
-<span class="param-type">Object</span>
-
-
-        </li>
-    </ul>
- -->
-
-
-
-
-
-<!-- event properties -->
-
-
-
-
-
-
-
-
-
-
-
-
-
-    <h5 class="subsection-title">Properties:</h5>
-
-    
-
-<table class="props">
-    <thead>
-    <tr>
-        
-        <th>Name</th>
-        
-
-        <th>Type</th>
-
-
-
-        
-
-        <th class="last">Description</th>
-    </tr>
-    </thead>
-
-    <tbody>
-    
-
-        <tr>
-            
-                <td class="name"><code>type</code>
-                    
-                </td>
-            
-
-            <td class="type">
-            
-                
-<span class="param-type">String</span>
-
-
-            
-            </td>
-
-
-
-            
-
-            <td class="description last">show</td>
-        </tr>
-
-    
-
-        <tr>
-            
-                <td class="name"><code>target</code>
-                    
-                </td>
-            
-
-            <td class="type">
-            
-                
-<span class="param-type"><a href="Geometry.html">Geometry</a></span>
-
-
-            
-            </td>
-
-
-
-            
-
-            <td class="description last">the geometry fires the event</td>
-        </tr>
-
-    
-    </tbody>
-</table>
-
-
-
-<dl class="details">
-
-    
-
-    
-
-    
-
-    
-    <dt class="tag-overrides">Overrides:</dt>
-    <dd class="tag-overrides"><ul class="dummy"><li>
-        <a href="MultiGeometry.html#event:show">MultiGeometry#event:show</a>
-    </li></ul></dd>
-    
-
-    
-
-        
-
-    
-
-    
-
-    
-
-    
-
-    
-
-    
-
-    
-    <dt class="tag-source">Source:</dt>
-    <dd class="tag-source"><ul class="dummy"><li>
-        
-            <a target="_blank" href="https://github.com/maptalks/maptalks.js/tree/master/src/geometry/Geometry.js">geometry/Geometry.js</a>, <a target="_blank" href="https://github.com/maptalks/maptalks.js/tree/master/src/geometry/Geometry.js#L557">line 557</a>
-        
-
-    </li></ul></dd>
-    
-
-    
-
-    
-
-    
-</dl>
-
-
-
-
-
-
-
-
-
-
-
-
-
-
-
-
-
-
-
-<hr>
-        
-            
-
-    <!-- <h2>Constructor</h2> -->
-    
-    <li>
-    
-    <h4 class="name" id="event:hide"><i><span class="type-signature"> (inherited)  </span><a href="#event:hide">hide</a></i>
-    
-        
-            <a target="_blank" href="https://github.com/maptalks/maptalks.js/tree/master/src/geometry/Geometry.js#L584" class="improvelink">[source]</a>
-        
-    
-    <!-- 
-        <a target="_blank" href="https://github.com/maptalks/maptalks.js/tree/master/src/geometry/Geometry.js#L584" class="improvelink">[help to improve]</a>
-     -->
-    <!-- <a href="#event:hide" class="improvelink">[link]</a> -->
-    </h4>
-
-    
-    </li>
-    
-    
-
-
-
-
-<div class="description">
-    hide event
-</div>
-
-
-
-
-<!-- 
-    <h5>Type:</h5>
-    <ul>
-        <li>
-            
-<span class="param-type">Object</span>
-
-
-        </li>
-    </ul>
- -->
-
-
-
-
-
-<!-- event properties -->
-
-
-
-
-
-
-
-
-
-
-
-
-
-    <h5 class="subsection-title">Properties:</h5>
-
-    
-
-<table class="props">
-    <thead>
-    <tr>
-        
-        <th>Name</th>
-        
-
-        <th>Type</th>
-
-
-
-        
-
-        <th class="last">Description</th>
-    </tr>
-    </thead>
-
-    <tbody>
-    
-
-        <tr>
-            
-                <td class="name"><code>type</code>
-                    
-                </td>
-            
-
-            <td class="type">
-            
-                
-<span class="param-type">String</span>
-
-
-            
-            </td>
-
-
-
-            
-
-            <td class="description last">hide</td>
-        </tr>
-
-    
-
-        <tr>
-            
-                <td class="name"><code>target</code>
-                    
-                </td>
-            
-
-            <td class="type">
-            
-                
-<span class="param-type"><a href="Geometry.html">Geometry</a></span>
-
-
-            
-            </td>
-
-
-
-            
-
-            <td class="description last">the geometry fires the event</td>
-        </tr>
-
-    
-    </tbody>
-</table>
-
-
-
-<dl class="details">
-
-    
-
-    
-
-    
-
-    
-    <dt class="tag-overrides">Overrides:</dt>
-    <dd class="tag-overrides"><ul class="dummy"><li>
-        <a href="MultiGeometry.html#event:hide">MultiGeometry#event:hide</a>
-    </li></ul></dd>
-    
-
-    
-
-        
-
-    
-
-    
-
-    
-
-    
-
-    
-
-    
-
-    
-    <dt class="tag-source">Source:</dt>
-    <dd class="tag-source"><ul class="dummy"><li>
-        
-            <a target="_blank" href="https://github.com/maptalks/maptalks.js/tree/master/src/geometry/Geometry.js">geometry/Geometry.js</a>, <a target="_blank" href="https://github.com/maptalks/maptalks.js/tree/master/src/geometry/Geometry.js#L584">line 584</a>
-        
-
-    </li></ul></dd>
-    
-
-    
-
-    
-
-    
-</dl>
-
-
-
-
-
-
-
-
-
-
-
-
-
-
-
-
-
-
-
-<hr>
-        
-            
-
-    <!-- <h2>Constructor</h2> -->
-    
-    <li>
-    
-    <h4 class="name" id="event:zindexchange"><i><span class="type-signature"> (inherited)  </span><a href="#event:zindexchange">zindexchange</a></i>
-    
-        
-            <a target="_blank" href="https://github.com/maptalks/maptalks.js/tree/master/src/geometry/Geometry.js#L642" class="improvelink">[source]</a>
-        
-    
-    <!-- 
-        <a target="_blank" href="https://github.com/maptalks/maptalks.js/tree/master/src/geometry/Geometry.js#L642" class="improvelink">[help to improve]</a>
-     -->
-    <!-- <a href="#event:zindexchange" class="improvelink">[link]</a> -->
-    </h4>
-
-    
-    </li>
-    
-    
-
-
-
-
-<div class="description">
-    zindexchange event, fired when geometry's zIndex is changed.
-</div>
-
-
-
-
-<!-- 
-    <h5>Type:</h5>
-    <ul>
-        <li>
-            
-<span class="param-type">Object</span>
-
-
-        </li>
-    </ul>
- -->
-
-
-
-
-
-<!-- event properties -->
-
-
-
-
-
-
-
-
-
-
-
-
-
-    <h5 class="subsection-title">Properties:</h5>
-
-    
-
-<table class="props">
-    <thead>
-    <tr>
-        
-        <th>Name</th>
-        
-
-        <th>Type</th>
-
-
-
-        
-
-        <th class="last">Description</th>
-    </tr>
-    </thead>
-
-    <tbody>
-    
-
-        <tr>
-            
-                <td class="name"><code>type</code>
-                    
-                </td>
-            
-
-            <td class="type">
-            
-                
-<span class="param-type">String</span>
-
-
-            
-            </td>
-
-
-
-            
-
-            <td class="description last">zindexchange</td>
-        </tr>
-
-    
-
-        <tr>
-            
-                <td class="name"><code>target</code>
-                    
-                </td>
-            
-
-            <td class="type">
-            
-                
-<span class="param-type"><a href="Geometry.html">Geometry</a></span>
-
-
-            
-            </td>
-
-
-
-            
-
-            <td class="description last">the geometry fires the event</td>
-        </tr>
-
-    
-
-        <tr>
-            
-                <td class="name"><code>old</code>
-                    
-                </td>
-            
-
-            <td class="type">
-            
-                
-<span class="param-type">Number</span>
-
-
-            
-            </td>
-
-
-
-            
-
-            <td class="description last">old zIndex</td>
-        </tr>
-
-    
-
-        <tr>
-            
-                <td class="name"><code>new</code>
-                    
-                </td>
-            
-
-            <td class="type">
-            
-                
-<span class="param-type">Number</span>
-
-
-            
-            </td>
-
-
-
-            
-
-            <td class="description last">new zIndex</td>
-        </tr>
-
-    
-    </tbody>
-</table>
-
-
-
-<dl class="details">
-
-    
-
-    
-
-    
-
-    
-    <dt class="tag-overrides">Overrides:</dt>
-    <dd class="tag-overrides"><ul class="dummy"><li>
-        <a href="MultiGeometry.html#event:zindexchange">MultiGeometry#event:zindexchange</a>
-    </li></ul></dd>
-    
-
-    
-
-        
-
-    
-
-    
-
-    
-
-    
-
-    
-
-    
-
-    
-    <dt class="tag-source">Source:</dt>
-    <dd class="tag-source"><ul class="dummy"><li>
-        
-            <a target="_blank" href="https://github.com/maptalks/maptalks.js/tree/master/src/geometry/Geometry.js">geometry/Geometry.js</a>, <a target="_blank" href="https://github.com/maptalks/maptalks.js/tree/master/src/geometry/Geometry.js#L642">line 642</a>
-        
-
-    </li></ul></dd>
-    
-
-    
-
-    
-
-    
-</dl>
-
-
-
-
-
-
-
-
-
-
-
-
-
-
-
-
-
-
-
-<hr>
-        
-            
-
-    <!-- <h2>Constructor</h2> -->
-    
-    <li>
-    
-    <h4 class="name" id="event:removestart"><i><span class="type-signature"> (inherited)  </span><a href="#event:removestart">removestart</a></i>
-    
-        
-            <a target="_blank" href="https://github.com/maptalks/maptalks.js/tree/master/src/geometry/Geometry.js#L781" class="improvelink">[source]</a>
-        
-    
-    <!-- 
-        <a target="_blank" href="https://github.com/maptalks/maptalks.js/tree/master/src/geometry/Geometry.js#L781" class="improvelink">[help to improve]</a>
-     -->
-    <!-- <a href="#event:removestart" class="improvelink">[link]</a> -->
-    </h4>
-
-    
-    </li>
-    
-    
-
-
-
-
-<div class="description">
-    removestart event.
-</div>
-
-
-
-
-<!-- 
-    <h5>Type:</h5>
-    <ul>
-        <li>
-            
-<span class="param-type">Object</span>
-
-
-        </li>
-    </ul>
- -->
-
-
-
-
-
-<!-- event properties -->
-
-
-
-
-
-
-
-
-
-
-
-
-
-    <h5 class="subsection-title">Properties:</h5>
-
-    
-
-<table class="props">
-    <thead>
-    <tr>
-        
-        <th>Name</th>
-        
-
-        <th>Type</th>
-
-
-
-        
-
-        <th class="last">Description</th>
-    </tr>
-    </thead>
-
-    <tbody>
-    
-
-        <tr>
-            
-                <td class="name"><code>type</code>
-                    
-                </td>
-            
-
-            <td class="type">
-            
-                
-<span class="param-type">String</span>
-
-
-            
-            </td>
-
-
-
-            
-
-            <td class="description last">removestart</td>
-        </tr>
-
-    
-
-        <tr>
-            
-                <td class="name"><code>target</code>
-                    
-                </td>
-            
-
-            <td class="type">
-            
-                
-<span class="param-type"><a href="Geometry.html">Geometry</a></span>
-
-
-            
-            </td>
-
-
-
-            
-
-            <td class="description last">the geometry fires the event</td>
-        </tr>
-
-    
-    </tbody>
-</table>
-
-
-
-<dl class="details">
-
-    
-
-    
-
-    
-
-    
-    <dt class="tag-overrides">Overrides:</dt>
-    <dd class="tag-overrides"><ul class="dummy"><li>
-        <a href="MultiGeometry.html#event:removestart">MultiGeometry#event:removestart</a>
-    </li></ul></dd>
-    
-
-    
-
-        
-
-    
-
-    
-
-    
-
-    
-
-    
-
-    
-
-    
-    <dt class="tag-source">Source:</dt>
-    <dd class="tag-source"><ul class="dummy"><li>
-        
-            <a target="_blank" href="https://github.com/maptalks/maptalks.js/tree/master/src/geometry/Geometry.js">geometry/Geometry.js</a>, <a target="_blank" href="https://github.com/maptalks/maptalks.js/tree/master/src/geometry/Geometry.js#L781">line 781</a>
-        
-
-    </li></ul></dd>
-    
-
-    
-
-    
-
-    
-</dl>
-
-
-
-
-
-
-
-
-
-
-
-
-
-
-
-
-
-
-
-<hr>
-        
-            
-
-    <!-- <h2>Constructor</h2> -->
-    
-    <li>
-    
-    <h4 class="name" id="event:removeend"><i><span class="type-signature"> (inherited)  </span><a href="#event:removeend">removeend</a></i>
-    
-        
-            <a target="_blank" href="https://github.com/maptalks/maptalks.js/tree/master/src/geometry/Geometry.js#L792" class="improvelink">[source]</a>
-        
-    
-    <!-- 
-        <a target="_blank" href="https://github.com/maptalks/maptalks.js/tree/master/src/geometry/Geometry.js#L792" class="improvelink">[help to improve]</a>
-     -->
-    <!-- <a href="#event:removeend" class="improvelink">[link]</a> -->
-    </h4>
-
-    
-    </li>
-    
-    
-
-
-
-
-<div class="description">
-    removeend event.
-</div>
-
-
-
-
-<!-- 
-    <h5>Type:</h5>
-    <ul>
-        <li>
-            
-<span class="param-type">Object</span>
-
-
-        </li>
-    </ul>
- -->
-
-
-
-
-
-<!-- event properties -->
-
-
-
-
-
-
-
-
-
-
-
-
-
-    <h5 class="subsection-title">Properties:</h5>
-
-    
-
-<table class="props">
-    <thead>
-    <tr>
-        
-        <th>Name</th>
-        
-
-        <th>Type</th>
-
-
-
-        
-
-        <th class="last">Description</th>
-    </tr>
-    </thead>
-
-    <tbody>
-    
-
-        <tr>
-            
-                <td class="name"><code>type</code>
-                    
-                </td>
-            
-
-            <td class="type">
-            
-                
-<span class="param-type">String</span>
-
-
-            
-            </td>
-
-
-
-            
-
-            <td class="description last">removeend</td>
-        </tr>
-
-    
-
-        <tr>
-            
-                <td class="name"><code>target</code>
-                    
-                </td>
-            
-
-            <td class="type">
-            
-                
-<span class="param-type"><a href="Geometry.html">Geometry</a></span>
-
-
-            
-            </td>
-
-
-
-            
-
-            <td class="description last">the geometry fires the event</td>
-        </tr>
-
-    
-    </tbody>
-</table>
-
-
-
-<dl class="details">
-
-    
-
-    
-
-    
-
-    
-    <dt class="tag-overrides">Overrides:</dt>
-    <dd class="tag-overrides"><ul class="dummy"><li>
-        <a href="MultiGeometry.html#event:removeend">MultiGeometry#event:removeend</a>
-    </li></ul></dd>
-    
-
-    
-
-        
-
-    
-
-    
-
-    
-
-    
-
-    
-
-    
-
-    
-    <dt class="tag-source">Source:</dt>
-    <dd class="tag-source"><ul class="dummy"><li>
-        
-            <a target="_blank" href="https://github.com/maptalks/maptalks.js/tree/master/src/geometry/Geometry.js">geometry/Geometry.js</a>, <a target="_blank" href="https://github.com/maptalks/maptalks.js/tree/master/src/geometry/Geometry.js#L792">line 792</a>
-        
-
-    </li></ul></dd>
-    
-
-    
-
-    
-
-    
-</dl>
-
-
-
-
-
-
-
-
-
-
-
-
-
-
-
-
-
-
-
-<hr>
-        
-            
-
-    <!-- <h2>Constructor</h2> -->
-    
-    <li>
-    
-    <h4 class="name" id="event:remove"><i><span class="type-signature"> (inherited)  </span><a href="#event:remove">remove</a></i>
-    
-        
-            <a target="_blank" href="https://github.com/maptalks/maptalks.js/tree/master/src/geometry/Geometry.js#L801" class="improvelink">[source]</a>
-        
-    
-    <!-- 
-        <a target="_blank" href="https://github.com/maptalks/maptalks.js/tree/master/src/geometry/Geometry.js#L801" class="improvelink">[help to improve]</a>
-     -->
-    <!-- <a href="#event:remove" class="improvelink">[link]</a> -->
-    </h4>
-
-    
-    </li>
-    
-    
-
-
-
-
-<div class="description">
-    remove event.
-</div>
-
-
-
-
-<!-- 
-    <h5>Type:</h5>
-    <ul>
-        <li>
-            
-<span class="param-type">Object</span>
-
-
-        </li>
-    </ul>
- -->
-
-
-
-
-
-<!-- event properties -->
-
-
-
-
-
-
-
-
-
-
-
-
-
-    <h5 class="subsection-title">Properties:</h5>
-
-    
-
-<table class="props">
-    <thead>
-    <tr>
-        
-        <th>Name</th>
-        
-
-        <th>Type</th>
-
-
-
-        
-
-        <th class="last">Description</th>
-    </tr>
-    </thead>
-
-    <tbody>
-    
-
-        <tr>
-            
-                <td class="name"><code>type</code>
-                    
-                </td>
-            
-
-            <td class="type">
-            
-                
-<span class="param-type">String</span>
-
-
-            
-            </td>
-
-
-
-            
-
-            <td class="description last">remove</td>
-        </tr>
-
-    
-
-        <tr>
-            
-                <td class="name"><code>target</code>
-                    
-                </td>
-            
-
-            <td class="type">
-            
-                
-<span class="param-type"><a href="Geometry.html">Geometry</a></span>
-
-
-            
-            </td>
-
-
-
-            
-
-            <td class="description last">the geometry fires the event</td>
-        </tr>
-
-    
-    </tbody>
-</table>
-
-
-
-<dl class="details">
-
-    
-
-    
-
-    
-
-    
-    <dt class="tag-overrides">Overrides:</dt>
-    <dd class="tag-overrides"><ul class="dummy"><li>
-        <a href="MultiGeometry.html#event:remove">MultiGeometry#event:remove</a>
-    </li></ul></dd>
-    
-
-    
-
-        
-
-    
-
-    
-
-    
-
-    
-
-    
-
-    
-
-    
-    <dt class="tag-source">Source:</dt>
-    <dd class="tag-source"><ul class="dummy"><li>
-        
-            <a target="_blank" href="https://github.com/maptalks/maptalks.js/tree/master/src/geometry/Geometry.js">geometry/Geometry.js</a>, <a target="_blank" href="https://github.com/maptalks/maptalks.js/tree/master/src/geometry/Geometry.js#L801">line 801</a>
-        
-
-    </li></ul></dd>
-    
-
-    
-
-    
-
-    
-</dl>
-
-
-
-
-
-
-
-
-
-
-
-
-
-
-
-
-
-
-
-<hr>
-        
-            
-
-    <!-- <h2>Constructor</h2> -->
-    
-    <li>
-    
-    <h4 class="name" id="event:shapechange"><i><span class="type-signature"> (inherited)  </span><a href="#event:shapechange">shapechange</a></i>
-    
-        
-            <a target="_blank" href="https://github.com/maptalks/maptalks.js/tree/master/src/geometry/Geometry.js#L1207" class="improvelink">[source]</a>
-        
-    
-    <!-- 
-        <a target="_blank" href="https://github.com/maptalks/maptalks.js/tree/master/src/geometry/Geometry.js#L1207" class="improvelink">[help to improve]</a>
-     -->
-    <!-- <a href="#event:shapechange" class="improvelink">[link]</a> -->
-    </h4>
-
-    
-    </li>
-    
-    
-
-
-
-
-<div class="description">
-    shapechange event.
-</div>
-
-
-
-
-<!-- 
-    <h5>Type:</h5>
-    <ul>
-        <li>
-            
-<span class="param-type">Object</span>
-
-
-        </li>
-    </ul>
- -->
-
-
-
-
-
-<!-- event properties -->
-
-
-
-
-
-
-
-
-
-
-
-
-
-    <h5 class="subsection-title">Properties:</h5>
-
-    
-
-<table class="props">
-    <thead>
-    <tr>
-        
-        <th>Name</th>
-        
-
-        <th>Type</th>
-
-
-
-        
-
-        <th class="last">Description</th>
-    </tr>
-    </thead>
-
-    <tbody>
-    
-
-        <tr>
-            
-                <td class="name"><code>type</code>
-                    
-                </td>
-            
-
-            <td class="type">
-            
-                
-<span class="param-type">String</span>
-
-
-            
-            </td>
-
-
-
-            
-
-            <td class="description last">shapechange</td>
-        </tr>
-
-    
-
-        <tr>
-            
-                <td class="name"><code>target</code>
-                    
-                </td>
-            
-
-            <td class="type">
-            
-                
-<span class="param-type"><a href="Geometry.html">Geometry</a></span>
-
-
-            
-            </td>
-
-
-
-            
-
-            <td class="description last">the geometry fires the event</td>
-        </tr>
-
-    
-    </tbody>
-</table>
-
-
-
-<dl class="details">
-
-    
-
-    
-
-    
-
-    
-    <dt class="tag-overrides">Overrides:</dt>
-    <dd class="tag-overrides"><ul class="dummy"><li>
-        <a href="MultiGeometry.html#event:shapechange">MultiGeometry#event:shapechange</a>
-    </li></ul></dd>
-    
-
-    
-
-        
-
-    
-
-    
-
-    
-
-    
-
-    
-
-    
-
-    
-    <dt class="tag-source">Source:</dt>
-    <dd class="tag-source"><ul class="dummy"><li>
-        
-            <a target="_blank" href="https://github.com/maptalks/maptalks.js/tree/master/src/geometry/Geometry.js">geometry/Geometry.js</a>, <a target="_blank" href="https://github.com/maptalks/maptalks.js/tree/master/src/geometry/Geometry.js#L1207">line 1207</a>
-        
-
-    </li></ul></dd>
-    
-
-    
-
-    
-
-    
-</dl>
-
-
-
-
-
-
-
-
-
-
-
-
-
-
-
-
-
-
-
-<hr>
-        
-            
-
-    <!-- <h2>Constructor</h2> -->
-    
-    <li>
-    
-    <h4 class="name" id="event:positionchange"><i><span class="type-signature"> (inherited)  </span><a href="#event:positionchange">positionchange</a></i>
-    
-        
-            <a target="_blank" href="https://github.com/maptalks/maptalks.js/tree/master/src/geometry/Geometry.js#L1221" class="improvelink">[source]</a>
-        
-    
-    <!-- 
-        <a target="_blank" href="https://github.com/maptalks/maptalks.js/tree/master/src/geometry/Geometry.js#L1221" class="improvelink">[help to improve]</a>
-     -->
-    <!-- <a href="#event:positionchange" class="improvelink">[link]</a> -->
-    </h4>
-
-    
-    </li>
-    
-    
-
-
-
-
-<div class="description">
-    positionchange event.
-</div>
-
-
-
-
-<!-- 
-    <h5>Type:</h5>
-    <ul>
-        <li>
-            
-<span class="param-type">Object</span>
-
-
-        </li>
-    </ul>
- -->
-
-
-
-
-
-<!-- event properties -->
-
-
-
-
-
-
-
-
-
-
-
-
-
-    <h5 class="subsection-title">Properties:</h5>
-
-    
-
-<table class="props">
-    <thead>
-    <tr>
-        
-        <th>Name</th>
-        
-
-        <th>Type</th>
-
-
-
-        
-
-        <th class="last">Description</th>
-    </tr>
-    </thead>
-
-    <tbody>
-    
-
-        <tr>
-            
-                <td class="name"><code>type</code>
-                    
-                </td>
-            
-
-            <td class="type">
-            
-                
-<span class="param-type">String</span>
-
-
-            
-            </td>
-
-
-
-            
-
-            <td class="description last">positionchange</td>
-        </tr>
-
-    
-
-        <tr>
-            
-                <td class="name"><code>target</code>
-                    
-                </td>
-            
-
-            <td class="type">
-            
-                
-<span class="param-type"><a href="Geometry.html">Geometry</a></span>
-
-
-            
-            </td>
-
-
-
-            
-
-            <td class="description last">the geometry fires the event</td>
-        </tr>
-
-    
-    </tbody>
-</table>
-
-
-
-<dl class="details">
-
-    
-
-    
-
-    
-
-    
-    <dt class="tag-overrides">Overrides:</dt>
-    <dd class="tag-overrides"><ul class="dummy"><li>
-        <a href="MultiGeometry.html#event:positionchange">MultiGeometry#event:positionchange</a>
-    </li></ul></dd>
-    
-
-    
-
-        
-
-    
-
-    
-
-    
-
-    
-
-    
-
-    
-
-    
-    <dt class="tag-source">Source:</dt>
-    <dd class="tag-source"><ul class="dummy"><li>
-        
-            <a target="_blank" href="https://github.com/maptalks/maptalks.js/tree/master/src/geometry/Geometry.js">geometry/Geometry.js</a>, <a target="_blank" href="https://github.com/maptalks/maptalks.js/tree/master/src/geometry/Geometry.js#L1221">line 1221</a>
-        
-
-    </li></ul></dd>
-    
-
-    
-
-    
-
-    
-</dl>
-
-
-
-
-
-
-
-
-
-
-
-
-
-
-
-
-
-
-
-<hr>
-        
-            
-
-    <!-- <h2>Constructor</h2> -->
-    
-    <li>
-    
-    <h4 class="name" id="event:symbolchange"><i><span class="type-signature"> (inherited)  </span><a href="#event:symbolchange">symbolchange</a></i>
-    
-        
-            <a target="_blank" href="https://github.com/maptalks/maptalks.js/tree/master/src/geometry/Geometry.js#L1245" class="improvelink">[source]</a>
-        
-    
-    <!-- 
-        <a target="_blank" href="https://github.com/maptalks/maptalks.js/tree/master/src/geometry/Geometry.js#L1245" class="improvelink">[help to improve]</a>
-     -->
-    <!-- <a href="#event:symbolchange" class="improvelink">[link]</a> -->
-    </h4>
-
-    
-    </li>
-    
-    
-
-
-
-
-<div class="description">
-    symbolchange event.
-</div>
-
-
-
-
-<!-- 
-    <h5>Type:</h5>
-    <ul>
-        <li>
-            
-<span class="param-type">Object</span>
-
-
-        </li>
-    </ul>
- -->
-
-
-
-
-
-<!-- event properties -->
-
-
-
-
-
-
-
-
-
-
-
-
-
-    <h5 class="subsection-title">Properties:</h5>
-
-    
-
-<table class="props">
-    <thead>
-    <tr>
-        
-        <th>Name</th>
-        
-
-        <th>Type</th>
-
-
-
-        
-
-        <th class="last">Description</th>
-    </tr>
-    </thead>
-
-    <tbody>
-    
-
-        <tr>
-            
-                <td class="name"><code>type</code>
-                    
-                </td>
-            
-
-            <td class="type">
-            
-                
-<span class="param-type">String</span>
-
-
-            
-            </td>
-
-
-
-            
-
-            <td class="description last">symbolchange</td>
-        </tr>
-
-    
-
-        <tr>
-            
-                <td class="name"><code>target</code>
-                    
-                </td>
-            
-
-            <td class="type">
-            
-                
-<span class="param-type"><a href="Geometry.html">Geometry</a></span>
-
-
-            
-            </td>
-
-
-
-            
-
-            <td class="description last">the geometry fires the event</td>
-        </tr>
-
-    
-
-        <tr>
-            
-                <td class="name"><code>properties</code>
-                    
-                </td>
-            
-
-            <td class="type">
-            
-                
-<span class="param-type">Object</span>
-
-
-            
-            </td>
-
-
-
-            
-
-            <td class="description last">symbol properties to update if has</td>
-        </tr>
-
-    
-    </tbody>
-</table>
-
-
-
-<dl class="details">
-
-    
-
-    
-
-    
-
-    
-    <dt class="tag-overrides">Overrides:</dt>
-    <dd class="tag-overrides"><ul class="dummy"><li>
-        <a href="MultiGeometry.html#event:symbolchange">MultiGeometry#event:symbolchange</a>
-    </li></ul></dd>
-    
-
-    
-
-        
-
-    
-
-    
-
-    
-
-    
-
-    
-
-    
-
-    
-    <dt class="tag-source">Source:</dt>
-    <dd class="tag-source"><ul class="dummy"><li>
-        
-            <a target="_blank" href="https://github.com/maptalks/maptalks.js/tree/master/src/geometry/Geometry.js">geometry/Geometry.js</a>, <a target="_blank" href="https://github.com/maptalks/maptalks.js/tree/master/src/geometry/Geometry.js#L1245">line 1245</a>
-        
-
-    </li></ul></dd>
-    
-
-    
-
-    
-
-    
-</dl>
-
-
-
-
-
-
-
-
-
-
-
-
-
-
-
-
-
-
-
-<hr>
-        
-            
-
-    <!-- <h2>Constructor</h2> -->
-    
-    <li>
-    
-    <h4 class="name" id="event:editstart"><i><span class="type-signature"> (inherited)  </span><a href="#event:editstart">editstart</a></i>
-    
-        
-<<<<<<< HEAD
-            <a target="_blank" href="https://github.com/maptalks/maptalks.js/tree/master/src/geometry/ext/Geometry.Edit.js#L25" class="improvelink">[source]</a>
-        
-    
-    <!-- 
-        <a target="_blank" href="https://github.com/maptalks/maptalks.js/tree/master/src/geometry/ext/Geometry.Edit.js#L25" class="improvelink">[help to improve]</a>
-=======
-            <a target="_blank" href="https://github.com/maptalks/maptalks.js/tree/master/src/geometry/ext/Geometry.Edit.js#L26" class="improvelink">[source]</a>
-        
-    
-    <!-- 
-        <a target="_blank" href="https://github.com/maptalks/maptalks.js/tree/master/src/geometry/ext/Geometry.Edit.js#L26" class="improvelink">[help to improve]</a>
->>>>>>> ab1ecdb7
-     -->
-    <!-- <a href="#event:editstart" class="improvelink">[link]</a> -->
-    </h4>
-
-    
-    </li>
-    
-    
-
-
-
-
-<div class="description">
-    start edit event
-</div>
-
-
-
-
-<!-- 
-    <h5>Type:</h5>
-    <ul>
-        <li>
-            
-<span class="param-type">Object</span>
-
-
-        </li>
-    </ul>
- -->
-
-
-
-
-
-<!-- event properties -->
-
-
-
-
-
-
-
-
-
-
-
-
-
-    <h5 class="subsection-title">Properties:</h5>
-
-    
-
-<table class="props">
-    <thead>
-    <tr>
-        
-        <th>Name</th>
-        
-
-        <th>Type</th>
-
-
-
-        
-
-        <th class="last">Description</th>
-    </tr>
-    </thead>
-
-    <tbody>
-    
-
-        <tr>
-            
-                <td class="name"><code>type</code>
-                    
-                </td>
-            
-
-            <td class="type">
-            
-                
-<span class="param-type">String</span>
-
-
-            
-            </td>
-
-
-
-            
-
-            <td class="description last">editstart</td>
-        </tr>
-
-    
-
-        <tr>
-            
-                <td class="name"><code>target</code>
-                    
-                </td>
-            
-
-            <td class="type">
-            
-                
-<span class="param-type"><a href="Geometry.html">Geometry</a></span>
-
-
-            
-            </td>
-
-
-
-            
-
-            <td class="description last">the geometry fires the event</td>
-        </tr>
-
-    
-    </tbody>
-</table>
-
-
-
-<dl class="details">
-
-    
-
-    
-
-    
-
-    
-    <dt class="tag-overrides">Overrides:</dt>
-    <dd class="tag-overrides"><ul class="dummy"><li>
-        <a href="MultiGeometry.html#event:editstart">MultiGeometry#event:editstart</a>
-    </li></ul></dd>
-    
-
-    
-
-        
-
-    
-
-    
-
-    
-
-    
-
-    
-
-    
-
-    
-    <dt class="tag-source">Source:</dt>
-    <dd class="tag-source"><ul class="dummy"><li>
-        
-<<<<<<< HEAD
-            <a target="_blank" href="https://github.com/maptalks/maptalks.js/tree/master/src/geometry/ext/Geometry.Edit.js">geometry/ext/Geometry.Edit.js</a>, <a target="_blank" href="https://github.com/maptalks/maptalks.js/tree/master/src/geometry/ext/Geometry.Edit.js#L25">line 25</a>
-=======
-            <a target="_blank" href="https://github.com/maptalks/maptalks.js/tree/master/src/geometry/ext/Geometry.Edit.js">geometry/ext/Geometry.Edit.js</a>, <a target="_blank" href="https://github.com/maptalks/maptalks.js/tree/master/src/geometry/ext/Geometry.Edit.js#L26">line 26</a>
->>>>>>> ab1ecdb7
-        
-
-    </li></ul></dd>
-    
-
-    
-
-    
-
-    
-</dl>
-
-
-
-
-
-
-
-
-
-
-
-
-
-
-
-
-
-
-
-<hr>
-        
-            
-
-    <!-- <h2>Constructor</h2> -->
-    
-    <li>
-    
-    <h4 class="name" id="event:editend"><i><span class="type-signature"> (inherited)  </span><a href="#event:editend">editend</a></i>
-    
-        
-<<<<<<< HEAD
-            <a target="_blank" href="https://github.com/maptalks/maptalks.js/tree/master/src/geometry/ext/Geometry.Edit.js#L47" class="improvelink">[source]</a>
-        
-    
-    <!-- 
-        <a target="_blank" href="https://github.com/maptalks/maptalks.js/tree/master/src/geometry/ext/Geometry.Edit.js#L47" class="improvelink">[help to improve]</a>
-=======
-            <a target="_blank" href="https://github.com/maptalks/maptalks.js/tree/master/src/geometry/ext/Geometry.Edit.js#L49" class="improvelink">[source]</a>
-        
-    
-    <!-- 
-        <a target="_blank" href="https://github.com/maptalks/maptalks.js/tree/master/src/geometry/ext/Geometry.Edit.js#L49" class="improvelink">[help to improve]</a>
->>>>>>> ab1ecdb7
-     -->
-    <!-- <a href="#event:editend" class="improvelink">[link]</a> -->
-    </h4>
-
-    
-    </li>
-    
-    
-
-
-
-
-<div class="description">
-    end edit event
-</div>
-
-
-
-
-<!-- 
-    <h5>Type:</h5>
-    <ul>
-        <li>
-            
-<span class="param-type">Object</span>
-
-
-        </li>
-    </ul>
- -->
-
-
-
-
-
-<!-- event properties -->
-
-
-
-
-
-
-
-
-
-
-
-
-
-    <h5 class="subsection-title">Properties:</h5>
-
-    
-
-<table class="props">
-    <thead>
-    <tr>
-        
-        <th>Name</th>
-        
-
-        <th>Type</th>
-
-
-
-        
-
-        <th class="last">Description</th>
-    </tr>
-    </thead>
-
-    <tbody>
-    
-
-        <tr>
-            
-                <td class="name"><code>type</code>
-                    
-                </td>
-            
-
-            <td class="type">
-            
-                
-<span class="param-type">String</span>
-
-
-            
-            </td>
-
-
-
-            
-
-            <td class="description last">editend</td>
-        </tr>
-
-    
-
-        <tr>
-            
-                <td class="name"><code>target</code>
-                    
-                </td>
-            
-
-            <td class="type">
-            
-                
-<span class="param-type"><a href="Geometry.html">Geometry</a></span>
-
-
-            
-            </td>
-
-
-
-            
-
-            <td class="description last">the geometry fires the event</td>
-        </tr>
-
-    
-    </tbody>
-</table>
-
-
-
-<dl class="details">
-
-    
-
-    
-
-    
-
-    
-    <dt class="tag-overrides">Overrides:</dt>
-    <dd class="tag-overrides"><ul class="dummy"><li>
-        <a href="MultiGeometry.html#event:editend">MultiGeometry#event:editend</a>
-    </li></ul></dd>
-    
-
-    
-
-        
-
-    
-
-    
-
-    
-
-    
-
-    
-
-    
-
-    
-    <dt class="tag-source">Source:</dt>
-    <dd class="tag-source"><ul class="dummy"><li>
-        
-<<<<<<< HEAD
-            <a target="_blank" href="https://github.com/maptalks/maptalks.js/tree/master/src/geometry/ext/Geometry.Edit.js">geometry/ext/Geometry.Edit.js</a>, <a target="_blank" href="https://github.com/maptalks/maptalks.js/tree/master/src/geometry/ext/Geometry.Edit.js#L47">line 47</a>
-=======
-            <a target="_blank" href="https://github.com/maptalks/maptalks.js/tree/master/src/geometry/ext/Geometry.Edit.js">geometry/ext/Geometry.Edit.js</a>, <a target="_blank" href="https://github.com/maptalks/maptalks.js/tree/master/src/geometry/ext/Geometry.Edit.js#L49">line 49</a>
->>>>>>> ab1ecdb7
-        
-
-    </li></ul></dd>
-    
-
-    
-
-    
-
-    
-</dl>
-
-
-
-
-
-
-
-
-
-
-
-
-
-
-
-
-
-
-
-<hr>
-        
-            
-
-    <!-- <h2>Constructor</h2> -->
-    
-    <li>
-    
-    <h4 class="name" id="event:redoedit"><i><span class="type-signature"> (inherited)  </span><a href="#event:redoedit">redoedit</a></i>
-    
-        
-<<<<<<< HEAD
-            <a target="_blank" href="https://github.com/maptalks/maptalks.js/tree/master/src/geometry/ext/Geometry.Edit.js#L71" class="improvelink">[source]</a>
-        
-    
-    <!-- 
-        <a target="_blank" href="https://github.com/maptalks/maptalks.js/tree/master/src/geometry/ext/Geometry.Edit.js#L71" class="improvelink">[help to improve]</a>
-=======
-            <a target="_blank" href="https://github.com/maptalks/maptalks.js/tree/master/src/geometry/ext/Geometry.Edit.js#L77" class="improvelink">[source]</a>
-        
-    
-    <!-- 
-        <a target="_blank" href="https://github.com/maptalks/maptalks.js/tree/master/src/geometry/ext/Geometry.Edit.js#L77" class="improvelink">[help to improve]</a>
->>>>>>> ab1ecdb7
-     -->
-    <!-- <a href="#event:redoedit" class="improvelink">[link]</a> -->
-    </h4>
-
-    
-    </li>
-    
-    
-
-
-
-
-<div class="description">
-    redo edit event
-</div>
-
-
-
-
-<!-- 
-    <h5>Type:</h5>
-    <ul>
-        <li>
-            
-<span class="param-type">Object</span>
-
-
-        </li>
-    </ul>
- -->
-
-
-
-
-
-<!-- event properties -->
-
-
-
-
-
-
-
-
-
-
-
-
-
-    <h5 class="subsection-title">Properties:</h5>
-
-    
-
-<table class="props">
-    <thead>
-    <tr>
-        
-        <th>Name</th>
-        
-
-        <th>Type</th>
-
-
-
-        
-
-        <th class="last">Description</th>
-    </tr>
-    </thead>
-
-    <tbody>
-    
-
-        <tr>
-            
-                <td class="name"><code>type</code>
-                    
-                </td>
-            
-
-            <td class="type">
-            
-                
-<span class="param-type">String</span>
-
-
-            
-            </td>
-
-
-
-            
-
-            <td class="description last">redoedit</td>
-        </tr>
-
-    
-
-        <tr>
-            
-                <td class="name"><code>target</code>
-                    
-                </td>
-            
-
-            <td class="type">
-            
-                
-<span class="param-type"><a href="Geometry.html">Geometry</a></span>
-
-
-            
-            </td>
-
-
-
-            
-
-            <td class="description last">the geometry fires the event</td>
-        </tr>
-
-    
-    </tbody>
-</table>
-
-
-
-<dl class="details">
-
-    
-
-    
-
-    
-
-    
-    <dt class="tag-overrides">Overrides:</dt>
-    <dd class="tag-overrides"><ul class="dummy"><li>
-        <a href="MultiGeometry.html#event:redoedit">MultiGeometry#event:redoedit</a>
-    </li></ul></dd>
-    
-
-    
-
-        
-
-    
-
-    
-
-    
-
-    
-
-    
-
-    
-
-    
-    <dt class="tag-source">Source:</dt>
-    <dd class="tag-source"><ul class="dummy"><li>
-        
-<<<<<<< HEAD
-            <a target="_blank" href="https://github.com/maptalks/maptalks.js/tree/master/src/geometry/ext/Geometry.Edit.js">geometry/ext/Geometry.Edit.js</a>, <a target="_blank" href="https://github.com/maptalks/maptalks.js/tree/master/src/geometry/ext/Geometry.Edit.js#L71">line 71</a>
-=======
-            <a target="_blank" href="https://github.com/maptalks/maptalks.js/tree/master/src/geometry/ext/Geometry.Edit.js">geometry/ext/Geometry.Edit.js</a>, <a target="_blank" href="https://github.com/maptalks/maptalks.js/tree/master/src/geometry/ext/Geometry.Edit.js#L77">line 77</a>
->>>>>>> ab1ecdb7
-        
-
-    </li></ul></dd>
-    
-
-    
-
-    
-
-    
-</dl>
-
-
-
-
-
-
-
-
-
-
-
-
-
-
-
-
-
-
-
-<hr>
-        
-            
-
-    <!-- <h2>Constructor</h2> -->
-    
-    <li>
-    
-    <h4 class="name" id="event:undoedit"><i><span class="type-signature"> (inherited)  </span><a href="#event:undoedit">undoedit</a></i>
-    
-        
-<<<<<<< HEAD
-            <a target="_blank" href="https://github.com/maptalks/maptalks.js/tree/master/src/geometry/ext/Geometry.Edit.js#L94" class="improvelink">[source]</a>
-        
-    
-    <!-- 
-        <a target="_blank" href="https://github.com/maptalks/maptalks.js/tree/master/src/geometry/ext/Geometry.Edit.js#L94" class="improvelink">[help to improve]</a>
-=======
-            <a target="_blank" href="https://github.com/maptalks/maptalks.js/tree/master/src/geometry/ext/Geometry.Edit.js#L100" class="improvelink">[source]</a>
-        
-    
-    <!-- 
-        <a target="_blank" href="https://github.com/maptalks/maptalks.js/tree/master/src/geometry/ext/Geometry.Edit.js#L100" class="improvelink">[help to improve]</a>
->>>>>>> ab1ecdb7
-     -->
-    <!-- <a href="#event:undoedit" class="improvelink">[link]</a> -->
-    </h4>
-
-    
-    </li>
-    
-    
-
-
-
-
-<div class="description">
-    undo edit event
-</div>
-
-
-
-
-<!-- 
-    <h5>Type:</h5>
-    <ul>
-        <li>
-            
-<span class="param-type">Object</span>
-
-
-        </li>
-    </ul>
- -->
-
-
-
-
-
-<!-- event properties -->
-
-
-
-
-
-
-
-
-
-
-
-
-
-    <h5 class="subsection-title">Properties:</h5>
-
-    
-
-<table class="props">
-    <thead>
-    <tr>
-        
-        <th>Name</th>
-        
-
-        <th>Type</th>
-
-
-
-        
-
-        <th class="last">Description</th>
-    </tr>
-    </thead>
-
-    <tbody>
-    
-
-        <tr>
-            
-                <td class="name"><code>type</code>
-                    
-                </td>
-            
-
-            <td class="type">
-            
-                
-<span class="param-type">String</span>
-
-
-            
-            </td>
-
-
-
-            
-
-            <td class="description last">undoedit</td>
-        </tr>
-
-    
-
-        <tr>
-            
-                <td class="name"><code>target</code>
-                    
-                </td>
-            
-
-            <td class="type">
-            
-                
-<span class="param-type"><a href="Geometry.html">Geometry</a></span>
-
-
-            
-            </td>
-
-
-
-            
-
-            <td class="description last">the geometry fires the event</td>
-        </tr>
-
-    
-    </tbody>
-</table>
-
-
-
-<dl class="details">
-
-    
-
-    
-
-    
-
-    
-    <dt class="tag-overrides">Overrides:</dt>
-    <dd class="tag-overrides"><ul class="dummy"><li>
-        <a href="MultiGeometry.html#event:undoedit">MultiGeometry#event:undoedit</a>
-    </li></ul></dd>
-    
-
-    
-
-        
-
-    
-
-    
-
-    
-
-    
-
-    
-
-    
-
-    
-    <dt class="tag-source">Source:</dt>
-    <dd class="tag-source"><ul class="dummy"><li>
-        
-<<<<<<< HEAD
-            <a target="_blank" href="https://github.com/maptalks/maptalks.js/tree/master/src/geometry/ext/Geometry.Edit.js">geometry/ext/Geometry.Edit.js</a>, <a target="_blank" href="https://github.com/maptalks/maptalks.js/tree/master/src/geometry/ext/Geometry.Edit.js#L94">line 94</a>
-=======
-            <a target="_blank" href="https://github.com/maptalks/maptalks.js/tree/master/src/geometry/ext/Geometry.Edit.js">geometry/ext/Geometry.Edit.js</a>, <a target="_blank" href="https://github.com/maptalks/maptalks.js/tree/master/src/geometry/ext/Geometry.Edit.js#L100">line 100</a>
->>>>>>> ab1ecdb7
-        
-
-    </li></ul></dd>
-    
-
-    
-
-    
-
-    
-</dl>
-
-
-
-
-
-
-
-
-
-
-
-
-
-
-
-
-
-
-
-<hr>
-        
-            
-
-    <!-- <h2>Constructor</h2> -->
-    
-    <li>
-    
-    <h4 class="name" id="event:canceledit"><i><span class="type-signature"> (inherited)  </span><a href="#event:canceledit">canceledit</a></i>
-    
-        
-<<<<<<< HEAD
-            <a target="_blank" href="https://github.com/maptalks/maptalks.js/tree/master/src/geometry/ext/Geometry.Edit.js#L117" class="improvelink">[source]</a>
-        
-    
-    <!-- 
-        <a target="_blank" href="https://github.com/maptalks/maptalks.js/tree/master/src/geometry/ext/Geometry.Edit.js#L117" class="improvelink">[help to improve]</a>
-=======
-            <a target="_blank" href="https://github.com/maptalks/maptalks.js/tree/master/src/geometry/ext/Geometry.Edit.js#L123" class="improvelink">[source]</a>
-        
-    
-    <!-- 
-        <a target="_blank" href="https://github.com/maptalks/maptalks.js/tree/master/src/geometry/ext/Geometry.Edit.js#L123" class="improvelink">[help to improve]</a>
->>>>>>> ab1ecdb7
-     -->
-    <!-- <a href="#event:canceledit" class="improvelink">[link]</a> -->
-    </h4>
-
-    
-    </li>
-    
-    
-
-
-
-
-<div class="description">
-    cancel edit event
-</div>
-
-
-
-
-<!-- 
-    <h5>Type:</h5>
-    <ul>
-        <li>
-            
-<span class="param-type">Object</span>
-
-
-        </li>
-    </ul>
- -->
-
-
-
-
-
-<!-- event properties -->
-
-
-
-
-
-
-
-
-
-
-
-
-
-    <h5 class="subsection-title">Properties:</h5>
-
-    
-
-<table class="props">
-    <thead>
-    <tr>
-        
-        <th>Name</th>
-        
-
-        <th>Type</th>
-
-
-
-        
-
-        <th class="last">Description</th>
-    </tr>
-    </thead>
-
-    <tbody>
-    
-
-        <tr>
-            
-                <td class="name"><code>type</code>
-                    
-                </td>
-            
-
-            <td class="type">
-            
-                
-<span class="param-type">String</span>
-
-
-            
-            </td>
-
-
-
-            
-
-            <td class="description last">canceledit</td>
-        </tr>
-
-    
-
-        <tr>
-            
-                <td class="name"><code>target</code>
-                    
-                </td>
-            
-
-            <td class="type">
-            
-                
-<span class="param-type"><a href="Geometry.html">Geometry</a></span>
-
-
-            
-            </td>
-
-
-
-            
-
-            <td class="description last">the geometry fires the event</td>
-        </tr>
-
-    
-    </tbody>
-</table>
-
-
-
-<dl class="details">
-
-    
-
-    
-
-    
-
-    
-    <dt class="tag-overrides">Overrides:</dt>
-    <dd class="tag-overrides"><ul class="dummy"><li>
-        <a href="MultiGeometry.html#event:canceledit">MultiGeometry#event:canceledit</a>
-    </li></ul></dd>
-    
-
-    
-
-        
-
-    
-
-    
-
-    
-
-    
-
-    
-
-    
-
-    
-    <dt class="tag-source">Source:</dt>
-    <dd class="tag-source"><ul class="dummy"><li>
-        
-<<<<<<< HEAD
-            <a target="_blank" href="https://github.com/maptalks/maptalks.js/tree/master/src/geometry/ext/Geometry.Edit.js">geometry/ext/Geometry.Edit.js</a>, <a target="_blank" href="https://github.com/maptalks/maptalks.js/tree/master/src/geometry/ext/Geometry.Edit.js#L117">line 117</a>
-=======
-            <a target="_blank" href="https://github.com/maptalks/maptalks.js/tree/master/src/geometry/ext/Geometry.Edit.js">geometry/ext/Geometry.Edit.js</a>, <a target="_blank" href="https://github.com/maptalks/maptalks.js/tree/master/src/geometry/ext/Geometry.Edit.js#L123">line 123</a>
->>>>>>> ab1ecdb7
-        
-
-    </li></ul></dd>
-    
-
-    
-
-    
-
-    
-</dl>
-
-
-
-
-
-
-
-
-
-
-
-
-
-
-
-
-
-
-
-<hr>
-        
-            
-
-    <!-- <h2>Constructor</h2> -->
-    
-    <li>
-    
-    <h4 class="name" id="event:dragstart"><i><span class="type-signature"> (inherited)  </span><a href="#event:dragstart">dragstart</a></i>
-    
-        
-            <a target="_blank" href="https://github.com/maptalks/maptalks.js/tree/master/src/geometry/ext/Geometry.Drag.js#L191" class="improvelink">[source]</a>
-        
-    
-    <!-- 
-        <a target="_blank" href="https://github.com/maptalks/maptalks.js/tree/master/src/geometry/ext/Geometry.Drag.js#L191" class="improvelink">[help to improve]</a>
-     -->
-    <!-- <a href="#event:dragstart" class="improvelink">[link]</a> -->
-    </h4>
-
-    
-    </li>
-    
-    
-
-
-
-
-<div class="description">
-    drag start event
-</div>
-
-
-
-
-<!-- 
-    <h5>Type:</h5>
-    <ul>
-        <li>
-            
-<span class="param-type">Object</span>
-
-
-        </li>
-    </ul>
- -->
-
-
-
-
-
-<!-- event properties -->
-
-
-
-
-
-
-
-
-
-
-
-
-
-    <h5 class="subsection-title">Properties:</h5>
-
-    
-
-<table class="props">
-    <thead>
-    <tr>
-        
-        <th>Name</th>
-        
-
-        <th>Type</th>
-
-
-
-        
-
-        <th class="last">Description</th>
-    </tr>
-    </thead>
-
-    <tbody>
-    
-
-        <tr>
-            
-                <td class="name"><code>type</code>
-                    
-                </td>
-            
-
-            <td class="type">
-            
-                
-<span class="param-type">String</span>
-
-
-            
-            </td>
-
-
-
-            
-
-            <td class="description last">dragstart</td>
-        </tr>
-
-    
-
-        <tr>
-            
-                <td class="name"><code>target</code>
-                    
-                </td>
-            
-
-            <td class="type">
-            
-                
-<span class="param-type"><a href="Geometry.html">Geometry</a></span>
-
-
-            
-            </td>
-
-
-
-            
-
-            <td class="description last">the geometry fires event</td>
-        </tr>
-
-    
-
-        <tr>
-            
-                <td class="name"><code>coordinate</code>
-                    
-                </td>
-            
-
-            <td class="type">
-            
-                
-<span class="param-type"><a href="Coordinate.html">Coordinate</a></span>
-
-
-            
-            </td>
-
-
-
-            
-
-            <td class="description last">coordinate of the event</td>
-        </tr>
-
-    
-
-        <tr>
-            
-                <td class="name"><code>containerPoint</code>
-                    
-                </td>
-            
-
-            <td class="type">
-            
-                
-<span class="param-type"><a href="Point.html">Point</a></span>
-
-
-            
-            </td>
-
-
-
-            
-
-            <td class="description last">container point of the event</td>
-        </tr>
-
-    
-
-        <tr>
-            
-                <td class="name"><code>viewPoint</code>
-                    
-                </td>
-            
-
-            <td class="type">
-            
-                
-<span class="param-type"><a href="Point.html">Point</a></span>
-
-
-            
-            </td>
-
-
-
-            
-
-            <td class="description last">view point of the event</td>
-        </tr>
-
-    
-
-        <tr>
-            
-                <td class="name"><code>domEvent</code>
-                    
-                </td>
-            
-
-            <td class="type">
-            
-                
-<span class="param-type">Event</span>
-
-
-            
-            </td>
-
-
-
-            
-
-            <td class="description last">dom event</td>
-        </tr>
-
-    
-    </tbody>
-</table>
-
-
-
-<dl class="details">
-
-    
-
-    
-
-    
-
-    
-    <dt class="tag-overrides">Overrides:</dt>
-    <dd class="tag-overrides"><ul class="dummy"><li>
-        <a href="MultiGeometry.html#event:dragstart">MultiGeometry#event:dragstart</a>
-    </li></ul></dd>
-    
-
-    
-
-        
-
-    
-
-    
-
-    
-
-    
-
-    
-
-    
-
-    
-    <dt class="tag-source">Source:</dt>
-    <dd class="tag-source"><ul class="dummy"><li>
-        
-            <a target="_blank" href="https://github.com/maptalks/maptalks.js/tree/master/src/geometry/ext/Geometry.Drag.js">geometry/ext/Geometry.Drag.js</a>, <a target="_blank" href="https://github.com/maptalks/maptalks.js/tree/master/src/geometry/ext/Geometry.Drag.js#L191">line 191</a>
-        
-
-    </li></ul></dd>
-    
-
-    
-
-    
-
-    
-</dl>
-
-
-
-
-
-
-
-
-
-
-
-
-
-
-
-
-
-
-
-<hr>
-        
-            
-
-    <!-- <h2>Constructor</h2> -->
-    
-    <li>
-    
-    <h4 class="name" id="event:dragging"><i><span class="type-signature"> (inherited)  </span><a href="#event:dragging">dragging</a></i>
-    
-        
-            <a target="_blank" href="https://github.com/maptalks/maptalks.js/tree/master/src/geometry/ext/Geometry.Drag.js#L243" class="improvelink">[source]</a>
-        
-    
-    <!-- 
-        <a target="_blank" href="https://github.com/maptalks/maptalks.js/tree/master/src/geometry/ext/Geometry.Drag.js#L243" class="improvelink">[help to improve]</a>
-     -->
-    <!-- <a href="#event:dragging" class="improvelink">[link]</a> -->
-    </h4>
-
-    
-    </li>
-    
-    
-
-
-
-
-<div class="description">
-    dragging event
-</div>
-
-
-
-
-<!-- 
-    <h5>Type:</h5>
-    <ul>
-        <li>
-            
-<span class="param-type">Object</span>
-
-
-        </li>
-    </ul>
- -->
-
-
-
-
-
-<!-- event properties -->
-
-
-
-
-
-
-
-
-
-
-
-
-
-    <h5 class="subsection-title">Properties:</h5>
-
-    
-
-<table class="props">
-    <thead>
-    <tr>
-        
-        <th>Name</th>
-        
-
-        <th>Type</th>
-
-
-
-        
-
-        <th class="last">Description</th>
-    </tr>
-    </thead>
-
-    <tbody>
-    
-
-        <tr>
-            
-                <td class="name"><code>type</code>
-                    
-                </td>
-            
-
-            <td class="type">
-            
-                
-<span class="param-type">String</span>
-
-
-            
-            </td>
-
-
-
-            
-
-            <td class="description last">dragging</td>
-        </tr>
-
-    
-
-        <tr>
-            
-                <td class="name"><code>target</code>
-                    
-                </td>
-            
-
-            <td class="type">
-            
-                
-<span class="param-type"><a href="Geometry.html">Geometry</a></span>
-
-
-            
-            </td>
-
-
-
-            
-
-            <td class="description last">the geometry fires event</td>
-        </tr>
-
-    
-
-        <tr>
-            
-                <td class="name"><code>coordinate</code>
-                    
-                </td>
-            
-
-            <td class="type">
-            
-                
-<span class="param-type"><a href="Coordinate.html">Coordinate</a></span>
-
-
-            
-            </td>
-
-
-
-            
-
-            <td class="description last">coordinate of the event</td>
-        </tr>
-
-    
-
-        <tr>
-            
-                <td class="name"><code>containerPoint</code>
-                    
-                </td>
-            
-
-            <td class="type">
-            
-                
-<span class="param-type"><a href="Point.html">Point</a></span>
-
-
-            
-            </td>
-
-
-
-            
-
-            <td class="description last">container point of the event</td>
-        </tr>
-
-    
-
-        <tr>
-            
-                <td class="name"><code>viewPoint</code>
-                    
-                </td>
-            
-
-            <td class="type">
-            
-                
-<span class="param-type"><a href="Point.html">Point</a></span>
-
-
-            
-            </td>
-
-
-
-            
-
-            <td class="description last">view point of the event</td>
-        </tr>
-
-    
-
-        <tr>
-            
-                <td class="name"><code>domEvent</code>
-                    
-                </td>
-            
-
-            <td class="type">
-            
-                
-<span class="param-type">Event</span>
-
-
-            
-            </td>
-
-
-
-            
-
-            <td class="description last">dom event</td>
-        </tr>
-
-    
-    </tbody>
-</table>
-
-
-
-<dl class="details">
-
-    
-
-    
-
-    
-
-    
-    <dt class="tag-overrides">Overrides:</dt>
-    <dd class="tag-overrides"><ul class="dummy"><li>
-        <a href="MultiGeometry.html#event:dragging">MultiGeometry#event:dragging</a>
-    </li></ul></dd>
-    
-
-    
-
-        
-
-    
-
-    
-
-    
-
-    
-
-    
-
-    
-
-    
-    <dt class="tag-source">Source:</dt>
-    <dd class="tag-source"><ul class="dummy"><li>
-        
-            <a target="_blank" href="https://github.com/maptalks/maptalks.js/tree/master/src/geometry/ext/Geometry.Drag.js">geometry/ext/Geometry.Drag.js</a>, <a target="_blank" href="https://github.com/maptalks/maptalks.js/tree/master/src/geometry/ext/Geometry.Drag.js#L243">line 243</a>
-        
-
-    </li></ul></dd>
-    
-
-    
-
-    
-
-    
-</dl>
-
-
-
-
-
-
-
-
-
-
-
-
-
-
-
-
-
-
-
-<hr>
-        
-            
-
-    <!-- <h2>Constructor</h2> -->
-    
-    <li>
-    
-    <h4 class="name" id="event:dragend"><i><span class="type-signature"> (inherited)  </span><a href="#event:dragend">dragend</a></i>
-    
-        
-            <a target="_blank" href="https://github.com/maptalks/maptalks.js/tree/master/src/geometry/ext/Geometry.Drag.js#L285" class="improvelink">[source]</a>
-        
-    
-    <!-- 
-        <a target="_blank" href="https://github.com/maptalks/maptalks.js/tree/master/src/geometry/ext/Geometry.Drag.js#L285" class="improvelink">[help to improve]</a>
-     -->
-    <!-- <a href="#event:dragend" class="improvelink">[link]</a> -->
-    </h4>
-
-    
-    </li>
-    
-    
-
-
-
-
-<div class="description">
-    dragend event
-</div>
-
-
-
-
-<!-- 
-    <h5>Type:</h5>
-    <ul>
-        <li>
-            
-<span class="param-type">Object</span>
-
-
-        </li>
-    </ul>
- -->
-
-
-
-
-
-<!-- event properties -->
-
-
-
-
-
-
-
-
-
-
-
-
-
-    <h5 class="subsection-title">Properties:</h5>
-
-    
-
-<table class="props">
-    <thead>
-    <tr>
-        
-        <th>Name</th>
-        
-
-        <th>Type</th>
-
-
-
-        
-
-        <th class="last">Description</th>
-    </tr>
-    </thead>
-
-    <tbody>
-    
-
-        <tr>
-            
-                <td class="name"><code>type</code>
-                    
-                </td>
-            
-
-            <td class="type">
-            
-                
-<span class="param-type">String</span>
-
-
-            
-            </td>
-
-
-
-            
-
-            <td class="description last">dragend</td>
-        </tr>
-
-    
-
-        <tr>
-            
-                <td class="name"><code>target</code>
-                    
-                </td>
-            
-
-            <td class="type">
-            
-                
-<span class="param-type"><a href="Geometry.html">Geometry</a></span>
-
-
-            
-            </td>
-
-
-
-            
-
-            <td class="description last">the geometry fires event</td>
-        </tr>
-
-    
-
-        <tr>
-            
-                <td class="name"><code>coordinate</code>
-                    
-                </td>
-            
-
-            <td class="type">
-            
-                
-<span class="param-type"><a href="Coordinate.html">Coordinate</a></span>
-
-
-            
-            </td>
-
-
-
-            
-
-            <td class="description last">coordinate of the event</td>
-        </tr>
-
-    
-
-        <tr>
-            
-                <td class="name"><code>containerPoint</code>
-                    
-                </td>
-            
-
-            <td class="type">
-            
-                
-<span class="param-type"><a href="Point.html">Point</a></span>
-
-
-            
-            </td>
-
-
-
-            
-
-            <td class="description last">container point of the event</td>
-        </tr>
-
-    
-
-        <tr>
-            
-                <td class="name"><code>viewPoint</code>
-                    
-                </td>
-            
-
-            <td class="type">
-            
-                
-<span class="param-type"><a href="Point.html">Point</a></span>
-
-
-            
-            </td>
-
-
-
-            
-
-            <td class="description last">view point of the event</td>
-        </tr>
-
-    
-
-        <tr>
-            
-                <td class="name"><code>domEvent</code>
-                    
-                </td>
-            
-
-            <td class="type">
-            
-                
-<span class="param-type">Event</span>
-
-
-            
-            </td>
-
-
-
-            
-
-            <td class="description last">dom event</td>
-        </tr>
-
-    
-    </tbody>
-</table>
-
-
-
-<dl class="details">
-
-    
-
-    
-
-    
-
-    
-    <dt class="tag-overrides">Overrides:</dt>
-    <dd class="tag-overrides"><ul class="dummy"><li>
-        <a href="MultiGeometry.html#event:dragend">MultiGeometry#event:dragend</a>
-    </li></ul></dd>
-    
-
-    
-
-        
-
-    
-
-    
-
-    
-
-    
-
-    
-
-    
-
-    
-    <dt class="tag-source">Source:</dt>
-    <dd class="tag-source"><ul class="dummy"><li>
-        
-            <a target="_blank" href="https://github.com/maptalks/maptalks.js/tree/master/src/geometry/ext/Geometry.Drag.js">geometry/ext/Geometry.Drag.js</a>, <a target="_blank" href="https://github.com/maptalks/maptalks.js/tree/master/src/geometry/ext/Geometry.Drag.js#L285">line 285</a>
-        
-
-    </li></ul></dd>
-    
-
-    
-
-    
-
-    
-</dl>
-
-
-
-
-
-
-
-
-
-
-
-
-
-
-
-
-
-
-
-<hr>
-        
-            
-
-    <!-- <h2>Constructor</h2> -->
-    
-    <li>
-    
-    <h4 class="name" id="event:animateend"><i><span class="type-signature"> (inherited)  </span><a href="#event:animateend">animateend</a></i>
-    
-        
-            <a target="_blank" href="https://github.com/maptalks/maptalks.js/tree/master/src/geometry/ext/Geometry.Animation.js#L167" class="improvelink">[source]</a>
-        
-    
-    <!-- 
-        <a target="_blank" href="https://github.com/maptalks/maptalks.js/tree/master/src/geometry/ext/Geometry.Animation.js#L167" class="improvelink">[help to improve]</a>
-     -->
-    <!-- <a href="#event:animateend" class="improvelink">[link]</a> -->
-    </h4>
-
-    
-    </li>
-    
-    
-
-
-
-
-<div class="description">
-    fired when geometry's animation ended.
-</div>
-
-
-
-
-<!-- 
-    <h5>Type:</h5>
-    <ul>
-        <li>
-            
-<span class="param-type">Object</span>
-
-
-        </li>
-    </ul>
- -->
-
-
-
-
-
-<!-- event properties -->
-
-
-
-
-
-
-
-
-
-
-
-
-
-    <h5 class="subsection-title">Properties:</h5>
-
-    
-
-<table class="props">
-    <thead>
-    <tr>
-        
-        <th>Name</th>
-        
-
-        <th>Type</th>
-
-
-
-        
-
-        <th class="last">Description</th>
-    </tr>
-    </thead>
-
-    <tbody>
-    
-
-        <tr>
-            
-                <td class="name"><code>type</code>
-                    
-                </td>
-            
-
-            <td class="type">
-            
-                
-<span class="param-type">String</span>
-
-
-            
-            </td>
-
-
-
-            
-
-            <td class="description last">animateend</td>
-        </tr>
-
-    
-
-        <tr>
-            
-                <td class="name"><code>target</code>
-                    
-                </td>
-            
-
-            <td class="type">
-            
-                
-<span class="param-type"><a href="Geometry.html">Geometry</a></span>
-
-
-            
-            </td>
-
-
-
-            
-
-            <td class="description last">the geometry fires the event</td>
-        </tr>
-
-    
-    </tbody>
-</table>
-
-
-
-<dl class="details">
-
-    
-
-    
-
-    
-
-    
-    <dt class="tag-overrides">Overrides:</dt>
-    <dd class="tag-overrides"><ul class="dummy"><li>
-        <a href="MultiGeometry.html#event:animateend">MultiGeometry#event:animateend</a>
-    </li></ul></dd>
-    
-
-    
-
-        
-
-    
-
-    
-
-    
-
-    
-
-    
-
-    
-
-    
-    <dt class="tag-source">Source:</dt>
-    <dd class="tag-source"><ul class="dummy"><li>
-        
-            <a target="_blank" href="https://github.com/maptalks/maptalks.js/tree/master/src/geometry/ext/Geometry.Animation.js">geometry/ext/Geometry.Animation.js</a>, <a target="_blank" href="https://github.com/maptalks/maptalks.js/tree/master/src/geometry/ext/Geometry.Animation.js#L167">line 167</a>
-        
-
-    </li></ul></dd>
-    
-
-    
-
-    
-
-    
-</dl>
-
-
-
-
-
-
-
-
-
-
-
-
-
-
-
-
-
-
-
-<hr>
-        
-            
-
-    <!-- <h2>Constructor</h2> -->
-    
-    <li>
-    
-    <h4 class="name" id="event:animating"><i><span class="type-signature"> (inherited)  </span><a href="#event:animating">animating</a></i>
-    
-        
-            <a target="_blank" href="https://github.com/maptalks/maptalks.js/tree/master/src/geometry/ext/Geometry.Animation.js#L178" class="improvelink">[source]</a>
-        
-    
-    <!-- 
-        <a target="_blank" href="https://github.com/maptalks/maptalks.js/tree/master/src/geometry/ext/Geometry.Animation.js#L178" class="improvelink">[help to improve]</a>
-     -->
-    <!-- <a href="#event:animating" class="improvelink">[link]</a> -->
-    </h4>
-
-    
-    </li>
-    
-    
-
-
-
-
-<div class="description">
-    fired when geometry is animating.
-</div>
-
-
-
-
-<!-- 
-    <h5>Type:</h5>
-    <ul>
-        <li>
-            
-<span class="param-type">Object</span>
-
-
-        </li>
-    </ul>
- -->
-
-
-
-
-
-<!-- event properties -->
-
-
-
-
-
-
-
-
-
-
-
-
-
-    <h5 class="subsection-title">Properties:</h5>
-
-    
-
-<table class="props">
-    <thead>
-    <tr>
-        
-        <th>Name</th>
-        
-
-        <th>Type</th>
-
-
-
-        
-
-        <th class="last">Description</th>
-    </tr>
-    </thead>
-
-    <tbody>
-    
-
-        <tr>
-            
-                <td class="name"><code>type</code>
-                    
-                </td>
-            
-
-            <td class="type">
-            
-                
-<span class="param-type">String</span>
-
-
-            
-            </td>
-
-
-
-            
-
-            <td class="description last">animating</td>
-        </tr>
-
-    
-
-        <tr>
-            
-                <td class="name"><code>target</code>
-                    
-                </td>
-            
-
-            <td class="type">
-            
-                
-<span class="param-type"><a href="Geometry.html">Geometry</a></span>
-
-
-            
-            </td>
-
-
-
-            
-
-            <td class="description last">the geometry fires the event</td>
-        </tr>
-
-    
-    </tbody>
-</table>
-
-
-
-<dl class="details">
-
-    
-
-    
-
-    
-
-    
-    <dt class="tag-overrides">Overrides:</dt>
-    <dd class="tag-overrides"><ul class="dummy"><li>
-        <a href="MultiGeometry.html#event:animating">MultiGeometry#event:animating</a>
-    </li></ul></dd>
-    
-
-    
-
-        
-
-    
-
-    
-
-    
-
-    
-
-    
-
-    
-
-    
-    <dt class="tag-source">Source:</dt>
-    <dd class="tag-source"><ul class="dummy"><li>
-        
-            <a target="_blank" href="https://github.com/maptalks/maptalks.js/tree/master/src/geometry/ext/Geometry.Animation.js">geometry/ext/Geometry.Animation.js</a>, <a target="_blank" href="https://github.com/maptalks/maptalks.js/tree/master/src/geometry/ext/Geometry.Animation.js#L178">line 178</a>
-        
-
-    </li></ul></dd>
-    
-
-    
-
-    
-
-    
-</dl>
-
-
-
-
-
-
-
-
-
-
-
-
-
-
-
-
-
-
-
-<hr>
-        
-            
-
-    <!-- <h2>Constructor</h2> -->
-    
-    <li>
-    
-    <h4 class="name" id="event:animatestart"><i><span class="type-signature"> (inherited)  </span><a href="#event:animatestart">animatestart</a></i>
-    
-        
-            <a target="_blank" href="https://github.com/maptalks/maptalks.js/tree/master/src/geometry/ext/Geometry.Animation.js#L188" class="improvelink">[source]</a>
-        
-    
-    <!-- 
-        <a target="_blank" href="https://github.com/maptalks/maptalks.js/tree/master/src/geometry/ext/Geometry.Animation.js#L188" class="improvelink">[help to improve]</a>
-     -->
-    <!-- <a href="#event:animatestart" class="improvelink">[link]</a> -->
-    </h4>
-
-    
-    </li>
-    
-    
-
-
-
-
-<div class="description">
-    fired when geometry's animation start.
-</div>
-
-
-
-
-<!-- 
-    <h5>Type:</h5>
-    <ul>
-        <li>
-            
-<span class="param-type">Object</span>
-
-
-        </li>
-    </ul>
- -->
-
-
-
-
-
-<!-- event properties -->
-
-
-
-
-
-
-
-
-
-
-
-
-
-    <h5 class="subsection-title">Properties:</h5>
-
-    
-
-<table class="props">
-    <thead>
-    <tr>
-        
-        <th>Name</th>
-        
-
-        <th>Type</th>
-
-
-
-        
-
-        <th class="last">Description</th>
-    </tr>
-    </thead>
-
-    <tbody>
-    
-
-        <tr>
-            
-                <td class="name"><code>type</code>
-                    
-                </td>
-            
-
-            <td class="type">
-            
-                
-<span class="param-type">String</span>
-
-
-            
-            </td>
-
-
-
-            
-
-            <td class="description last">animatestart</td>
-        </tr>
-
-    
-
-        <tr>
-            
-                <td class="name"><code>target</code>
-                    
-                </td>
-            
-
-            <td class="type">
-            
-                
-<span class="param-type"><a href="Geometry.html">Geometry</a></span>
-
-
-            
-            </td>
-
-
-
-            
-
-            <td class="description last">the geometry fires the event</td>
-        </tr>
-
-    
-    </tbody>
-</table>
-
-
-
-<dl class="details">
-
-    
-
-    
-
-    
-
-    
-    <dt class="tag-overrides">Overrides:</dt>
-    <dd class="tag-overrides"><ul class="dummy"><li>
-        <a href="MultiGeometry.html#event:animatestart">MultiGeometry#event:animatestart</a>
-    </li></ul></dd>
-    
-
-    
-
-        
-
-    
-
-    
-
-    
-
-    
-
-    
-
-    
-
-    
-    <dt class="tag-source">Source:</dt>
-    <dd class="tag-source"><ul class="dummy"><li>
-        
-            <a target="_blank" href="https://github.com/maptalks/maptalks.js/tree/master/src/geometry/ext/Geometry.Animation.js">geometry/ext/Geometry.Animation.js</a>, <a target="_blank" href="https://github.com/maptalks/maptalks.js/tree/master/src/geometry/ext/Geometry.Animation.js#L188">line 188</a>
-        
-
-    </li></ul></dd>
-    
-
-    
-
-    
-
-    
-</dl>
-
-
-
-
-
-
-
-
-
-
-
-
-
-
-
-
-
-
-
-<hr>
-        
-            
-
-    <!-- <h2>Constructor</h2> -->
-    
-    <li>
-    
-    <h4 class="name" id="event:handledragstart"><i><span class="type-signature"> (inherited)  </span><a href="#event:handledragstart">handledragstart</a></i>
-    
-        
-            <a target="_blank" href="https://github.com/maptalks/maptalks.js/tree/master/src/geometry/editor/GeometryEditor.js#L344" class="improvelink">[source]</a>
-        
-    
-    <!-- 
-        <a target="_blank" href="https://github.com/maptalks/maptalks.js/tree/master/src/geometry/editor/GeometryEditor.js#L344" class="improvelink">[help to improve]</a>
-     -->
-    <!-- <a href="#event:handledragstart" class="improvelink">[link]</a> -->
-    </h4>
-
-    
-    </li>
-    
-    
-
-
-
-
-<div class="description">
-    change geometry shape start event, fired when drag to change geometry shape.
-</div>
-
-
-
-
-<!-- 
-    <h5>Type:</h5>
-    <ul>
-        <li>
-            
-<span class="param-type">Object</span>
-
-
-        </li>
-    </ul>
- -->
-
-
-
-
-
-<!-- event properties -->
-
-
-
-
-
-
-
-
-
-
-
-
-
-    <h5 class="subsection-title">Properties:</h5>
-
-    
-
-<table class="props">
-    <thead>
-    <tr>
-        
-        <th>Name</th>
-        
-
-        <th>Type</th>
-
-
-
-        
-
-        <th class="last">Description</th>
-    </tr>
-    </thead>
-
-    <tbody>
-    
-
-        <tr>
-            
-                <td class="name"><code>type</code>
-                    
-                </td>
-            
-
-            <td class="type">
-            
-                
-<span class="param-type">String</span>
-
-
-            
-            </td>
-
-
-
-            
-
-            <td class="description last">handledragstart</td>
-        </tr>
-
-    
-
-        <tr>
-            
-                <td class="name"><code>target</code>
-                    
-                </td>
-            
-
-            <td class="type">
-            
-                
-<span class="param-type"><a href="Geometry.html">Geometry</a></span>
-
-
-            
-            </td>
-
-
-
-            
-
-            <td class="description last">the geometry fires the event</td>
-        </tr>
-
-    
-    </tbody>
-</table>
-
-
-
-<dl class="details">
-
-    
-
-    
-
-    
-
-    
-    <dt class="tag-overrides">Overrides:</dt>
-    <dd class="tag-overrides"><ul class="dummy"><li>
-        <a href="MultiGeometry.html#event:handledragstart">MultiGeometry#event:handledragstart</a>
-    </li></ul></dd>
-    
-
-    
-
-        
-
-    
-
-    
-
-    
-
-    
-
-    
-
-    
-
-    
-    <dt class="tag-source">Source:</dt>
-    <dd class="tag-source"><ul class="dummy"><li>
-        
-            <a target="_blank" href="https://github.com/maptalks/maptalks.js/tree/master/src/geometry/editor/GeometryEditor.js">geometry/editor/GeometryEditor.js</a>, <a target="_blank" href="https://github.com/maptalks/maptalks.js/tree/master/src/geometry/editor/GeometryEditor.js#L344">line 344</a>
-        
-
-    </li></ul></dd>
-    
-
-    
-
-    
-
-    
-</dl>
-
-
-
-
-
-
-
-
-
-
-
-
-
-
-
-
-
-
-
-<hr>
-        
-            
-
-    <!-- <h2>Constructor</h2> -->
-    
-    <li>
-    
-    <h4 class="name" id="event:handledragging"><i><span class="type-signature"> (inherited)  </span><a href="#event:handledragging">handledragging</a></i>
-    
-        
-            <a target="_blank" href="https://github.com/maptalks/maptalks.js/tree/master/src/geometry/editor/GeometryEditor.js#L361" class="improvelink">[source]</a>
-        
-    
-    <!-- 
-        <a target="_blank" href="https://github.com/maptalks/maptalks.js/tree/master/src/geometry/editor/GeometryEditor.js#L361" class="improvelink">[help to improve]</a>
-     -->
-    <!-- <a href="#event:handledragging" class="improvelink">[link]</a> -->
-    </h4>
-
-    
-    </li>
-    
-    
-
-
-
-
-<div class="description">
-    changing geometry shape event, fired when dragging to change geometry shape.
-</div>
-
-
-
-
-<!-- 
-    <h5>Type:</h5>
-    <ul>
-        <li>
-            
-<span class="param-type">Object</span>
-
-
-        </li>
-    </ul>
- -->
-
-
-
-
-
-<!-- event properties -->
-
-
-
-
-
-
-
-
-
-
-
-
-
-    <h5 class="subsection-title">Properties:</h5>
-
-    
-
-<table class="props">
-    <thead>
-    <tr>
-        
-        <th>Name</th>
-        
-
-        <th>Type</th>
-
-
-
-        
-
-        <th class="last">Description</th>
-    </tr>
-    </thead>
-
-    <tbody>
-    
-
-        <tr>
-            
-                <td class="name"><code>type</code>
-                    
-                </td>
-            
-
-            <td class="type">
-            
-                
-<span class="param-type">String</span>
-
-
-            
-            </td>
-
-
-
-            
-
-            <td class="description last">handledragging</td>
-        </tr>
-
-    
-
-        <tr>
-            
-                <td class="name"><code>target</code>
-                    
-                </td>
-            
-
-            <td class="type">
-            
-                
-<span class="param-type"><a href="Geometry.html">Geometry</a></span>
-
-
-            
-            </td>
-
-
-
-            
-
-            <td class="description last">the geometry fires the event</td>
-        </tr>
-
-    
-    </tbody>
-</table>
-
-
-
-<dl class="details">
-
-    
-
-    
-
-    
-
-    
-    <dt class="tag-overrides">Overrides:</dt>
-    <dd class="tag-overrides"><ul class="dummy"><li>
-        <a href="MultiGeometry.html#event:handledragging">MultiGeometry#event:handledragging</a>
-    </li></ul></dd>
-    
-
-    
-
-        
-
-    
-
-    
-
-    
-
-    
-
-    
-
-    
-
-    
-    <dt class="tag-source">Source:</dt>
-    <dd class="tag-source"><ul class="dummy"><li>
-        
-            <a target="_blank" href="https://github.com/maptalks/maptalks.js/tree/master/src/geometry/editor/GeometryEditor.js">geometry/editor/GeometryEditor.js</a>, <a target="_blank" href="https://github.com/maptalks/maptalks.js/tree/master/src/geometry/editor/GeometryEditor.js#L361">line 361</a>
-        
-
-    </li></ul></dd>
-    
-
-    
-
-    
-
-    
-</dl>
-
-
-
-
-
-
-
-
-
-
-
-
-
-
-
-
-
-
-
-<hr>
-        
-            
-
-    <!-- <h2>Constructor</h2> -->
-    
-    <li>
-    
-    <h4 class="name" id="event:handledragend"><i><span class="type-signature"> (inherited)  </span><a href="#event:handledragend">handledragend</a></i>
-    
-        
-            <a target="_blank" href="https://github.com/maptalks/maptalks.js/tree/master/src/geometry/editor/GeometryEditor.js#L377" class="improvelink">[source]</a>
-        
-    
-    <!-- 
-        <a target="_blank" href="https://github.com/maptalks/maptalks.js/tree/master/src/geometry/editor/GeometryEditor.js#L377" class="improvelink">[help to improve]</a>
-     -->
-    <!-- <a href="#event:handledragend" class="improvelink">[link]</a> -->
-    </h4>
-
-    
-    </li>
-    
-    
-
-
-
-
-<div class="description">
-    changed geometry shape event, fired when drag end to change geometry shape.
-</div>
-
-
-
-
-<!-- 
-    <h5>Type:</h5>
-    <ul>
-        <li>
-            
-<span class="param-type">Object</span>
-
-
-        </li>
-    </ul>
- -->
-
-
-
-
-
-<!-- event properties -->
-
-
-
-
-
-
-
-
-
-
-
-
-
-    <h5 class="subsection-title">Properties:</h5>
-
-    
-
-<table class="props">
-    <thead>
-    <tr>
-        
-        <th>Name</th>
-        
-
-        <th>Type</th>
-
-
-
-        
-
-        <th class="last">Description</th>
-    </tr>
-    </thead>
-
-    <tbody>
-    
-
-        <tr>
-            
-                <td class="name"><code>type</code>
-                    
-                </td>
-            
-
-            <td class="type">
-            
-                
-<span class="param-type">String</span>
-
-
-            
-            </td>
-
-
-
-            
-
-            <td class="description last">handledragend</td>
-        </tr>
-
-    
-
-        <tr>
-            
-                <td class="name"><code>target</code>
-                    
-                </td>
-            
-
-            <td class="type">
-            
-                
-<span class="param-type"><a href="Geometry.html">Geometry</a></span>
-
-
-            
-            </td>
-
-
-
-            
-
-            <td class="description last">the geometry fires the event</td>
-        </tr>
-
-    
-    </tbody>
-</table>
-
-
-
-<dl class="details">
-
-    
-
-    
-
-    
-
-    
-    <dt class="tag-overrides">Overrides:</dt>
-    <dd class="tag-overrides"><ul class="dummy"><li>
-        <a href="MultiGeometry.html#event:handledragend">MultiGeometry#event:handledragend</a>
-    </li></ul></dd>
-    
-
-    
-
-        
-
-    
-
-    
-
-    
-
-    
-
-    
-
-    
-
-    
-    <dt class="tag-source">Source:</dt>
-    <dd class="tag-source"><ul class="dummy"><li>
-        
-            <a target="_blank" href="https://github.com/maptalks/maptalks.js/tree/master/src/geometry/editor/GeometryEditor.js">geometry/editor/GeometryEditor.js</a>, <a target="_blank" href="https://github.com/maptalks/maptalks.js/tree/master/src/geometry/editor/GeometryEditor.js#L377">line 377</a>
-        
-
-    </li></ul></dd>
-    
-
-    
-
-    
-
-    
-</dl>
-
-
-
-
-
-
-
-
-
-
-
-
-
-
-
-
-
-
-
-<hr>
-        
-            
-
-    <!-- <h2>Constructor</h2> -->
-    
-    <li>
-    
-    <h4 class="name" id="event:editrecord"><i><span class="type-signature"> (inherited)  </span><a href="#event:editrecord">editrecord</a></i>
-    
-        
-            <a target="_blank" href="https://github.com/maptalks/maptalks.js/tree/master/src/geometry/editor/GeometryEditor.js#L1184" class="improvelink">[source]</a>
-        
-    
-    <!-- 
-        <a target="_blank" href="https://github.com/maptalks/maptalks.js/tree/master/src/geometry/editor/GeometryEditor.js#L1184" class="improvelink">[help to improve]</a>
-     -->
-    <!-- <a href="#event:editrecord" class="improvelink">[link]</a> -->
-    </h4>
-
-    
-    </li>
-    
-    
-
-
-
-
-<div class="description">
-    edit record event, fired when an edit happend and being recorded
-</div>
-
-
-
-
-<!-- 
-    <h5>Type:</h5>
-    <ul>
-        <li>
-            
-<span class="param-type">Object</span>
-
-
-        </li>
-    </ul>
- -->
-
-
-
-
-
-<!-- event properties -->
-
-
-
-
-
-
-
-
-
-
-
-
-
-    <h5 class="subsection-title">Properties:</h5>
-
-    
-
-<table class="props">
-    <thead>
-    <tr>
-        
-        <th>Name</th>
-        
-
-        <th>Type</th>
-
-
-
-        
-
-        <th class="last">Description</th>
-    </tr>
-    </thead>
-
-    <tbody>
-    
-
-        <tr>
-            
-                <td class="name"><code>type</code>
-                    
-                </td>
-            
-
-            <td class="type">
-            
-                
-<span class="param-type">String</span>
-
-
-            
-            </td>
-
-
-
-            
-
-            <td class="description last">editrecord</td>
-        </tr>
-
-    
-
-        <tr>
-            
-                <td class="name"><code>target</code>
-                    
-                </td>
-            
-
-            <td class="type">
-            
-                
-<span class="param-type"><a href="Geometry.html">Geometry</a></span>
-
-
-            
-            </td>
-
-
-
-            
-
-            <td class="description last">the geometry fires the event</td>
-        </tr>
-
-    
-    </tbody>
-</table>
-
-
-
-<dl class="details">
-
-    
-
-    
-
-    
-
-    
-    <dt class="tag-overrides">Overrides:</dt>
-    <dd class="tag-overrides"><ul class="dummy"><li>
-        <a href="MultiGeometry.html#event:editrecord">MultiGeometry#event:editrecord</a>
-    </li></ul></dd>
-    
-
-    
-
-        
-
-    
-
-    
-
-    
-
-    
-
-    
-
-    
-
-    
-    <dt class="tag-source">Source:</dt>
-    <dd class="tag-source"><ul class="dummy"><li>
-        
-            <a target="_blank" href="https://github.com/maptalks/maptalks.js/tree/master/src/geometry/editor/GeometryEditor.js">geometry/editor/GeometryEditor.js</a>, <a target="_blank" href="https://github.com/maptalks/maptalks.js/tree/master/src/geometry/editor/GeometryEditor.js#L1184">line 1184</a>
-        
-
-    </li></ul></dd>
-    
-
-    
-
-    
-
-    
-</dl>
-
-
-
-
-
-
-
-
-
-
-
-
-
-
-
-
-
-
-
-<hr>
-        
-            
-
-    <!-- <h2>Constructor</h2> -->
-    
-    <li>
-    
-    <h4 class="name" id="event:add"><i><span class="type-signature"> (inherited)  </span><a href="#event:add">add</a></i>
-    
-        
-<<<<<<< HEAD
-            <a target="_blank" href="https://github.com/maptalks/maptalks.js/tree/master/src/layer/OverlayLayer.js#L313" class="improvelink">[source]</a>
-        
-    
-    <!-- 
-        <a target="_blank" href="https://github.com/maptalks/maptalks.js/tree/master/src/layer/OverlayLayer.js#L313" class="improvelink">[help to improve]</a>
-=======
-            <a target="_blank" href="https://github.com/maptalks/maptalks.js/tree/master/src/layer/OverlayLayer.js#L314" class="improvelink">[source]</a>
-        
-    
-    <!-- 
-        <a target="_blank" href="https://github.com/maptalks/maptalks.js/tree/master/src/layer/OverlayLayer.js#L314" class="improvelink">[help to improve]</a>
->>>>>>> ab1ecdb7
-     -->
-    <!-- <a href="#event:add" class="improvelink">[link]</a> -->
-    </h4>
-
-    
-    </li>
-    
-    
-
-
-
-
-<div class="description">
-    add event.
-</div>
-
-
-
-
-<!-- 
-    <h5>Type:</h5>
-    <ul>
-        <li>
-            
-<span class="param-type">Object</span>
-
-
-        </li>
-    </ul>
- -->
-
-
-
-
-
-<!-- event properties -->
-
-
-
-
-
-
-
-
-
-
-
-
-
-    <h5 class="subsection-title">Properties:</h5>
-
-    
-
-<table class="props">
-    <thead>
-    <tr>
-        
-        <th>Name</th>
-        
-
-        <th>Type</th>
-
-
-
-        
-
-        <th class="last">Description</th>
-    </tr>
-    </thead>
-
-    <tbody>
-    
-
-        <tr>
-            
-                <td class="name"><code>type</code>
-                    
-                </td>
-            
-
-            <td class="type">
-            
-                
-<span class="param-type">String</span>
-
-
-            
-            </td>
-
-
-
-            
-
-            <td class="description last">add</td>
-        </tr>
-
-    
-
-        <tr>
-            
-                <td class="name"><code>target</code>
-                    
-                </td>
-            
-
-            <td class="type">
-            
-                
-<span class="param-type"><a href="Geometry.html">Geometry</a></span>
-
-
-            
-            </td>
-
-
-
-            
-
-            <td class="description last">geometry</td>
-        </tr>
-
-    
-
-        <tr>
-            
-                <td class="name"><code>layer</code>
-                    
-                </td>
-            
-
-            <td class="type">
-            
-                
-<span class="param-type"><a href="Layer.html">Layer</a></span>
-
-
-            
-            </td>
-
-
-
-            
-
-            <td class="description last">the layer added to.</td>
-        </tr>
-
-    
-    </tbody>
-</table>
-
-
-
-<dl class="details">
-
-    
-
-    
-
-    
-
-    
-    <dt class="tag-overrides">Overrides:</dt>
-    <dd class="tag-overrides"><ul class="dummy"><li>
-        <a href="MultiGeometry.html#event:add">MultiGeometry#event:add</a>
-    </li></ul></dd>
-    
-
-    
-
-        
-
-    
-
-    
-
-    
-
-    
-
-    
-
-    
-
-    
-    <dt class="tag-source">Source:</dt>
-    <dd class="tag-source"><ul class="dummy"><li>
-        
-<<<<<<< HEAD
-            <a target="_blank" href="https://github.com/maptalks/maptalks.js/tree/master/src/layer/OverlayLayer.js">layer/OverlayLayer.js</a>, <a target="_blank" href="https://github.com/maptalks/maptalks.js/tree/master/src/layer/OverlayLayer.js#L313">line 313</a>
-=======
-            <a target="_blank" href="https://github.com/maptalks/maptalks.js/tree/master/src/layer/OverlayLayer.js">layer/OverlayLayer.js</a>, <a target="_blank" href="https://github.com/maptalks/maptalks.js/tree/master/src/layer/OverlayLayer.js#L314">line 314</a>
->>>>>>> ab1ecdb7
-        
-
-    </li></ul></dd>
-    
-
-    
-
-    
-
-    
-</dl>
-
-
-
-
-
-
-
-
-
-
-
-
-
-
-
-
-
-
-
-<hr>
-        
-            
-
-    <!-- <h2>Constructor</h2> -->
-    
-    <li>
-    
-    <h4 class="name" id="event:openmenu"><i><span class="type-signature"> (inherited)  </span><a href="#event:openmenu">openmenu</a></i>
-    
-        
-            <a target="_blank" href="https://github.com/maptalks/maptalks.js/tree/master/src/ui/Menuable.js#L67" class="improvelink">[source]</a>
-        
-    
-    <!-- 
-        <a target="_blank" href="https://github.com/maptalks/maptalks.js/tree/master/src/ui/Menuable.js#L67" class="improvelink">[help to improve]</a>
-     -->
-    <!-- <a href="#event:openmenu" class="improvelink">[link]</a> -->
-    </h4>
-
-    
-    </li>
-    
-    
-
-
-
-
-<div class="description">
-    openmenu event
-</div>
-
-
-
-
-<!-- 
-    <h5>Type:</h5>
-    <ul>
-        <li>
-            
-<span class="param-type">Object</span>
-
-
-        </li>
-    </ul>
- -->
-
-
-
-
-
-<!-- event properties -->
-
-
-
-
-
-
-
-
-
-
-
-
-
-    <h5 class="subsection-title">Properties:</h5>
-
-    
-
-<table class="props">
-    <thead>
-    <tr>
-        
-        <th>Name</th>
-        
-
-        <th>Type</th>
-
-
-
-        
-
-        <th class="last">Description</th>
-    </tr>
-    </thead>
-
-    <tbody>
-    
-
-        <tr>
-            
-                <td class="name"><code>type</code>
-                    
-                </td>
-            
-
-            <td class="type">
-            
-                
-<span class="param-type">String</span>
-
-
-            
-            </td>
-
-
-
-            
-
-            <td class="description last">openmenu</td>
-        </tr>
-
-    
-
-        <tr>
-            
-                <td class="name"><code>target</code>
-                    
-                </td>
-            
-
-            <td class="type">
-            
-                
-<span class="param-type"><a href="Geometry.html">Geometry</a></span>
-
-
-            
-            </td>
-
-
-
-            
-
-            <td class="description last">the geometry fires the event</td>
-        </tr>
-
-    
-    </tbody>
-</table>
-
-
-
-<dl class="details">
-
-    
-
-    
-
-    
-
-    
-    <dt class="tag-overrides">Overrides:</dt>
-    <dd class="tag-overrides"><ul class="dummy"><li>
-        <a href="MultiGeometry.html#event:openmenu">MultiGeometry#event:openmenu</a>
-    </li></ul></dd>
-    
-
-    
-
-        
-
-    
-
-    
-
-    
-
-    
-
-    
-
-    
-
-    
-    <dt class="tag-source">Source:</dt>
-    <dd class="tag-source"><ul class="dummy"><li>
-        
-            <a target="_blank" href="https://github.com/maptalks/maptalks.js/tree/master/src/ui/Menuable.js">ui/Menuable.js</a>, <a target="_blank" href="https://github.com/maptalks/maptalks.js/tree/master/src/ui/Menuable.js#L67">line 67</a>
-        
-
-    </li></ul></dd>
-    
-
-    
-
-    
-
-    
-</dl>
-
-
-
-
-
-
-
-
-
-
-
-
-
-
-
-
-
-
-
-<hr>
-        
-            
-
-    <!-- <h2>Constructor</h2> -->
-    
-    <li>
-    
-    <h4 class="name" id="event:closemenu"><i><span class="type-signature"> (inherited)  </span><a href="#event:closemenu">closemenu</a></i>
-    
-        
-            <a target="_blank" href="https://github.com/maptalks/maptalks.js/tree/master/src/ui/Menuable.js#L131" class="improvelink">[source]</a>
-        
-    
-    <!-- 
-        <a target="_blank" href="https://github.com/maptalks/maptalks.js/tree/master/src/ui/Menuable.js#L131" class="improvelink">[help to improve]</a>
-     -->
-    <!-- <a href="#event:closemenu" class="improvelink">[link]</a> -->
-    </h4>
-
-    
-    </li>
-    
-    
-
-
-
-
-<div class="description">
-    closemenu event
-</div>
-
-
-
-
-<!-- 
-    <h5>Type:</h5>
-    <ul>
-        <li>
-            
-<span class="param-type">Object</span>
-
-
-        </li>
-    </ul>
- -->
-
-
-
-
-
-<!-- event properties -->
-
-
-
-
-
-
-
-
-
-
-
-
-
-    <h5 class="subsection-title">Properties:</h5>
-
-    
-
-<table class="props">
-    <thead>
-    <tr>
-        
-        <th>Name</th>
-        
-
-        <th>Type</th>
-
-
-
-        
-
-        <th class="last">Description</th>
-    </tr>
-    </thead>
-
-    <tbody>
-    
-
-        <tr>
-            
-                <td class="name"><code>type</code>
-                    
-                </td>
-            
-
-            <td class="type">
-            
-                
-<span class="param-type">String</span>
-
-
-            
-            </td>
-
-
-
-            
-
-            <td class="description last">closemenu</td>
-        </tr>
-
-    
-
-        <tr>
-            
-                <td class="name"><code>target</code>
-                    
-                </td>
-            
-
-            <td class="type">
-            
-                
-<span class="param-type"><a href="Geometry.html">Geometry</a></span>
-
-
-            
-            </td>
-
-
-
-            
-
-            <td class="description last">the geometry fires the event</td>
-        </tr>
-
-    
-    </tbody>
-</table>
-
-
-
-<dl class="details">
-
-    
-
-    
-
-    
-
-    
-    <dt class="tag-overrides">Overrides:</dt>
-    <dd class="tag-overrides"><ul class="dummy"><li>
-        <a href="MultiGeometry.html#event:closemenu">MultiGeometry#event:closemenu</a>
-    </li></ul></dd>
-    
-
-    
-
-        
-
-    
-
-    
-
-    
-
-    
-
-    
-
-    
-
-    
-    <dt class="tag-source">Source:</dt>
-    <dd class="tag-source"><ul class="dummy"><li>
-        
-            <a target="_blank" href="https://github.com/maptalks/maptalks.js/tree/master/src/ui/Menuable.js">ui/Menuable.js</a>, <a target="_blank" href="https://github.com/maptalks/maptalks.js/tree/master/src/ui/Menuable.js#L131">line 131</a>
-        
-
-    </li></ul></dd>
-    
-
-    
-
-    
-
-    
-</dl>
-
-
-
-
-
-
-
-
-
-
-
-
-
-
-
-
-
-
-
-<hr>
-        
-            
-
-    <!-- <h2>Constructor</h2> -->
-    
-    <li>
-    
-    <h4 class="name" id="event:removemenu"><i><span class="type-signature"> (inherited)  </span><a href="#event:removemenu">removemenu</a></i>
-    
-        
-            <a target="_blank" href="https://github.com/maptalks/maptalks.js/tree/master/src/ui/Menuable.js#L161" class="improvelink">[source]</a>
-        
-    
-    <!-- 
-        <a target="_blank" href="https://github.com/maptalks/maptalks.js/tree/master/src/ui/Menuable.js#L161" class="improvelink">[help to improve]</a>
-     -->
-    <!-- <a href="#event:removemenu" class="improvelink">[link]</a> -->
-    </h4>
-
-    
-    </li>
-    
-    
-
-
-
-
-<div class="description">
-    removemenu event
-</div>
-
-
-
-
-<!-- 
-    <h5>Type:</h5>
-    <ul>
-        <li>
-            
-<span class="param-type">Object</span>
-
-
-        </li>
-    </ul>
- -->
-
-
-
-
-
-<!-- event properties -->
-
-
-
-
-
-
-
-
-
-
-
-
-
-    <h5 class="subsection-title">Properties:</h5>
-
-    
-
-<table class="props">
-    <thead>
-    <tr>
-        
-        <th>Name</th>
-        
-
-        <th>Type</th>
-
-
-
-        
-
-        <th class="last">Description</th>
-    </tr>
-    </thead>
-
-    <tbody>
-    
-
-        <tr>
-            
-                <td class="name"><code>type</code>
-                    
-                </td>
-            
-
-            <td class="type">
-            
-                
-<span class="param-type">String</span>
-
-
-            
-            </td>
-
-
-
-            
-
-            <td class="description last">removemenu</td>
-        </tr>
-
-    
-
-        <tr>
-            
-                <td class="name"><code>target</code>
-                    
-                </td>
-            
-
-            <td class="type">
-            
-                
-<span class="param-type"><a href="Geometry.html">Geometry</a></span>
-
-
-            
-            </td>
-
-
-
-            
-
-            <td class="description last">the geometry fires the event</td>
-        </tr>
-
-    
-    </tbody>
-</table>
-
-
-
-<dl class="details">
-
-    
-
-    
-
-    
-
-    
-    <dt class="tag-overrides">Overrides:</dt>
-    <dd class="tag-overrides"><ul class="dummy"><li>
-        <a href="MultiGeometry.html#event:removemenu">MultiGeometry#event:removemenu</a>
-    </li></ul></dd>
-    
-
-    
-
-        
-
-    
-
-    
-
-    
-
-    
-
-    
-
-    
-
-    
-    <dt class="tag-source">Source:</dt>
-    <dd class="tag-source"><ul class="dummy"><li>
-        
-            <a target="_blank" href="https://github.com/maptalks/maptalks.js/tree/master/src/ui/Menuable.js">ui/Menuable.js</a>, <a target="_blank" href="https://github.com/maptalks/maptalks.js/tree/master/src/ui/Menuable.js#L161">line 161</a>
-        
-
-    </li></ul></dd>
-    
-
-    
-
-    
-
-    
-</dl>
-
-
-
-
-
-
-
-
-
-
-
-
-
-
-
-
-
-
-
-<hr>
-        
-    
-</article>
-
-</section>
-
-
-
-
-</div>
-
-<nav class="page-nav">
-<<<<<<< HEAD
-    <h2><a href="index.html">V1.0.0-rc.17</a></h2><h4>Classes</h4><ul></ul><h5>Map</h5><ul><li><a href="Map.html">Map</a></li></ul><h5>Layer</h5><ul><li><a href="Layer.html">Layer</a></li><li><a href="TileSystem.html">TileSystem</a></li><li><a href="TileLayer.html">TileLayer</a></li><li><a href="GroupTileLayer.html">GroupTileLayer</a></li><li><a href="WMSTileLayer.html">WMSTileLayer</a></li><li><a href="OverlayLayer.html">OverlayLayer</a></li><li><a href="VectorLayer.html">VectorLayer</a></li><li><a href="CanvasLayer.html">CanvasLayer</a></li><li><a href="ParticleLayer.html">ParticleLayer</a></li><li><a href="ImageLayer.html">ImageLayer</a></li></ul><h5>Geometry</h5><ul><li><a href="Geometry.html">Geometry</a></li><li><a href="Path.html">Path</a></li><li><a href="Marker.html">Marker</a></li><li><a href="TextMarker.html">TextMarker</a></li><li><a href="Label.html">Label</a></li><li><a href="TextBox.html">TextBox</a></li><li><a href="Polygon.html">Polygon</a></li><li><a href="LineString.html">LineString</a></li><li><a href="Curve.html">Curve</a></li><li><a href="ArcCurve.html">ArcCurve</a></li><li><a href="QuadBezierCurve.html">QuadBezierCurve</a></li><li><a href="CubicBezierCurve.html">CubicBezierCurve</a></li><li><a href="ConnectorLine.html">ConnectorLine</a></li><li><a href="ArcConnectorLine.html">ArcConnectorLine</a></li><li><a href="Ellipse.html">Ellipse</a></li><li><a href="Circle.html">Circle</a></li><li><a href="Sector.html">Sector</a></li><li><a href="Rectangle.html">Rectangle</a></li><li><a href="GeometryCollection.html">GeometryCollection</a></li><li><a href="MultiGeometry.html">MultiGeometry</a></li><li><a href="MultiPoint.html">MultiPoint</a></li><li><a href="MultiLineString.html">MultiLineString</a></li><li><a href="MultiPolygon.html">MultiPolygon</a></li><li><a href="GeoJSON.html">GeoJSON</a></li><li><a href="GeometryEditor.html">GeometryEditor</a></li></ul><h5>Basic types</h5><ul><li><a href="Coordinate.html">Coordinate</a></li><li><a href="Extent.html">Extent</a></li><li><a href="Point.html">Point</a></li><li><a href="PointExtent.html">PointExtent</a></li><li><a href="Position.html">Position</a></li><li><a href="Size.html">Size</a></li></ul><h5>Maptool</h5><ul><li><a href="MapTool.html">MapTool</a></li><li><a href="DrawTool.html">DrawTool</a></li><li><a href="DistanceTool.html">DistanceTool</a></li><li><a href="AreaTool.html">AreaTool</a></li></ul><h5>Ui</h5><ul><li><a href="ui.UIComponent.html">ui.UIComponent</a></li><li><a href="ui.UIMarker.html">ui.UIMarker</a></li><li><a href="ui.InfoWindow.html">ui.InfoWindow</a></li><li><a href="ui.ToolTip.html">ui.ToolTip</a></li><li><a href="ui.Menu.html">ui.Menu</a></li></ul><h5>Control</h5><ul><li><a href="control.Control.html">control.Control</a></li><li><a href="control.Zoom.html">control.Zoom</a></li><li><a href="control.LayerSwitcher.html">control.LayerSwitcher</a></li><li><a href="control.Attribution.html">control.Attribution</a></li><li><a href="control.Scale.html">control.Scale</a></li><li><a href="control.Panel.html">control.Panel</a></li><li><a href="control.Toolbar.html">control.Toolbar</a></li><li><a href="control.Overview.html">control.Overview</a></li></ul><h5>Core</h5><ul><li><a href="Ajax.html">Ajax</a></li><li><a href="Class.html">Class</a></li><li><a href="MapboxUtil.html">MapboxUtil</a></li><li><a href="Util.html">Util</a></li><li><a href="DomUtil.html">DomUtil</a></li><li><a href="StringUtil.html">StringUtil</a></li><li><a href="worker.module.exports.html">worker.module.exports</a></li></ul><h5>Animation</h5><ul><li><a href="animation.Easing.html">animation.Easing</a></li><li><a href="animation.Frame.html">animation.Frame</a></li><li><a href="animation.Player.html">animation.Player</a></li><li><a href="animation.Animation.html">animation.Animation</a></li></ul><h5>Geo</h5><ul><li><a href="CRS.html">CRS</a></li><li><a href="measurer.Identity.html">measurer.Identity</a></li><li><a href="measurer.DEFAULT.html">measurer.DEFAULT</a></li><li><a href="measurer.Measurer.html">measurer.Measurer</a></li><li><a href="measurer.WGS84Sphere.html">measurer.WGS84Sphere</a></li><li><a href="measurer.BaiduSphere.html">measurer.BaiduSphere</a></li><li><a href="projection.DEFAULT.html">projection.DEFAULT</a></li><li><a href="projection.BAIDU.html">projection.BAIDU</a></li><li><a href="projection.EPSG3857.html">projection.EPSG3857</a></li><li><a href="projection.EPSG4326.html">projection.EPSG4326</a></li><li><a href="projection.EPSG4490.html">projection.EPSG4490</a></li><li><a href="projection.IDENTITY.html">projection.IDENTITY</a></li><li><a href="Transformation.html">Transformation</a></li></ul><h5>Handler</h5><ul><li><a href="Handler.html">Handler</a></li><li><a href="DragHandler.html">DragHandler</a></li></ul><h5>Other</h5><ul><li><a href="CollisionIndex.html">CollisionIndex</a></li><li><a href="renderer.CanvasRenderer.html">renderer.CanvasRenderer</a></li></ul><h4>Namespaces</h4><ul><li><a href="measurer.html">measurer</a></li><li><a href="projection.html">projection</a></li><li><a href="renderer.html">renderer</a></li></ul><h4>Mixins</h4><ul><li><a href="Eventable.html">Eventable</a></li><li><a href="JSONAble.html">JSONAble</a></li><li><a href="measurer.Common.html">measurer.Common</a></li><li><a href="projection.Common.html">projection.Common</a></li><li><a href="Handlerable.html">Handlerable</a></li><li><a href="CenterMixin.html">CenterMixin</a></li><li><a href="TextEditable.html">TextEditable</a></li><li><a href="Renderable.html">Renderable</a></li><li><a href="ui.Menuable.html">ui.Menuable</a></li></ul><h3>Global</h3><ul><li><a href="global.html#INTERNAL_LAYER_PREFIX">INTERNAL_LAYER_PREFIX</a></li><li><a href="global.html#RESOURCE_PROPERTIES">RESOURCE_PROPERTIES</a></li><li><a href="global.html#RESOURCE_SIZE_PROPERTIES">RESOURCE_SIZE_PROPERTIES</a></li><li><a href="global.html#NUMERICAL_PROPERTIES">NUMERICAL_PROPERTIES</a></li><li><a href="global.html#COLOR_PROPERTIES">COLOR_PROPERTIES</a></li><li><a href="global.html#getListeningEvents">getListeningEvents</a></li><li><a href="global.html#isEmpty">isEmpty</a></li><li><a href="global.html#IS_NODE">IS_NODE</a></li><li><a href="global.html#identity">identity</a></li><li><a href="global.html#copy">copy</a></li><li><a href="global.html#describeText">describeText</a></li><li><a href="global.html#isDashLine">isDashLine</a></li><li><a href="global.html#set">set</a></li><li><a href="global.html#add">add</a></li><li><a href="global.html#subtract">subtract</a></li><li><a href="global.html#length">length</a></li><li><a href="global.html#normalize">normalize</a></li><li><a href="global.html#dot">dot</a></li><li><a href="global.html#scale">scale</a></li><li><a href="global.html#cross">cross</a></li><li><a href="global.html#distance">distance</a></li><li><a href="global.html#transformMat4">transformMat4</a></li><li><a href="global.html#isActive">isActive</a></li><li><a href="global.html#broadcast">broadcast</a></li><li><a href="global.html#send">send</a></li><li><a href="global.html#receive">receive</a></li><li><a href="global.html#remove">remove</a></li><li><a href="global.html#post">post</a></li><li><a href="global.html#getDedicatedWorker">getDedicatedWorker</a></li><li><a href="global.html#registerWorkerAdapter">registerWorkerAdapter</a></li></ul>
-=======
-    <h2><a href="index.html">V1.0.0-rc.18</a></h2><h4>Classes</h4><ul></ul><h5>Map</h5><ul><li><a href="Map.html">Map</a></li></ul><h5>Layer</h5><ul><li><a href="Layer.html">Layer</a></li><li><a href="TileSystem.html">TileSystem</a></li><li><a href="TileLayer.html">TileLayer</a></li><li><a href="GroupTileLayer.html">GroupTileLayer</a></li><li><a href="WMSTileLayer.html">WMSTileLayer</a></li><li><a href="OverlayLayer.html">OverlayLayer</a></li><li><a href="VectorLayer.html">VectorLayer</a></li><li><a href="CanvasLayer.html">CanvasLayer</a></li><li><a href="ParticleLayer.html">ParticleLayer</a></li><li><a href="ImageLayer.html">ImageLayer</a></li></ul><h5>Geometry</h5><ul><li><a href="Geometry.html">Geometry</a></li><li><a href="Path.html">Path</a></li><li><a href="Marker.html">Marker</a></li><li><a href="TextMarker.html">TextMarker</a></li><li><a href="Label.html">Label</a></li><li><a href="TextBox.html">TextBox</a></li><li><a href="Polygon.html">Polygon</a></li><li><a href="LineString.html">LineString</a></li><li><a href="Curve.html">Curve</a></li><li><a href="ArcCurve.html">ArcCurve</a></li><li><a href="QuadBezierCurve.html">QuadBezierCurve</a></li><li><a href="CubicBezierCurve.html">CubicBezierCurve</a></li><li><a href="ConnectorLine.html">ConnectorLine</a></li><li><a href="ArcConnectorLine.html">ArcConnectorLine</a></li><li><a href="Ellipse.html">Ellipse</a></li><li><a href="Circle.html">Circle</a></li><li><a href="Sector.html">Sector</a></li><li><a href="Rectangle.html">Rectangle</a></li><li><a href="GeometryCollection.html">GeometryCollection</a></li><li><a href="MultiGeometry.html">MultiGeometry</a></li><li><a href="MultiPoint.html">MultiPoint</a></li><li><a href="MultiLineString.html">MultiLineString</a></li><li><a href="MultiPolygon.html">MultiPolygon</a></li><li><a href="GeoJSON.html">GeoJSON</a></li><li><a href="GeometryEditor.html">GeometryEditor</a></li></ul><h5>Basic types</h5><ul><li><a href="Coordinate.html">Coordinate</a></li><li><a href="Extent.html">Extent</a></li><li><a href="Point.html">Point</a></li><li><a href="PointExtent.html">PointExtent</a></li><li><a href="Position.html">Position</a></li><li><a href="Size.html">Size</a></li></ul><h5>Maptool</h5><ul><li><a href="MapTool.html">MapTool</a></li><li><a href="DrawTool.html">DrawTool</a></li><li><a href="DistanceTool.html">DistanceTool</a></li><li><a href="AreaTool.html">AreaTool</a></li></ul><h5>Ui</h5><ul><li><a href="ui.UIComponent.html">ui.UIComponent</a></li><li><a href="ui.UIMarker.html">ui.UIMarker</a></li><li><a href="ui.InfoWindow.html">ui.InfoWindow</a></li><li><a href="ui.ToolTip.html">ui.ToolTip</a></li><li><a href="ui.Menu.html">ui.Menu</a></li></ul><h5>Control</h5><ul><li><a href="control.Control.html">control.Control</a></li><li><a href="control.Zoom.html">control.Zoom</a></li><li><a href="control.LayerSwitcher.html">control.LayerSwitcher</a></li><li><a href="control.Attribution.html">control.Attribution</a></li><li><a href="control.Scale.html">control.Scale</a></li><li><a href="control.Panel.html">control.Panel</a></li><li><a href="control.Toolbar.html">control.Toolbar</a></li><li><a href="control.Overview.html">control.Overview</a></li></ul><h5>Core</h5><ul><li><a href="Ajax.html">Ajax</a></li><li><a href="Class.html">Class</a></li><li><a href="MapboxUtil.html">MapboxUtil</a></li><li><a href="Util.html">Util</a></li><li><a href="DomUtil.html">DomUtil</a></li><li><a href="StringUtil.html">StringUtil</a></li><li><a href="worker.module.exports.html">worker.module.exports</a></li></ul><h5>Animation</h5><ul><li><a href="animation.Easing.html">animation.Easing</a></li><li><a href="animation.Frame.html">animation.Frame</a></li><li><a href="animation.Player.html">animation.Player</a></li><li><a href="animation.Animation.html">animation.Animation</a></li></ul><h5>Geo</h5><ul><li><a href="CRS.html">CRS</a></li><li><a href="measurer.Identity.html">measurer.Identity</a></li><li><a href="measurer.DEFAULT.html">measurer.DEFAULT</a></li><li><a href="measurer.Measurer.html">measurer.Measurer</a></li><li><a href="measurer.WGS84Sphere.html">measurer.WGS84Sphere</a></li><li><a href="measurer.BaiduSphere.html">measurer.BaiduSphere</a></li><li><a href="projection.DEFAULT.html">projection.DEFAULT</a></li><li><a href="projection.BAIDU.html">projection.BAIDU</a></li><li><a href="projection.EPSG3857.html">projection.EPSG3857</a></li><li><a href="projection.EPSG4326.html">projection.EPSG4326</a></li><li><a href="projection.EPSG4490.html">projection.EPSG4490</a></li><li><a href="projection.IDENTITY.html">projection.IDENTITY</a></li><li><a href="Transformation.html">Transformation</a></li></ul><h5>Handler</h5><ul><li><a href="Handler.html">Handler</a></li><li><a href="DragHandler.html">DragHandler</a></li></ul><h5>Other</h5><ul><li><a href="CollisionIndex.html">CollisionIndex</a></li><li><a href="renderer.CanvasRenderer.html">renderer.CanvasRenderer</a></li></ul><h4>Namespaces</h4><ul><li><a href="measurer.html">measurer</a></li><li><a href="projection.html">projection</a></li><li><a href="renderer.html">renderer</a></li></ul><h4>Mixins</h4><ul><li><a href="Eventable.html">Eventable</a></li><li><a href="JSONAble.html">JSONAble</a></li><li><a href="measurer.Common.html">measurer.Common</a></li><li><a href="projection.Common.html">projection.Common</a></li><li><a href="Handlerable.html">Handlerable</a></li><li><a href="CenterMixin.html">CenterMixin</a></li><li><a href="TextEditable.html">TextEditable</a></li><li><a href="Renderable.html">Renderable</a></li><li><a href="ui.Menuable.html">ui.Menuable</a></li></ul><h3>Global</h3><ul><li><a href="global.html#INTERNAL_LAYER_PREFIX">INTERNAL_LAYER_PREFIX</a></li><li><a href="global.html#RESOURCE_PROPERTIES">RESOURCE_PROPERTIES</a></li><li><a href="global.html#RESOURCE_SIZE_PROPERTIES">RESOURCE_SIZE_PROPERTIES</a></li><li><a href="global.html#NUMERICAL_PROPERTIES">NUMERICAL_PROPERTIES</a></li><li><a href="global.html#COLOR_PROPERTIES">COLOR_PROPERTIES</a></li><li><a href="global.html#getListeningEvents">getListeningEvents</a></li><li><a href="global.html#isEmpty">isEmpty</a></li><li><a href="global.html#IS_NODE">IS_NODE</a></li><li><a href="global.html#identity">identity</a></li><li><a href="global.html#copy">copy</a></li><li><a href="global.html#describeText">describeText</a></li><li><a href="global.html#isDashLine">isDashLine</a></li><li><a href="global.html#set">set</a></li><li><a href="global.html#add">add</a></li><li><a href="global.html#subtract">subtract</a></li><li><a href="global.html#length">length</a></li><li><a href="global.html#normalize">normalize</a></li><li><a href="global.html#dot">dot</a></li><li><a href="global.html#scale">scale</a></li><li><a href="global.html#cross">cross</a></li><li><a href="global.html#distance">distance</a></li><li><a href="global.html#transformMat4">transformMat4</a></li><li><a href="global.html#isActive">isActive</a></li><li><a href="global.html#broadcast">broadcast</a></li><li><a href="global.html#send">send</a></li><li><a href="global.html#receive">receive</a></li><li><a href="global.html#remove">remove</a></li><li><a href="global.html#post">post</a></li><li><a href="global.html#getDedicatedWorker">getDedicatedWorker</a></li><li><a href="global.html#registerWorkerAdapter">registerWorkerAdapter</a></li></ul>
->>>>>>> ab1ecdb7
-</nav>
-
-<br class="clear">
-
-<footer>
-<<<<<<< HEAD
-    Documentation generated by <a href="https://github.com/jsdoc3/jsdoc">JSDoc 3.6.10</a> on Tue Nov 29 2022 20:07:17 GMT+0800 (香港标准时间)
-=======
-    Documentation generated by <a href="https://github.com/jsdoc3/jsdoc">JSDoc 3.6.10</a> on Fri Mar 10 2023 12:04:28 GMT+0800 (香港标准时间)
->>>>>>> ab1ecdb7
-</footer>
-
-<script> prettyPrint(); </script>
-<script src="scripts/linenumber.js"> </script>
-
-</body>
+<!DOCTYPE html>
+<html lang="en">
+<head>
+    <meta charset="utf-8">
+    <meta http-equiv="X-UA-Compatible" content="IE=EDGE">
+    <title>Class: MultiPoint</title>
+
+    <script src="scripts/prettify/prettify.js"> </script>
+    <script src="scripts/prettify/lang-css.js"> </script>
+    <link type="text/css" rel="stylesheet" href="styles/prettify-tomorrow.css">
+    <link type="text/css" rel="stylesheet" href="styles/jsdoc-default.css">
+    <link type="text/css" rel="stylesheet" href="styles/custom.css">
+    <!--[if lt IE 9]>
+    <script src="scripts/html5shiv.min.js"></script>
+    <script src="scripts/respond.min.js"></script>
+    <![endif]-->
+</head>
+
+<body>
+
+<div style="position:fixed;top:0px;left:0px;"><h1 class="page-title">Class: MultiPoint</h1></div>
+<div id="main" style="margin-top:77px;">
+    
+
+
+
+
+
+<nav class="classnav scroll-styled">
+
+    <h5><a href="#main" style="color:#000">class : MultiPoint</a></h5>
+    
+        <h5>Members</h5>
+        <ul>
+        
+            <li><a href="#options">options</a></li>
+        
+        </ul>
+    
+
+    
+
+        
+            
+            
+            
+            
+            
+            
+            
+            
+            
+            
+            
+            
+            
+            
+            
+            
+            
+            
+            
+            
+            
+            
+            
+            
+            
+            
+            
+            
+            
+            
+            
+            
+            
+            
+            
+            
+            
+            
+            
+            
+            
+            
+            
+            
+            
+            
+            
+            
+            
+            
+            
+            
+            
+            
+            
+            
+            
+            
+            
+            
+            
+            
+            
+            
+            
+            
+            
+            
+            
+            
+            
+            
+            
+            
+            
+            
+            
+            
+            
+            
+            
+        
+        <h5>Methods</h5>
+        <ul>
+        
+            
+                <li><a href="#findClosest">
+            
+                findClosest</a></li>
+        
+            
+                <li><a class="inherit" href="#getCoordinates">
+            
+                getCoordinates</a></li>
+        
+            
+                <li><a class="inherit" href="#setCoordinates">
+            
+                setCoordinates</a></li>
+        
+            
+                <li><a class="inherit" href="#setGeometries">
+            
+                setGeometries</a></li>
+        
+            
+                <li><a class="inherit" href="#getGeometries">
+            
+                getGeometries</a></li>
+        
+            
+                <li><a class="inherit" href="#forEach">
+            
+                forEach</a></li>
+        
+            
+                <li><a class="inherit" href="#filter">
+            
+                filter</a></li>
+        
+            
+                <li><a class="inherit" href="#translate">
+            
+                translate</a></li>
+        
+            
+                <li><a class="inherit" href="#isEmpty">
+            
+                isEmpty</a></li>
+        
+            
+                <li><a class="inherit" href="#remove">
+            
+                remove</a></li>
+        
+            
+                <li><a class="inherit" href="#show">
+            
+                show</a></li>
+        
+            
+                <li><a class="inherit" href="#hide">
+            
+                hide</a></li>
+        
+            
+                <li><a class="inherit" href="#getFirstCoordinate">
+            
+                getFirstCoordinate</a></li>
+        
+            
+                <li><a class="inherit" href="#getLastCoordinate">
+            
+                getLastCoordinate</a></li>
+        
+            
+                <li><a class="inherit" href="#addTo">
+            
+                addTo</a></li>
+        
+            
+                <li><a class="inherit" href="#getLayer">
+            
+                getLayer</a></li>
+        
+            
+                <li><a class="inherit" href="#getMap">
+            
+                getMap</a></li>
+        
+            
+                <li><a class="inherit" href="#getId">
+            
+                getId</a></li>
+        
+            
+                <li><a class="inherit" href="#setId">
+            
+                setId</a></li>
+        
+            
+                <li><a class="inherit" href="#getProperties">
+            
+                getProperties</a></li>
+        
+            
+                <li><a class="inherit" href="#setProperties">
+            
+                setProperties</a></li>
+        
+            
+                <li><a class="inherit" href="#getType">
+            
+                getType</a></li>
+        
+            
+                <li><a class="inherit" href="#getSymbol">
+            
+                getSymbol</a></li>
+        
+            
+                <li><a class="inherit" href="#setSymbol">
+            
+                setSymbol</a></li>
+        
+            
+                <li><a class="inherit" href="#getSymbolHash">
+            
+                getSymbolHash</a></li>
+        
+            
+                <li><a class="inherit" href="#updateSymbol">
+            
+                updateSymbol</a></li>
+        
+            
+                <li><a class="inherit" href="#getTextContent">
+            
+                getTextContent</a></li>
+        
+            
+                <li><a class="inherit" href="#getCenter">
+            
+                getCenter</a></li>
+        
+            
+                <li><a class="inherit" href="#getExtent">
+            
+                getExtent</a></li>
+        
+            
+                <li><a class="inherit" href="#getContainerExtent">
+            
+                getContainerExtent</a></li>
+        
+            
+                <li><a class="inherit" href="#getSize">
+            
+                getSize</a></li>
+        
+            
+                <li><a class="inherit" href="#containsPoint">
+            
+                containsPoint</a></li>
+        
+            
+                <li><a class="inherit" href="#isVisible">
+            
+                isVisible</a></li>
+        
+            
+                <li><a class="inherit" href="#getZIndex">
+            
+                getZIndex</a></li>
+        
+            
+                <li><a class="inherit" href="#setZIndex">
+            
+                setZIndex</a></li>
+        
+            
+                <li><a class="inherit" href="#setZIndexSilently">
+            
+                setZIndexSilently</a></li>
+        
+            
+                <li><a class="inherit" href="#bringToFront">
+            
+                bringToFront</a></li>
+        
+            
+                <li><a class="inherit" href="#bringToBack">
+            
+                bringToBack</a></li>
+        
+            
+                <li><a class="inherit" href="#flash">
+            
+                flash</a></li>
+        
+            
+                <li><a class="inherit" href="#copy">
+            
+                copy</a></li>
+        
+            
+                <li><a class="inherit" href="#toGeoJSONGeometry">
+            
+                toGeoJSONGeometry</a></li>
+        
+            
+                <li><a class="inherit" href="#toGeoJSON">
+            
+                toGeoJSON</a></li>
+        
+            
+                <li><a class="inherit" href="#toJSON">
+            
+                toJSON</a></li>
+        
+            
+                <li><a class="inherit" href="#getLength">
+            
+                getLength</a></li>
+        
+            
+                <li><a class="inherit" href="#getArea">
+            
+                getArea</a></li>
+        
+            
+                <li><a class="inherit" href="#rotate">
+            
+                rotate</a></li>
+        
+            
+                <li><a class="inherit" href="#startEdit">
+            
+                startEdit</a></li>
+        
+            
+                <li><a class="inherit" href="#endEdit">
+            
+                endEdit</a></li>
+        
+            
+                <li><a class="inherit" href="#redoEdit">
+            
+                redoEdit</a></li>
+        
+            
+                <li><a class="inherit" href="#undoEdit">
+            
+                undoEdit</a></li>
+        
+            
+                <li><a class="inherit" href="#cancelEdit">
+            
+                cancelEdit</a></li>
+        
+            
+                <li><a class="inherit" href="#isEditing">
+            
+                isEditing</a></li>
+        
+            
+                <li><a class="inherit" href="#isDragging">
+            
+                isDragging</a></li>
+        
+            
+                <li><a class="inherit" href="#animate">
+            
+                animate</a></li>
+        
+            
+                <li><a class="inherit" href="#setInfoWindow">
+            
+                setInfoWindow</a></li>
+        
+            
+                <li><a class="inherit" href="#getInfoWindow">
+            
+                getInfoWindow</a></li>
+        
+            
+                <li><a class="inherit" href="#openInfoWindow">
+            
+                openInfoWindow</a></li>
+        
+            
+                <li><a class="inherit" href="#closeInfoWindow">
+            
+                closeInfoWindow</a></li>
+        
+            
+                <li><a class="inherit" href="#removeInfoWindow">
+            
+                removeInfoWindow</a></li>
+        
+            
+                <li><a class="inherit" href="#on">
+            
+                on</a></li>
+        
+            
+                <li><a class="inherit" href="#addEventListener">
+            
+                addEventListener</a></li>
+        
+            
+                <li><a class="inherit" href="#once">
+            
+                once</a></li>
+        
+            
+                <li><a class="inherit" href="#off">
+            
+                off</a></li>
+        
+            
+                <li><a class="inherit" href="#removeEventListener">
+            
+                removeEventListener</a></li>
+        
+            
+                <li><a class="inherit" href="#listens">
+            
+                listens</a></li>
+        
+            
+                <li><a class="inherit" href="#copyEventListeners">
+            
+                copyEventListeners</a></li>
+        
+            
+                <li><a class="inherit" href="#fire">
+            
+                fire</a></li>
+        
+            
+                <li><a class="inherit" href="#registerJSONType">
+            
+                registerJSONType</a></li>
+        
+            
+                <li><a class="inherit" href="#getJSONClass">
+            
+                getJSONClass</a></li>
+        
+            
+                <li><a class="inherit" href="#getJSONType">
+            
+                getJSONType</a></li>
+        
+            
+                <li><a class="inherit" href="#setMenu">
+            
+                setMenu</a></li>
+        
+            
+                <li><a class="inherit" href="#getMenu">
+            
+                getMenu</a></li>
+        
+            
+                <li><a class="inherit" href="#openMenu">
+            
+                openMenu</a></li>
+        
+            
+                <li><a class="inherit" href="#setMenuItems">
+            
+                setMenuItems</a></li>
+        
+            
+                <li><a class="inherit" href="#getMenuItems">
+            
+                getMenuItems</a></li>
+        
+            
+                <li><a class="inherit" href="#closeMenu">
+            
+                closeMenu</a></li>
+        
+            
+                <li><a class="inherit" href="#removeMenu">
+            
+                removeMenu</a></li>
+        
+            
+                <li><a class="inherit" href="#callInitHooks">
+            
+                callInitHooks</a></li>
+        
+            
+                <li><a class="inherit" href="#setOptions">
+            
+                setOptions</a></li>
+        
+            
+                <li><a class="inherit" href="#config">
+            
+                config</a></li>
+        
+            
+                <li><a class="inherit" href="#onConfig">
+            
+                onConfig</a></li>
+        
+        </ul>
+    
+
+    
+        <h5>Events</h5>
+        <ul>
+        
+            <li><a href="#event:mousedown">mousedown</a></li>
+        
+            <li><a href="#event:mouseup">mouseup</a></li>
+        
+            <li><a href="#event:mousemove">mousemove</a></li>
+        
+            <li><a href="#event:click">click</a></li>
+        
+            <li><a href="#event:dblclick">dblclick</a></li>
+        
+            <li><a href="#event:contextmenu">contextmenu</a></li>
+        
+            <li><a href="#event:touchstart">touchstart</a></li>
+        
+            <li><a href="#event:touchmove">touchmove</a></li>
+        
+            <li><a href="#event:touchend">touchend</a></li>
+        
+            <li><a href="#event:mouseenter">mouseenter</a></li>
+        
+            <li><a href="#event:mouseover">mouseover</a></li>
+        
+            <li><a href="#event:mouseout">mouseout</a></li>
+        
+            <li><a href="#event:idchange">idchange</a></li>
+        
+            <li><a href="#event:propertieschange">propertieschange</a></li>
+        
+            <li><a href="#event:show">show</a></li>
+        
+            <li><a href="#event:hide">hide</a></li>
+        
+            <li><a href="#event:zindexchange">zindexchange</a></li>
+        
+            <li><a href="#event:removestart">removestart</a></li>
+        
+            <li><a href="#event:removeend">removeend</a></li>
+        
+            <li><a href="#event:remove">remove</a></li>
+        
+            <li><a href="#event:shapechange">shapechange</a></li>
+        
+            <li><a href="#event:positionchange">positionchange</a></li>
+        
+            <li><a href="#event:symbolchange">symbolchange</a></li>
+        
+            <li><a href="#event:editstart">editstart</a></li>
+        
+            <li><a href="#event:editend">editend</a></li>
+        
+            <li><a href="#event:redoedit">redoedit</a></li>
+        
+            <li><a href="#event:undoedit">undoedit</a></li>
+        
+            <li><a href="#event:canceledit">canceledit</a></li>
+        
+            <li><a href="#event:dragstart">dragstart</a></li>
+        
+            <li><a href="#event:dragging">dragging</a></li>
+        
+            <li><a href="#event:dragend">dragend</a></li>
+        
+            <li><a href="#event:animateend">animateend</a></li>
+        
+            <li><a href="#event:animating">animating</a></li>
+        
+            <li><a href="#event:animatestart">animatestart</a></li>
+        
+            <li><a href="#event:handledragstart">handledragstart</a></li>
+        
+            <li><a href="#event:handledragging">handledragging</a></li>
+        
+            <li><a href="#event:handledragend">handledragend</a></li>
+        
+            <li><a href="#event:editrecord">editrecord</a></li>
+        
+            <li><a href="#event:add">add</a></li>
+        
+            <li><a href="#event:openmenu">openmenu</a></li>
+        
+            <li><a href="#event:closemenu">closemenu</a></li>
+        
+            <li><a href="#event:removemenu">removemenu</a></li>
+        
+        </ul>
+    
+</nav>
+
+
+<section class="classmain">
+    
+
+
+<header>
+    
+        <h2>MultiPoint</h2>
+        
+            <div class="class-description">Represents a Geometry type of MultiPoint.</div>
+        
+    
+</header>
+
+<article>
+    <div class="container-overview">
+    
+        
+
+    <!-- <h2>Constructor</h2> -->
+    
+    <h4 class="name" id="MultiPoint"><span class="type-signature"></span>new <a href="#MultiPoint">MultiPoint</a><span class="signature">(data, options<span class="signature-attributes">opt</span>)</span>
+    
+        
+            <a target="_blank" href="https://github.com/maptalks/maptalks.js/tree/master/src/geometry/MultiPoint.js#L18" class="improvelink">[source]</a>
+        
+    
+    <!-- 
+        <a target="_blank" href="https://github.com/maptalks/maptalks.js/tree/master/src/geometry/MultiPoint.js#L18" class="improvelink">[help to improve]</a>
+     -->
+    <!-- <a href="#MultiPoint" class="improvelink">[link]</a> -->
+    </h4>
+
+    
+    
+
+
+
+
+
+    <!--<h5>Example:</h5>-->
+    
+    
+        <pre class="prettyprint"><code>var multiPoint = new MultiPoint(+    [+        [121.5080881906138, 31.241128104458117],+        [121.50804527526954, 31.237238340103413],+        [121.5103728890997, 31.23888972560888]+    ]+).addTo(layer);</code></pre>
+    
+
+
+
+
+<!--  -->
+
+
+
+
+    
+
+<table class="params">
+    <thead>
+    <tr>
+        
+        <th>Parameter</th>
+        
+        <th>Type</th>
+
+        
+        <th>Default</th>
+        
+
+        <th class="last">Description</th>
+    </tr>
+    </thead>
+
+    <tbody>
+    
+
+        <tr>
+            
+                <td class="name"><code>data</code>
+                
+                    
+                    
+                    
+                
+                </td>
+            
+
+            <td class="type">
+            
+                
+<span class="param-type">Array.&lt;Array.&lt;Number>></span>
+|
+
+<span class="param-type">Array.&lt;<a href="Coordinate.html">Coordinate</a>></span>
+|
+
+<span class="param-type">Array.&lt;<a href="Marker.html">Marker</a>></span>
+
+
+            
+            </td>
+
+            
+                <td class="default">
+                
+                </td>
+            
+
+            <td class="description last">construct data, coordinates or an array of markers</td>
+        </tr>
+
+    
+
+        <tr>
+            
+                <td class="name"><code>options</code>
+                
+                    
+                        <span class="signature-attributes">opt</span>
+                    
+                    
+                    
+                
+                </td>
+            
+
+            <td class="type">
+            
+                
+<span class="param-type">Object</span>
+
+
+            
+            </td>
+
+            
+                <td class="default">
+                
+                    null
+                
+                </td>
+            
+
+            <td class="description last">options defined in <a href="MultiPoint.html#options">nMultiPoint</a></td>
+        </tr>
+
+    
+    </tbody>
+</table>
+
+
+
+<!-- event properties -->
+
+
+
+
+    <h5>Extends:</h5>
+    
+
+
+    <ul>
+        <li><a href="MultiGeometry.html">MultiGeometry</a></li>
+    </ul>
+
+
+
+
+
+
+
+
+
+
+
+
+
+
+
+
+<h5>Fires:</h5>
+<ul>
+    <li><a href="#event:mousedown">mousedown</a></li>
+
+    <li><a href="#event:mouseup">mouseup</a></li>
+
+    <li><a href="#event:mousemove">mousemove</a></li>
+
+    <li><a href="#event:click">click</a></li>
+
+    <li><a href="#event:dblclick">dblclick</a></li>
+
+    <li><a href="#event:contextmenu">contextmenu</a></li>
+
+    <li><a href="#event:touchstart">touchstart</a></li>
+
+    <li><a href="#event:touchmove">touchmove</a></li>
+
+    <li><a href="#event:touchend">touchend</a></li>
+
+    <li><a href="#event:mouseenter">mouseenter</a></li>
+
+    <li><a href="#event:mouseover">mouseover</a></li>
+
+    <li><a href="#event:mouseout">mouseout</a></li>
+
+    <li><a href="#event:idchange">idchange</a></li>
+
+    <li><a href="#event:propertieschange">propertieschange</a></li>
+
+    <li><a href="#event:show">show</a></li>
+
+    <li><a href="#event:hide">hide</a></li>
+
+    <li><a href="#event:zindexchange">zindexchange</a></li>
+
+    <li><a href="#event:removestart">removestart</a></li>
+
+    <li><a href="#event:removeend">removeend</a></li>
+
+    <li><a href="#event:remove">remove</a></li>
+
+    <li><a href="#event:shapechange">shapechange</a></li>
+
+    <li><a href="#event:positionchange">positionchange</a></li>
+
+    <li><a href="#event:symbolchange">symbolchange</a></li>
+
+    <li><a href="#event:editstart">editstart</a></li>
+
+    <li><a href="#event:editend">editend</a></li>
+
+    <li><a href="#event:redoedit">redoedit</a></li>
+
+    <li><a href="#event:undoedit">undoedit</a></li>
+
+    <li><a href="#event:canceledit">canceledit</a></li>
+
+    <li><a href="#event:dragstart">dragstart</a></li>
+
+    <li><a href="#event:dragging">dragging</a></li>
+
+    <li><a href="#event:dragend">dragend</a></li>
+
+    <li><a href="#event:animateend">animateend</a></li>
+
+    <li><a href="#event:animating">animating</a></li>
+
+    <li><a href="#event:animatestart">animatestart</a></li>
+
+    <li><a href="#event:handledragstart">handledragstart</a></li>
+
+    <li><a href="#event:handledragging">handledragging</a></li>
+
+    <li><a href="#event:handledragend">handledragend</a></li>
+
+    <li><a href="#event:editrecord">editrecord</a></li>
+
+    <li><a href="#event:add">add</a></li>
+
+    <li><a href="#event:openmenu">openmenu</a></li>
+
+    <li><a href="#event:closemenu">closemenu</a></li>
+
+    <li><a href="#event:removemenu">removemenu</a></li>
+</ul>
+
+
+
+
+
+
+
+
+
+
+
+
+
+
+<hr>
+    
+    </div>
+
+    <!-- 
+        <h3 class="subsection-title">Extends</h3>
+
+        
+
+
+    <ul>
+        <li><a href="MultiGeometry.html">MultiGeometry</a></li>
+    </ul>
+
+
+     -->
+
+    
+
+    
+
+     
+
+    
+
+    
+        <h3 class="subsection-title">Members</h3>
+
+        
+            
+<li>
+<h4 class="name" id="options"><span class="type-signature">(constant) </span>options<span class="type-signature"></span>
+
+<!-- 
+        <a target="_blank" href="https://github.com/maptalks/maptalks.js/tree/master/src/geometry/Geometry.js#L50" class="improvelink">[help to improve]</a>
+    
+    <a href="#options" class="improvelink">[link]</a></h4> -->
+</li>
+
+
+
+
+
+
+
+
+
+
+
+
+
+
+    <h5 class="subsection-title">Properties:</h5>
+
+    
+
+<table class="props">
+    <thead>
+    <tr>
+        
+        <th>Name</th>
+        
+
+        <th>Type</th>
+
+
+
+        
+
+        <th class="last">Description</th>
+    </tr>
+    </thead>
+
+    <tbody>
+    
+
+        <tr>
+            
+                <td class="name"><code>options</code>
+                    
+                </td>
+            
+
+            <td class="type">
+            
+                
+<span class="param-type">Object</span>
+
+
+            
+            </td>
+
+
+
+            
+
+            <td class="description last">geometry options
+                <h6>Properties</h6>
+
+<table class="props">
+    <thead>
+    <tr>
+        
+        <th>Name</th>
+        
+
+        <th>Type</th>
+
+
+
+        
+        <th>Default</th>
+        
+
+        <th class="last">Description</th>
+    </tr>
+    </thead>
+
+    <tbody>
+    
+
+        <tr>
+            
+                <td class="name"><code>id</code>
+                    
+                        
+                           <span class="signature-attributes">opt</span>
+                        
+                        
+
+                    
+                </td>
+            
+
+            <td class="type">
+            
+                
+<span class="param-type">Boolean</span>
+
+
+            
+            </td>
+
+
+
+            
+                <td class="default">
+                
+                    null
+                
+                </td>
+            
+
+            <td class="description last">id of the geometry</td>
+        </tr>
+
+    
+
+        <tr>
+            
+                <td class="name"><code>visible</code>
+                    
+                        
+                           <span class="signature-attributes">opt</span>
+                        
+                        
+
+                    
+                </td>
+            
+
+            <td class="type">
+            
+                
+<span class="param-type">Boolean</span>
+
+
+            
+            </td>
+
+
+
+            
+                <td class="default">
+                
+                    true
+                
+                </td>
+            
+
+            <td class="description last">whether the geometry is visible.</td>
+        </tr>
+
+    
+
+        <tr>
+            
+                <td class="name"><code>editable</code>
+                    
+                        
+                           <span class="signature-attributes">opt</span>
+                        
+                        
+
+                    
+                </td>
+            
+
+            <td class="type">
+            
+                
+<span class="param-type">Boolean</span>
+
+
+            
+            </td>
+
+
+
+            
+                <td class="default">
+                
+                    true
+                
+                </td>
+            
+
+            <td class="description last">whether the geometry can be edited.</td>
+        </tr>
+
+    
+
+        <tr>
+            
+                <td class="name"><code>interactive</code>
+                    
+                        
+                           <span class="signature-attributes">opt</span>
+                        
+                        
+
+                    
+                </td>
+            
+
+            <td class="type">
+            
+                
+<span class="param-type">Boolean</span>
+
+
+            
+            </td>
+
+
+
+            
+                <td class="default">
+                
+                    true
+                
+                </td>
+            
+
+            <td class="description last">whether the geometry can be interactived.</td>
+        </tr>
+
+    
+
+        <tr>
+            
+                <td class="name"><code>cursor</code>
+                    
+                        
+                           <span class="signature-attributes">opt</span>
+                        
+                        
+
+                    
+                </td>
+            
+
+            <td class="type">
+            
+                
+<span class="param-type">String</span>
+
+
+            
+            </td>
+
+
+
+            
+                <td class="default">
+                
+                    null
+                
+                </td>
+            
+
+            <td class="description last">cursor style when mouseover the geometry, same as the definition in CSS.</td>
+        </tr>
+
+    
+
+        <tr>
+            
+                <td class="name"><code>measure</code>
+                    
+                        
+                           <span class="signature-attributes">opt</span>
+                        
+                        
+
+                    
+                </td>
+            
+
+            <td class="type">
+            
+                
+<span class="param-type">String</span>
+
+
+            
+            </td>
+
+
+
+            
+                <td class="default">
+                
+                    EPSG:4326
+                
+                </td>
+            
+
+            <td class="description last">the measure code for the geometry, defines measureGeometry how it can be measured.</td>
+        </tr>
+
+    
+
+        <tr>
+            
+                <td class="name"><code>draggable</code>
+                    
+                        
+                           <span class="signature-attributes">opt</span>
+                        
+                        
+
+                    
+                </td>
+            
+
+            <td class="type">
+            
+                
+<span class="param-type">Boolean</span>
+
+
+            
+            </td>
+
+
+
+            
+                <td class="default">
+                
+                    false
+                
+                </td>
+            
+
+            <td class="description last">whether the geometry can be dragged.</td>
+        </tr>
+
+    
+
+        <tr>
+            
+                <td class="name"><code>dragShadow</code>
+                    
+                        
+                           <span class="signature-attributes">opt</span>
+                        
+                        
+
+                    
+                </td>
+            
+
+            <td class="type">
+            
+                
+<span class="param-type">Boolean</span>
+
+
+            
+            </td>
+
+
+
+            
+                <td class="default">
+                
+                    true
+                
+                </td>
+            
+
+            <td class="description last">if true, during geometry dragging, a shadow will be dragged before geometry was moved.</td>
+        </tr>
+
+    
+
+        <tr>
+            
+                <td class="name"><code>dragOnAxis</code>
+                    
+                        
+                           <span class="signature-attributes">opt</span>
+                        
+                        
+
+                    
+                </td>
+            
+
+            <td class="type">
+            
+                
+<span class="param-type">Boolean</span>
+
+
+            
+            </td>
+
+
+
+            
+                <td class="default">
+                
+                    null
+                
+                </td>
+            
+
+            <td class="description last">if set, geometry can only be dragged along the specified axis, possible values: x, y</td>
+        </tr>
+
+    
+
+        <tr>
+            
+                <td class="name"><code>zIndex</code>
+                    
+                        
+                           <span class="signature-attributes">opt</span>
+                        
+                        
+
+                    
+                </td>
+            
+
+            <td class="type">
+            
+                
+<span class="param-type">Number</span>
+
+
+            
+            </td>
+
+
+
+            
+                <td class="default">
+                
+                </td>
+            
+
+            <td class="description last">geometry's initial zIndex</td>
+        </tr>
+
+    
+
+        <tr>
+            
+                <td class="name"><code>antiMeridian</code>
+                    
+                        
+                           <span class="signature-attributes">opt</span>
+                        
+                        
+
+                    
+                </td>
+            
+
+            <td class="type">
+            
+                
+<span class="param-type">Boolean</span>
+
+
+            
+            </td>
+
+
+
+            
+                <td class="default">
+                
+                    false
+                
+                </td>
+            
+
+            <td class="description last">geometry's antiMeridian</td>
+        </tr>
+
+    
+    </tbody>
+</table>
+
+            </td>
+        </tr>
+
+    
+    </tbody>
+</table>
+
+
+
+<dl class="details">
+
+    
+
+    
+
+    
+
+    
+    <dt class="tag-overrides">Overrides:</dt>
+    <dd class="tag-overrides"><ul class="dummy"><li>
+        <a href="MultiGeometry.html#options">MultiGeometry#options</a>
+    </li></ul></dd>
+    
+
+    
+
+        
+
+    
+
+    
+
+    
+
+    
+
+    
+
+    
+
+    
+    <dt class="tag-source">Source:</dt>
+    <dd class="tag-source"><ul class="dummy"><li>
+        
+            <a target="_blank" href="https://github.com/maptalks/maptalks.js/tree/master/src/geometry/Geometry.js">geometry/Geometry.js</a>, <a target="_blank" href="https://github.com/maptalks/maptalks.js/tree/master/src/geometry/Geometry.js#L50">line 50</a>
+        
+
+    </li></ul></dd>
+    
+
+    
+
+    
+
+    
+</dl>
+
+
+
+
+
+
+<hr>
+        
+    
+
+    
+        
+
+        
+                    <h3 class="subsection-title">Methods</h3>
+                
+            
+
+    <!-- <h2>Constructor</h2> -->
+    
+    <li>
+    
+    <h4 class="name" id="findClosest"><span class="type-signature"></span><a href="#findClosest">findClosest</a><span class="signature">(coordinate)</span>
+    
+        
+            <a target="_blank" href="https://github.com/maptalks/maptalks.js/tree/master/src/geometry/MultiPoint.js#L33" class="improvelink">[source]</a>
+        
+    
+    <!-- 
+        <a target="_blank" href="https://github.com/maptalks/maptalks.js/tree/master/src/geometry/MultiPoint.js#L33" class="improvelink">[help to improve]</a>
+     -->
+    <!-- <a href="#findClosest" class="improvelink">[link]</a> -->
+    </h4>
+
+    
+    </li>
+    
+    
+
+
+
+
+<div class="description">
+    Find the closet point to the give coordinate
+</div>
+
+
+
+
+<!--  -->
+
+
+
+
+    
+
+<table class="params">
+    <thead>
+    <tr>
+        
+        <th>Parameter</th>
+        
+        <th>Type</th>
+
+        
+
+        <th class="last">Description</th>
+    </tr>
+    </thead>
+
+    <tbody>
+    
+
+        <tr>
+            
+                <td class="name"><code>coordinate</code>
+                
+                </td>
+            
+
+            <td class="type">
+            
+                
+<span class="param-type"><a href="Coordinate.html">Coordinate</a></span>
+
+
+            
+            </td>
+
+            
+
+            <td class="description last">coordinate</td>
+        </tr>
+
+    
+    </tbody>
+</table>
+
+
+
+<!-- event properties -->
+
+
+
+
+
+
+
+
+
+
+
+
+
+
+
+
+
+
+
+
+
+
+
+
+
+
+
+
+<h5>Returns:</h5>
+<span class="type-signature"><a href="Coordinate.html">Coordinate</a></span>:
+
+        
+<!-- <div class="param-desc"> -->
+    coordinate
+<!-- </div> -->
+
+
+
+    
+
+
+<hr>
+        
+            
+
+    <!-- <h2>Constructor</h2> -->
+    
+    <li>
+    
+    <h4 class="name" id="getCoordinates"><span class="type-signature"></span><i><span class="type-signature"> (inherited)  </span><a href="#getCoordinates">getCoordinates</a><span class="signature">()</span></i>
+    
+        
+            <a target="_blank" href="https://github.com/maptalks/maptalks.js/tree/master/src/geometry/MultiGeometry.js#L29" class="improvelink">[source]</a>
+        
+    
+    <!-- 
+        <a target="_blank" href="https://github.com/maptalks/maptalks.js/tree/master/src/geometry/MultiGeometry.js#L29" class="improvelink">[help to improve]</a>
+     -->
+    <!-- <a href="#getCoordinates" class="improvelink">[link]</a> -->
+    </h4>
+
+    
+    </li>
+    
+    
+
+
+
+
+<div class="description">
+    Get coordinates of the collection
+</div>
+
+
+
+
+<!--  -->
+
+
+
+
+
+<!-- event properties -->
+
+
+
+
+
+
+
+
+
+
+
+
+
+
+
+
+
+
+
+
+
+
+
+
+
+
+
+
+<h5>Returns:</h5>
+<span class="type-signature">Array.&lt;<a href="Coordinate.html">Coordinate</a>>|Array.&lt;Array.&lt;<a href="Coordinate.html">Coordinate</a>>>|Array.&lt;Array.&lt;Array.&lt;<a href="Coordinate.html">Coordinate</a>>>></span>:
+
+        
+<!-- <div class="param-desc"> -->
+    coordinates
+<!-- </div> -->
+
+
+
+    
+
+
+<hr>
+        
+            
+
+    <!-- <h2>Constructor</h2> -->
+    
+    <li>
+    
+    <h4 class="name" id="setCoordinates"><span class="type-signature"></span><i><span class="type-signature"> (inherited)  </span><a href="#setCoordinates">setCoordinates</a><span class="signature">(coordinates)</span></i>
+    
+        
+            <a target="_blank" href="https://github.com/maptalks/maptalks.js/tree/master/src/geometry/MultiGeometry.js#L45" class="improvelink">[source]</a>
+        
+    
+    <!-- 
+        <a target="_blank" href="https://github.com/maptalks/maptalks.js/tree/master/src/geometry/MultiGeometry.js#L45" class="improvelink">[help to improve]</a>
+     -->
+    <!-- <a href="#setCoordinates" class="improvelink">[link]</a> -->
+    </h4>
+
+    
+    </li>
+    
+    
+
+
+
+
+<div class="description">
+    Set new coordinates to the collection
+</div>
+
+
+
+
+<!--  -->
+
+
+
+
+    
+
+<table class="params">
+    <thead>
+    <tr>
+        
+        <th>Parameter</th>
+        
+        <th>Type</th>
+
+        
+
+        <th class="last">Description</th>
+    </tr>
+    </thead>
+
+    <tbody>
+    
+
+        <tr>
+            
+                <td class="name"><code>coordinates</code>
+                
+                </td>
+            
+
+            <td class="type">
+            
+                
+<span class="param-type">Array.&lt;<a href="Coordinate.html">Coordinate</a>></span>
+|
+
+<span class="param-type">Array.&lt;Array.&lt;<a href="Coordinate.html">Coordinate</a>>></span>
+|
+
+<span class="param-type">Array.&lt;Array.&lt;Array.&lt;<a href="Coordinate.html">Coordinate</a>>>></span>
+
+
+            
+            </td>
+
+            
+
+            <td class="description last"></td>
+        </tr>
+
+    
+    </tbody>
+</table>
+
+
+
+<!-- event properties -->
+
+
+
+
+
+
+
+
+
+
+
+
+
+
+
+
+
+
+
+
+<h5>Fires:</h5>
+<ul>
+    <li><a href="#event:shapechange">shapechange</a></li>
+</ul>
+
+
+
+
+
+
+
+
+
+<h5>Returns:</h5>
+<span class="type-signature"><a href="Geometry.html">Geometry</a></span>:
+
+        
+<!-- <div class="param-desc"> -->
+    this
+<!-- </div> -->
+
+
+
+    
+
+
+<hr>
+        
+            
+
+    <!-- <h2>Constructor</h2> -->
+    
+    <li>
+    
+    <h4 class="name" id="setGeometries"><span class="type-signature"></span><i><span class="type-signature"> (inherited)  </span><a href="#setGeometries">setGeometries</a><span class="signature">(geometries)</span></i>
+    
+        
+            <a target="_blank" href="https://github.com/maptalks/maptalks.js/tree/master/src/geometry/GeometryCollection.js#L49" class="improvelink">[source]</a>
+        
+    
+    <!-- 
+        <a target="_blank" href="https://github.com/maptalks/maptalks.js/tree/master/src/geometry/GeometryCollection.js#L49" class="improvelink">[help to improve]</a>
+     -->
+    <!-- <a href="#setGeometries" class="improvelink">[link]</a> -->
+    </h4>
+
+    
+    </li>
+    
+    
+
+
+
+
+<div class="description">
+    Set new geometries to the geometry collection
+</div>
+
+
+
+
+<!--  -->
+
+
+
+
+    
+
+<table class="params">
+    <thead>
+    <tr>
+        
+        <th>Parameter</th>
+        
+        <th>Type</th>
+
+        
+
+        <th class="last">Description</th>
+    </tr>
+    </thead>
+
+    <tbody>
+    
+
+        <tr>
+            
+                <td class="name"><code>geometries</code>
+                
+                </td>
+            
+
+            <td class="type">
+            
+                
+<span class="param-type">Array.&lt;<a href="Geometry.html">Geometry</a>></span>
+
+
+            
+            </td>
+
+            
+
+            <td class="description last"></td>
+        </tr>
+
+    
+    </tbody>
+</table>
+
+
+
+<!-- event properties -->
+
+
+
+
+
+
+
+
+
+
+
+
+
+
+
+
+
+
+
+
+<h5>Fires:</h5>
+<ul>
+    <li><a href="#event:shapechange">shapechange</a></li>
+</ul>
+
+
+
+
+
+
+
+
+
+<h5>Returns:</h5>
+<span class="type-signature"><a href="GeometryCollection.html">GeometryCollection</a></span>:
+
+        
+<!-- <div class="param-desc"> -->
+    this
+<!-- </div> -->
+
+
+
+    
+
+
+<hr>
+        
+            
+
+    <!-- <h2>Constructor</h2> -->
+    
+    <li>
+    
+    <h4 class="name" id="getGeometries"><span class="type-signature"></span><i><span class="type-signature"> (inherited)  </span><a href="#getGeometries">getGeometries</a><span class="signature">()</span></i>
+    
+        
+            <a target="_blank" href="https://github.com/maptalks/maptalks.js/tree/master/src/geometry/GeometryCollection.js#L74" class="improvelink">[source]</a>
+        
+    
+    <!-- 
+        <a target="_blank" href="https://github.com/maptalks/maptalks.js/tree/master/src/geometry/GeometryCollection.js#L74" class="improvelink">[help to improve]</a>
+     -->
+    <!-- <a href="#getGeometries" class="improvelink">[link]</a> -->
+    </h4>
+
+    
+    </li>
+    
+    
+
+
+
+
+<div class="description">
+    Get geometries of the geometry collection
+</div>
+
+
+
+
+<!--  -->
+
+
+
+
+
+<!-- event properties -->
+
+
+
+
+
+
+
+
+
+
+
+
+
+
+
+
+
+
+
+
+
+
+
+
+
+
+
+
+<h5>Returns:</h5>
+<span class="type-signature">Array.&lt;<a href="Geometry.html">Geometry</a>></span>:
+
+        
+<!-- <div class="param-desc"> -->
+    geometries
+<!-- </div> -->
+
+
+
+    
+
+
+<hr>
+        
+            
+
+    <!-- <h2>Constructor</h2> -->
+    
+    <li>
+    
+    <h4 class="name" id="forEach"><span class="type-signature"></span><i><span class="type-signature"> (inherited)  </span><a href="#forEach">forEach</a><span class="signature">(fn, context<span class="signature-attributes">opt</span>)</span></i>
+    
+        
+            <a target="_blank" href="https://github.com/maptalks/maptalks.js/tree/master/src/geometry/GeometryCollection.js#L84" class="improvelink">[source]</a>
+        
+    
+    <!-- 
+        <a target="_blank" href="https://github.com/maptalks/maptalks.js/tree/master/src/geometry/GeometryCollection.js#L84" class="improvelink">[help to improve]</a>
+     -->
+    <!-- <a href="#forEach" class="improvelink">[link]</a> -->
+    </h4>
+
+    
+    </li>
+    
+    
+
+
+
+
+<div class="description">
+    Executes the provided callback once for each geometry present in the collection in order.
+</div>
+
+
+
+
+<!--  -->
+
+
+
+
+    
+
+<table class="params">
+    <thead>
+    <tr>
+        
+        <th>Parameter</th>
+        
+        <th>Type</th>
+
+        
+
+        <th class="last">Description</th>
+    </tr>
+    </thead>
+
+    <tbody>
+    
+
+        <tr>
+            
+                <td class="name"><code>fn</code>
+                
+                    
+                    
+                    
+                
+                </td>
+            
+
+            <td class="type">
+            
+                
+<span class="param-type">function</span>
+
+
+            
+            </td>
+
+            
+
+            <td class="description last">a callback function</td>
+        </tr>
+
+    
+
+        <tr>
+            
+                <td class="name"><code>context</code>
+                
+                    
+                        <span class="signature-attributes">opt</span>
+                    
+                    
+                    
+                
+                </td>
+            
+
+            <td class="type">
+            
+                
+<span class="param-type">*</span>
+
+
+            
+            </td>
+
+            
+
+            <td class="description last">callback's context</td>
+        </tr>
+
+    
+    </tbody>
+</table>
+
+
+
+<!-- event properties -->
+
+
+
+
+
+
+
+
+
+
+
+
+
+
+
+
+
+
+
+
+
+
+
+
+
+
+
+
+<h5>Returns:</h5>
+<span class="type-signature"><a href="GeometryCollection.html">GeometryCollection</a></span>:
+
+        
+<!-- <div class="param-desc"> -->
+    this
+<!-- </div> -->
+
+
+
+    
+
+
+<hr>
+        
+            
+
+    <!-- <h2>Constructor</h2> -->
+    
+    <li>
+    
+    <h4 class="name" id="filter"><span class="type-signature"></span><i><span class="type-signature"> (inherited)  </span><a href="#filter">filter</a><span class="signature">(fn, context<span class="signature-attributes">opt</span>)</span></i>
+    
+        
+            <a target="_blank" href="https://github.com/maptalks/maptalks.js/tree/master/src/geometry/GeometryCollection.js#L109" class="improvelink">[source]</a>
+        
+    
+    <!-- 
+        <a target="_blank" href="https://github.com/maptalks/maptalks.js/tree/master/src/geometry/GeometryCollection.js#L109" class="improvelink">[help to improve]</a>
+     -->
+    <!-- <a href="#filter" class="improvelink">[link]</a> -->
+    </h4>
+
+    
+    </li>
+    
+    
+
+
+
+
+<div class="description">
+    Creates a GeometryCollection with all elements that pass the test implemented by the provided function.
+</div>
+
+
+    <!--<h5>Examples:</h5>-->
+    
+    
+        <pre class="prettyprint"><code>var filtered = collection.filter(['==', 'foo', 'bar]);</code></pre>
+    
+
+    
+        <pre class="prettyprint"><code>var filtered = collection.filter(geometry => geometry.getProperties().foo === 'bar');</code></pre>
+    
+
+
+
+
+<!--  -->
+
+
+
+
+    
+
+<table class="params">
+    <thead>
+    <tr>
+        
+        <th>Parameter</th>
+        
+        <th>Type</th>
+
+        
+
+        <th class="last">Description</th>
+    </tr>
+    </thead>
+
+    <tbody>
+    
+
+        <tr>
+            
+                <td class="name"><code>fn</code>
+                
+                    
+                    
+                    
+                
+                </td>
+            
+
+            <td class="type">
+            
+                
+<span class="param-type">function</span>
+
+
+            
+            </td>
+
+            
+
+            <td class="description last">Function to test each geometry</td>
+        </tr>
+
+    
+
+        <tr>
+            
+                <td class="name"><code>context</code>
+                
+                    
+                        <span class="signature-attributes">opt</span>
+                    
+                    
+                    
+                
+                </td>
+            
+
+            <td class="type">
+            
+                
+<span class="param-type">*</span>
+
+
+            
+            </td>
+
+            
+
+            <td class="description last">Function's context</td>
+        </tr>
+
+    
+    </tbody>
+</table>
+
+
+
+<!-- event properties -->
+
+
+
+
+
+
+
+
+
+
+
+
+
+
+
+
+
+
+
+
+
+
+
+
+
+
+
+
+<h5>Returns:</h5>
+<span class="type-signature"><a href="GeometryCollection.html">GeometryCollection</a></span>:
+
+        
+<!-- <div class="param-desc"> -->
+    A GeometryCollection with all elements that pass the test
+<!-- </div> -->
+
+
+
+    
+
+
+<hr>
+        
+            
+
+    <!-- <h2>Constructor</h2> -->
+    
+    <li>
+    
+    <h4 class="name" id="translate"><span class="type-signature"></span><i><span class="type-signature"> (inherited)  </span><a href="#translate">translate</a><span class="signature">(offset)</span></i>
+    
+        
+            <a target="_blank" href="https://github.com/maptalks/maptalks.js/tree/master/src/geometry/GeometryCollection.js#L132" class="improvelink">[source]</a>
+        
+    
+    <!-- 
+        <a target="_blank" href="https://github.com/maptalks/maptalks.js/tree/master/src/geometry/GeometryCollection.js#L132" class="improvelink">[help to improve]</a>
+     -->
+    <!-- <a href="#translate" class="improvelink">[link]</a> -->
+    </h4>
+
+    
+    </li>
+    
+    
+
+
+
+
+<div class="description">
+    Translate or move the geometry collection by the given offset.
+</div>
+
+
+
+
+<!--  -->
+
+
+
+
+    
+
+<table class="params">
+    <thead>
+    <tr>
+        
+        <th>Parameter</th>
+        
+        <th>Type</th>
+
+        
+
+        <th class="last">Description</th>
+    </tr>
+    </thead>
+
+    <tbody>
+    
+
+        <tr>
+            
+                <td class="name"><code>offset</code>
+                
+                </td>
+            
+
+            <td class="type">
+            
+                
+<span class="param-type"><a href="Coordinate.html">Coordinate</a></span>
+
+
+            
+            </td>
+
+            
+
+            <td class="description last">translate offset</td>
+        </tr>
+
+    
+    </tbody>
+</table>
+
+
+
+<!-- event properties -->
+
+
+
+
+
+
+
+
+
+
+
+
+
+
+
+
+
+
+
+
+
+
+
+
+
+
+
+
+<h5>Returns:</h5>
+<span class="type-signature"><a href="GeometryCollection.html">GeometryCollection</a></span>:
+
+        
+<!-- <div class="param-desc"> -->
+    this
+<!-- </div> -->
+
+
+
+    
+
+
+<hr>
+        
+            
+
+    <!-- <h2>Constructor</h2> -->
+    
+    <li>
+    
+    <h4 class="name" id="isEmpty"><span class="type-signature"></span><i><span class="type-signature"> (inherited)  </span><a href="#isEmpty">isEmpty</a><span class="signature">()</span></i>
+    
+        
+            <a target="_blank" href="https://github.com/maptalks/maptalks.js/tree/master/src/geometry/GeometryCollection.js#L152" class="improvelink">[source]</a>
+        
+    
+    <!-- 
+        <a target="_blank" href="https://github.com/maptalks/maptalks.js/tree/master/src/geometry/GeometryCollection.js#L152" class="improvelink">[help to improve]</a>
+     -->
+    <!-- <a href="#isEmpty" class="improvelink">[link]</a> -->
+    </h4>
+
+    
+    </li>
+    
+    
+
+
+
+
+<div class="description">
+    Whether the geometry collection is empty
+</div>
+
+
+
+
+<!--  -->
+
+
+
+
+
+<!-- event properties -->
+
+
+
+
+
+
+
+
+
+
+
+
+
+
+
+
+
+
+
+
+
+
+
+
+
+
+
+
+<h5>Returns:</h5>
+<span class="type-signature">Boolean</span>:
+
+        
+
+
+    
+
+
+<hr>
+        
+            
+
+    <!-- <h2>Constructor</h2> -->
+    
+    <li>
+    
+    <h4 class="name" id="remove"><span class="type-signature"></span><i><span class="type-signature"> (inherited)  </span><a href="#remove">remove</a><span class="signature">()</span></i>
+    
+        
+            <a target="_blank" href="https://github.com/maptalks/maptalks.js/tree/master/src/geometry/GeometryCollection.js#L163" class="improvelink">[source]</a>
+        
+    
+    <!-- 
+        <a target="_blank" href="https://github.com/maptalks/maptalks.js/tree/master/src/geometry/GeometryCollection.js#L163" class="improvelink">[help to improve]</a>
+     -->
+    <!-- <a href="#remove" class="improvelink">[link]</a> -->
+    </h4>
+
+    
+    </li>
+    
+    
+
+
+
+
+<div class="description">
+    remove itself from the layer if any.
+</div>
+
+
+
+
+<!--  -->
+
+
+
+
+
+<!-- event properties -->
+
+
+
+
+
+
+
+
+
+
+
+
+
+
+
+
+
+
+
+
+<h5>Fires:</h5>
+<ul>
+    <li><a href="#event:removestart">removestart</a></li>
+
+    <li><a href="#event:remove">remove</a></li>
+
+    <li><a href="#event:removeend">removeend</a></li>
+</ul>
+
+
+
+
+
+
+
+
+
+<h5>Returns:</h5>
+<span class="type-signature"><a href="Geometry.html">Geometry</a></span>:
+
+        
+<!-- <div class="param-desc"> -->
+    this
+<!-- </div> -->
+
+
+
+    
+
+
+<hr>
+        
+            
+
+    <!-- <h2>Constructor</h2> -->
+    
+    <li>
+    
+    <h4 class="name" id="show"><span class="type-signature"></span><i><span class="type-signature"> (inherited)  </span><a href="#show">show</a><span class="signature">()</span></i>
+    
+        
+            <a target="_blank" href="https://github.com/maptalks/maptalks.js/tree/master/src/geometry/GeometryCollection.js#L175" class="improvelink">[source]</a>
+        
+    
+    <!-- 
+        <a target="_blank" href="https://github.com/maptalks/maptalks.js/tree/master/src/geometry/GeometryCollection.js#L175" class="improvelink">[help to improve]</a>
+     -->
+    <!-- <a href="#show" class="improvelink">[link]</a> -->
+    </h4>
+
+    
+    </li>
+    
+    
+
+
+
+
+<div class="description">
+    Show the geometry collection.
+</div>
+
+
+
+
+<!--  -->
+
+
+
+
+
+<!-- event properties -->
+
+
+
+
+
+
+
+
+
+
+
+
+
+
+
+
+
+
+
+
+<h5>Fires:</h5>
+<ul>
+    <li><a href="#event:show">show</a></li>
+</ul>
+
+
+
+
+
+
+
+
+
+<h5>Returns:</h5>
+<span class="type-signature"><a href="GeometryCollection.html">GeometryCollection</a></span>:
+
+        
+<!-- <div class="param-desc"> -->
+    this
+<!-- </div> -->
+
+
+
+    
+
+
+<hr>
+        
+            
+
+    <!-- <h2>Constructor</h2> -->
+    
+    <li>
+    
+    <h4 class="name" id="hide"><span class="type-signature"></span><i><span class="type-signature"> (inherited)  </span><a href="#hide">hide</a><span class="signature">()</span></i>
+    
+        
+            <a target="_blank" href="https://github.com/maptalks/maptalks.js/tree/master/src/geometry/GeometryCollection.js#L188" class="improvelink">[source]</a>
+        
+    
+    <!-- 
+        <a target="_blank" href="https://github.com/maptalks/maptalks.js/tree/master/src/geometry/GeometryCollection.js#L188" class="improvelink">[help to improve]</a>
+     -->
+    <!-- <a href="#hide" class="improvelink">[link]</a> -->
+    </h4>
+
+    
+    </li>
+    
+    
+
+
+
+
+<div class="description">
+    Hide the geometry collection.
+</div>
+
+
+
+
+<!--  -->
+
+
+
+
+
+<!-- event properties -->
+
+
+
+
+
+
+
+
+
+
+
+
+
+
+
+
+
+
+
+
+<h5>Fires:</h5>
+<ul>
+    <li><a href="#event:hide">hide</a></li>
+</ul>
+
+
+
+
+
+
+
+
+
+<h5>Returns:</h5>
+<span class="type-signature"><a href="GeometryCollection.html">GeometryCollection</a></span>:
+
+        
+<!-- <div class="param-desc"> -->
+    this
+<!-- </div> -->
+
+
+
+    
+
+
+<hr>
+        
+            
+
+    <!-- <h2>Constructor</h2> -->
+    
+    <li>
+    
+    <h4 class="name" id="getFirstCoordinate"><span class="type-signature"></span><i><span class="type-signature"> (inherited)  </span><a href="#getFirstCoordinate">getFirstCoordinate</a><span class="signature">()</span></i>
+    
+        
+            <a target="_blank" href="https://github.com/maptalks/maptalks.js/tree/master/src/geometry/Geometry.js#L102" class="improvelink">[source]</a>
+        
+    
+    <!-- 
+        <a target="_blank" href="https://github.com/maptalks/maptalks.js/tree/master/src/geometry/Geometry.js#L102" class="improvelink">[help to improve]</a>
+     -->
+    <!-- <a href="#getFirstCoordinate" class="improvelink">[link]</a> -->
+    </h4>
+
+    
+    </li>
+    
+    
+
+
+
+
+<div class="description">
+    Returns the first coordinate of the geometry.
+</div>
+
+
+
+
+<!--  -->
+
+
+
+
+
+<!-- event properties -->
+
+
+
+
+
+
+
+
+
+
+
+
+
+
+
+
+
+
+
+
+
+
+
+
+
+
+
+
+<h5>Returns:</h5>
+<span class="type-signature"><a href="Coordinate.html">Coordinate</a></span>:
+
+        
+<!-- <div class="param-desc"> -->
+    First Coordinate
+<!-- </div> -->
+
+
+
+    
+
+
+<hr>
+        
+            
+
+    <!-- <h2>Constructor</h2> -->
+    
+    <li>
+    
+    <h4 class="name" id="getLastCoordinate"><span class="type-signature"></span><i><span class="type-signature"> (inherited)  </span><a href="#getLastCoordinate">getLastCoordinate</a><span class="signature">()</span></i>
+    
+        
+            <a target="_blank" href="https://github.com/maptalks/maptalks.js/tree/master/src/geometry/Geometry.js#L125" class="improvelink">[source]</a>
+        
+    
+    <!-- 
+        <a target="_blank" href="https://github.com/maptalks/maptalks.js/tree/master/src/geometry/Geometry.js#L125" class="improvelink">[help to improve]</a>
+     -->
+    <!-- <a href="#getLastCoordinate" class="improvelink">[link]</a> -->
+    </h4>
+
+    
+    </li>
+    
+    
+
+
+
+
+<div class="description">
+    Returns the last coordinate of the geometry.
+</div>
+
+
+
+
+<!--  -->
+
+
+
+
+
+<!-- event properties -->
+
+
+
+
+
+
+
+
+
+
+
+
+
+
+
+
+
+
+
+
+
+
+
+
+
+
+
+
+<h5>Returns:</h5>
+<span class="type-signature"><a href="Coordinate.html">Coordinate</a></span>:
+
+        
+<!-- <div class="param-desc"> -->
+    Last Coordinate
+<!-- </div> -->
+
+
+
+    
+
+
+<hr>
+        
+            
+
+    <!-- <h2>Constructor</h2> -->
+    
+    <li>
+    
+    <h4 class="name" id="addTo"><span class="type-signature"></span><i><span class="type-signature"> (inherited)  </span><a href="#addTo">addTo</a><span class="signature">(layer, fitview<span class="signature-attributes">opt</span>)</span></i>
+    
+        
+            <a target="_blank" href="https://github.com/maptalks/maptalks.js/tree/master/src/geometry/Geometry.js#L150" class="improvelink">[source]</a>
+        
+    
+    <!-- 
+        <a target="_blank" href="https://github.com/maptalks/maptalks.js/tree/master/src/geometry/Geometry.js#L150" class="improvelink">[help to improve]</a>
+     -->
+    <!-- <a href="#addTo" class="improvelink">[link]</a> -->
+    </h4>
+
+    
+    </li>
+    
+    
+
+
+
+
+<div class="description">
+    Adds the geometry to a layer
+</div>
+
+
+
+
+<!--  -->
+
+
+
+
+    
+
+<table class="params">
+    <thead>
+    <tr>
+        
+        <th>Parameter</th>
+        
+        <th>Type</th>
+
+        
+        <th>Default</th>
+        
+
+        <th class="last">Description</th>
+    </tr>
+    </thead>
+
+    <tbody>
+    
+
+        <tr>
+            
+                <td class="name"><code>layer</code>
+                
+                    
+                    
+                    
+                
+                </td>
+            
+
+            <td class="type">
+            
+                
+<span class="param-type"><a href="Layer.html">Layer</a></span>
+
+
+            
+            </td>
+
+            
+                <td class="default">
+                
+                </td>
+            
+
+            <td class="description last">layer add to</td>
+        </tr>
+
+    
+
+        <tr>
+            
+                <td class="name"><code>fitview</code>
+                
+                    
+                        <span class="signature-attributes">opt</span>
+                    
+                    
+                    
+                
+                </td>
+            
+
+            <td class="type">
+            
+                
+<span class="param-type">Boolean</span>
+
+
+            
+            </td>
+
+            
+                <td class="default">
+                
+                    false
+                
+                </td>
+            
+
+            <td class="description last">automatically set the map to a fit center and zoom for the geometry</td>
+        </tr>
+
+    
+    </tbody>
+</table>
+
+
+
+<!-- event properties -->
+
+
+
+
+
+
+
+
+
+
+
+
+
+
+
+
+
+
+
+
+<h5>Fires:</h5>
+<ul>
+    <li><a href="#event:add">add</a></li>
+</ul>
+
+
+
+
+
+
+
+
+
+<h5>Returns:</h5>
+<span class="type-signature"><a href="Geometry.html">Geometry</a></span>:
+
+        
+<!-- <div class="param-desc"> -->
+    this
+<!-- </div> -->
+
+
+
+    
+
+
+<hr>
+        
+            
+
+    <!-- <h2>Constructor</h2> -->
+    
+    <li>
+    
+    <h4 class="name" id="getLayer"><span class="type-signature"></span><i><span class="type-signature"> (inherited)  </span><a href="#getLayer">getLayer</a><span class="signature">()</span></i>
+    
+        
+            <a target="_blank" href="https://github.com/maptalks/maptalks.js/tree/master/src/geometry/Geometry.js#L159" class="improvelink">[source]</a>
+        
+    
+    <!-- 
+        <a target="_blank" href="https://github.com/maptalks/maptalks.js/tree/master/src/geometry/Geometry.js#L159" class="improvelink">[help to improve]</a>
+     -->
+    <!-- <a href="#getLayer" class="improvelink">[link]</a> -->
+    </h4>
+
+    
+    </li>
+    
+    
+
+
+
+
+<div class="description">
+    Get the layer which this geometry added to.
+</div>
+
+
+
+
+<!--  -->
+
+
+
+
+
+<!-- event properties -->
+
+
+
+
+
+
+
+
+
+
+
+
+
+
+
+
+
+
+
+
+
+
+
+
+
+
+
+
+<h5>Returns:</h5>
+<span class="type-signature"><a href="Layer.html">Layer</a></span>:
+
+        
+<!-- <div class="param-desc"> -->
+    - layer added to
+<!-- </div> -->
+
+
+
+    
+
+
+<hr>
+        
+            
+
+    <!-- <h2>Constructor</h2> -->
+    
+    <li>
+    
+    <h4 class="name" id="getMap"><span class="type-signature"></span><i><span class="type-signature"> (inherited)  </span><a href="#getMap">getMap</a><span class="signature">()</span></i>
+    
+        
+            <a target="_blank" href="https://github.com/maptalks/maptalks.js/tree/master/src/geometry/Geometry.js#L170" class="improvelink">[source]</a>
+        
+    
+    <!-- 
+        <a target="_blank" href="https://github.com/maptalks/maptalks.js/tree/master/src/geometry/Geometry.js#L170" class="improvelink">[help to improve]</a>
+     -->
+    <!-- <a href="#getMap" class="improvelink">[link]</a> -->
+    </h4>
+
+    
+    </li>
+    
+    
+
+
+
+
+<div class="description">
+    Get the map which this geometry added to
+</div>
+
+
+
+
+<!--  -->
+
+
+
+
+
+<!-- event properties -->
+
+
+
+
+
+
+
+
+
+
+
+
+
+
+
+
+
+
+
+
+
+
+
+
+
+
+
+
+<h5>Returns:</h5>
+<span class="type-signature"><a href="Map.html">Map</a></span>:
+
+        
+<!-- <div class="param-desc"> -->
+    - map added to
+<!-- </div> -->
+
+
+
+    
+
+
+<hr>
+        
+            
+
+    <!-- <h2>Constructor</h2> -->
+    
+    <li>
+    
+    <h4 class="name" id="getId"><span class="type-signature"></span><i><span class="type-signature"> (inherited)  </span><a href="#getId">getId</a><span class="signature">()</span></i>
+    
+        
+            <a target="_blank" href="https://github.com/maptalks/maptalks.js/tree/master/src/geometry/Geometry.js#L181" class="improvelink">[source]</a>
+        
+    
+    <!-- 
+        <a target="_blank" href="https://github.com/maptalks/maptalks.js/tree/master/src/geometry/Geometry.js#L181" class="improvelink">[help to improve]</a>
+     -->
+    <!-- <a href="#getId" class="improvelink">[link]</a> -->
+    </h4>
+
+    
+    </li>
+    
+    
+
+
+
+
+<div class="description">
+    Gets geometry's id. Id is set by setId or constructor options.
+</div>
+
+
+
+
+<!--  -->
+
+
+
+
+
+<!-- event properties -->
+
+
+
+
+
+
+
+
+
+
+
+
+
+
+
+
+
+
+
+
+
+
+
+
+
+
+
+
+<h5>Returns:</h5>
+<span class="type-signature">String|Number</span>:
+
+        
+<!-- <div class="param-desc"> -->
+    geometry的id
+<!-- </div> -->
+
+
+
+    
+
+
+<hr>
+        
+            
+
+    <!-- <h2>Constructor</h2> -->
+    
+    <li>
+    
+    <h4 class="name" id="setId"><span class="type-signature"></span><i><span class="type-signature"> (inherited)  </span><a href="#setId">setId</a><span class="signature">(id)</span></i>
+    
+        
+            <a target="_blank" href="https://github.com/maptalks/maptalks.js/tree/master/src/geometry/Geometry.js#L191" class="improvelink">[source]</a>
+        
+    
+    <!-- 
+        <a target="_blank" href="https://github.com/maptalks/maptalks.js/tree/master/src/geometry/Geometry.js#L191" class="improvelink">[help to improve]</a>
+     -->
+    <!-- <a href="#setId" class="improvelink">[link]</a> -->
+    </h4>
+
+    
+    </li>
+    
+    
+
+
+
+
+<div class="description">
+    Set geometry's id.
+</div>
+
+
+
+
+<!--  -->
+
+
+
+
+    
+
+<table class="params">
+    <thead>
+    <tr>
+        
+        <th>Parameter</th>
+        
+        <th>Type</th>
+
+        
+
+        <th class="last">Description</th>
+    </tr>
+    </thead>
+
+    <tbody>
+    
+
+        <tr>
+            
+                <td class="name"><code>id</code>
+                
+                </td>
+            
+
+            <td class="type">
+            
+                
+<span class="param-type">String</span>
+
+
+            
+            </td>
+
+            
+
+            <td class="description last">new id</td>
+        </tr>
+
+    
+    </tbody>
+</table>
+
+
+
+<!-- event properties -->
+
+
+
+
+
+
+
+
+
+
+
+
+
+
+
+
+
+
+
+
+<h5>Fires:</h5>
+<ul>
+    <li><a href="#event:idchange">idchange</a></li>
+</ul>
+
+
+
+
+
+
+
+
+
+<h5>Returns:</h5>
+<span class="type-signature"><a href="Geometry.html">Geometry</a></span>:
+
+        
+<!-- <div class="param-desc"> -->
+    this
+<!-- </div> -->
+
+
+
+    
+
+
+<hr>
+        
+            
+
+    <!-- <h2>Constructor</h2> -->
+    
+    <li>
+    
+    <h4 class="name" id="getProperties"><span class="type-signature"></span><i><span class="type-signature"> (inherited)  </span><a href="#getProperties">getProperties</a><span class="signature">()</span></i>
+    
+        
+            <a target="_blank" href="https://github.com/maptalks/maptalks.js/tree/master/src/geometry/Geometry.js#L217" class="improvelink">[source]</a>
+        
+    
+    <!-- 
+        <a target="_blank" href="https://github.com/maptalks/maptalks.js/tree/master/src/geometry/Geometry.js#L217" class="improvelink">[help to improve]</a>
+     -->
+    <!-- <a href="#getProperties" class="improvelink">[link]</a> -->
+    </h4>
+
+    
+    </li>
+    
+    
+
+
+
+
+<div class="description">
+    Get geometry's properties. Defined by GeoJSON as <a href="http://geojson.org/geojson-spec.html#feature-objects">feature's properties</a>.
+</div>
+
+
+
+
+<!--  -->
+
+
+
+
+
+<!-- event properties -->
+
+
+
+
+
+
+
+
+
+
+
+
+
+
+
+
+
+
+
+
+
+
+
+
+
+
+
+
+<h5>Returns:</h5>
+<span class="type-signature">Object</span>:
+
+        
+<!-- <div class="param-desc"> -->
+    properties
+<!-- </div> -->
+
+
+
+    
+
+
+<hr>
+        
+            
+
+    <!-- <h2>Constructor</h2> -->
+    
+    <li>
+    
+    <h4 class="name" id="setProperties"><span class="type-signature"></span><i><span class="type-signature"> (inherited)  </span><a href="#setProperties">setProperties</a><span class="signature">(properties)</span></i>
+    
+        
+            <a target="_blank" href="https://github.com/maptalks/maptalks.js/tree/master/src/geometry/Geometry.js#L233" class="improvelink">[source]</a>
+        
+    
+    <!-- 
+        <a target="_blank" href="https://github.com/maptalks/maptalks.js/tree/master/src/geometry/Geometry.js#L233" class="improvelink">[help to improve]</a>
+     -->
+    <!-- <a href="#setProperties" class="improvelink">[link]</a> -->
+    </h4>
+
+    
+    </li>
+    
+    
+
+
+
+
+<div class="description">
+    Set a new properties to geometry.
+</div>
+
+
+
+
+<!--  -->
+
+
+
+
+    
+
+<table class="params">
+    <thead>
+    <tr>
+        
+        <th>Parameter</th>
+        
+        <th>Type</th>
+
+        
+
+        <th class="last">Description</th>
+    </tr>
+    </thead>
+
+    <tbody>
+    
+
+        <tr>
+            
+                <td class="name"><code>properties</code>
+                
+                </td>
+            
+
+            <td class="type">
+            
+                
+<span class="param-type">Object</span>
+
+
+            
+            </td>
+
+            
+
+            <td class="description last">new properties</td>
+        </tr>
+
+    
+    </tbody>
+</table>
+
+
+
+<!-- event properties -->
+
+
+
+
+
+
+
+
+
+
+
+
+
+
+
+
+
+
+
+
+<h5>Fires:</h5>
+<ul>
+    <li><a href="#event:propertieschange">propertieschange</a></li>
+</ul>
+
+
+
+
+
+
+
+
+
+<h5>Returns:</h5>
+<span class="type-signature"><a href="Geometry.html">Geometry</a></span>:
+
+        
+<!-- <div class="param-desc"> -->
+    this
+<!-- </div> -->
+
+
+
+    
+
+
+<hr>
+        
+            
+
+    <!-- <h2>Constructor</h2> -->
+    
+    <li>
+    
+    <h4 class="name" id="getType"><span class="type-signature"></span><i><span class="type-signature"> (inherited)  </span><a href="#getType">getType</a><span class="signature">()</span></i>
+    
+        
+            <a target="_blank" href="https://github.com/maptalks/maptalks.js/tree/master/src/geometry/Geometry.js#L259" class="improvelink">[source]</a>
+        
+    
+    <!-- 
+        <a target="_blank" href="https://github.com/maptalks/maptalks.js/tree/master/src/geometry/Geometry.js#L259" class="improvelink">[help to improve]</a>
+     -->
+    <!-- <a href="#getType" class="improvelink">[link]</a> -->
+    </h4>
+
+    
+    </li>
+    
+    
+
+
+
+
+<div class="description">
+    Get type of the geometry, e.g. "Point", "LineString"
+</div>
+
+
+
+
+<!--  -->
+
+
+
+
+
+<!-- event properties -->
+
+
+
+
+
+
+
+
+
+
+
+
+
+
+
+
+
+
+
+
+
+
+
+
+
+
+
+
+<h5>Returns:</h5>
+<span class="type-signature">String</span>:
+
+        
+<!-- <div class="param-desc"> -->
+    type of the geometry
+<!-- </div> -->
+
+
+
+    
+
+
+<hr>
+        
+            
+
+    <!-- <h2>Constructor</h2> -->
+    
+    <li>
+    
+    <h4 class="name" id="getSymbol"><span class="type-signature"></span><i><span class="type-signature"> (inherited)  </span><a href="#getSymbol">getSymbol</a><span class="signature">()</span></i>
+    
+        
+            <a target="_blank" href="https://github.com/maptalks/maptalks.js/tree/master/src/geometry/Geometry.js#L267" class="improvelink">[source]</a>
+        
+    
+    <!-- 
+        <a target="_blank" href="https://github.com/maptalks/maptalks.js/tree/master/src/geometry/Geometry.js#L267" class="improvelink">[help to improve]</a>
+     -->
+    <!-- <a href="#getSymbol" class="improvelink">[link]</a> -->
+    </h4>
+
+    
+    </li>
+    
+    
+
+
+
+
+<div class="description">
+    Get symbol of the geometry
+</div>
+
+
+
+
+<!--  -->
+
+
+
+
+
+<!-- event properties -->
+
+
+
+
+
+
+
+
+
+
+
+
+
+
+
+
+
+
+
+
+
+
+
+
+
+
+
+
+<h5>Returns:</h5>
+<span class="type-signature">Object</span>:
+
+        
+<!-- <div class="param-desc"> -->
+    geometry's symbol
+<!-- </div> -->
+
+
+
+    
+
+
+<hr>
+        
+            
+
+    <!-- <h2>Constructor</h2> -->
+    
+    <li>
+    
+    <h4 class="name" id="setSymbol"><span class="type-signature"></span><i><span class="type-signature"> (inherited)  </span><a href="#setSymbol">setSymbol</a><span class="signature">(symbol)</span></i>
+    
+        
+            <a target="_blank" href="https://github.com/maptalks/maptalks.js/tree/master/src/geometry/Geometry.js#L286" class="improvelink">[source]</a>
+        
+    
+    <!-- 
+        <a target="_blank" href="https://github.com/maptalks/maptalks.js/tree/master/src/geometry/Geometry.js#L286" class="improvelink">[help to improve]</a>
+     -->
+    <!-- <a href="#setSymbol" class="improvelink">[link]</a> -->
+    </h4>
+
+    
+    </li>
+    
+    
+
+
+
+
+<div class="description">
+    Set a new symbol to style the geometry.
+</div>
+
+
+
+
+<!--  -->
+
+
+
+
+    
+
+<table class="params">
+    <thead>
+    <tr>
+        
+        <th>Parameter</th>
+        
+        <th>Type</th>
+
+        
+
+        <th class="last">Description</th>
+    </tr>
+    </thead>
+
+    <tbody>
+    
+
+        <tr>
+            
+                <td class="name"><code>symbol</code>
+                
+                </td>
+            
+
+            <td class="type">
+            
+                
+<span class="param-type">Object</span>
+
+
+            
+            </td>
+
+            
+
+            <td class="description last">new symbol</td>
+        </tr>
+
+    
+    </tbody>
+</table>
+
+
+
+<!-- event properties -->
+
+
+
+
+
+
+
+
+
+
+
+
+
+
+
+
+
+
+
+
+<h5>Fires:</h5>
+<ul>
+    <li><a href="#event:symbolchange">symbolchange</a></li>
+</ul>
+
+
+
+
+
+
+
+
+
+<h5>Returns:</h5>
+<span class="type-signature"><a href="Geometry.html">Geometry</a></span>:
+
+        
+<!-- <div class="param-desc"> -->
+    this
+<!-- </div> -->
+
+
+
+    
+
+
+<hr>
+        
+            
+
+    <!-- <h2>Constructor</h2> -->
+    
+    <li>
+    
+    <h4 class="name" id="getSymbolHash"><span class="type-signature"></span><i><span class="type-signature"> (inherited)  </span><a href="#getSymbolHash">getSymbolHash</a><span class="signature">()</span></i>
+    
+        
+            <a target="_blank" href="https://github.com/maptalks/maptalks.js/tree/master/src/geometry/Geometry.js#L299" class="improvelink">[source]</a>
+        
+    
+    <!-- 
+        <a target="_blank" href="https://github.com/maptalks/maptalks.js/tree/master/src/geometry/Geometry.js#L299" class="improvelink">[help to improve]</a>
+     -->
+    <!-- <a href="#getSymbolHash" class="improvelink">[link]</a> -->
+    </h4>
+
+    
+    </li>
+    
+    
+
+
+
+
+<div class="description">
+    Get symbol's hash code
+</div>
+
+
+
+
+<!--  -->
+
+
+
+
+
+<!-- event properties -->
+
+
+
+
+
+
+
+
+
+
+
+
+
+
+
+
+
+
+
+
+
+
+
+
+
+
+
+
+<h5>Returns:</h5>
+<span class="type-signature">String</span>:
+
+        
+
+
+    
+
+
+<hr>
+        
+            
+
+    <!-- <h2>Constructor</h2> -->
+    
+    <li>
+    
+    <h4 class="name" id="updateSymbol"><span class="type-signature"></span><i><span class="type-signature"> (inherited)  </span><a href="#updateSymbol">updateSymbol</a><span class="signature">(props)</span></i>
+    
+        
+            <a target="_blank" href="https://github.com/maptalks/maptalks.js/tree/master/src/geometry/Geometry.js#L325" class="improvelink">[source]</a>
+        
+    
+    <!-- 
+        <a target="_blank" href="https://github.com/maptalks/maptalks.js/tree/master/src/geometry/Geometry.js#L325" class="improvelink">[help to improve]</a>
+     -->
+    <!-- <a href="#updateSymbol" class="improvelink">[link]</a> -->
+    </h4>
+
+    
+    </li>
+    
+    
+
+
+
+
+<div class="description">
+    Update geometry's current symbol.
+</div>
+
+
+    <!--<h5>Example:</h5>-->
+    
+    
+        <pre class="prettyprint"><code>var marker = new Marker([0, 0], {+   symbol : {+      markerType : 'ellipse',+      markerWidth : 20,+      markerHeight : 30+   }+});+// update symbol's markerWidth to 40+marker.updateSymbol({+    markerWidth : 40+});</code></pre>
+    
+
+
+
+
+<!--  -->
+
+
+
+
+    
+
+<table class="params">
+    <thead>
+    <tr>
+        
+        <th>Parameter</th>
+        
+        <th>Type</th>
+
+        
+
+        <th class="last">Description</th>
+    </tr>
+    </thead>
+
+    <tbody>
+    
+
+        <tr>
+            
+                <td class="name"><code>props</code>
+                
+                </td>
+            
+
+            <td class="type">
+            
+                
+<span class="param-type">Object</span>
+|
+
+<span class="param-type">Array</span>
+
+
+            
+            </td>
+
+            
+
+            <td class="description last">symbol properties to update</td>
+        </tr>
+
+    
+    </tbody>
+</table>
+
+
+
+<!-- event properties -->
+
+
+
+
+
+
+
+
+
+
+
+
+
+
+
+
+
+
+
+
+<h5>Fires:</h5>
+<ul>
+    <li><a href="#event:symbolchange">symbolchange</a></li>
+</ul>
+
+
+
+
+
+
+
+
+
+<h5>Returns:</h5>
+<span class="type-signature"><a href="Geometry.html">Geometry</a></span>:
+
+        
+<!-- <div class="param-desc"> -->
+    this
+<!-- </div> -->
+
+
+
+    
+
+
+<hr>
+        
+            
+
+    <!-- <h2>Constructor</h2> -->
+    
+    <li>
+    
+    <h4 class="name" id="getTextContent"><span class="type-signature"></span><i><span class="type-signature"> (inherited)  </span><a href="#getTextContent">getTextContent</a><span class="signature">()</span></i>
+    
+        
+            <a target="_blank" href="https://github.com/maptalks/maptalks.js/tree/master/src/geometry/Geometry.js#L363" class="improvelink">[source]</a>
+        
+    
+    <!-- 
+        <a target="_blank" href="https://github.com/maptalks/maptalks.js/tree/master/src/geometry/Geometry.js#L363" class="improvelink">[help to improve]</a>
+     -->
+    <!-- <a href="#getTextContent" class="improvelink">[link]</a> -->
+    </h4>
+
+    
+    </li>
+    
+    
+
+
+
+
+<div class="description">
+    Get geometry's text content if it has
+</div>
+
+
+
+
+<!--  -->
+
+
+
+
+
+<!-- event properties -->
+
+
+
+
+
+
+
+
+
+
+
+
+
+
+
+
+
+
+
+
+
+
+
+
+
+
+
+
+<h5>Returns:</h5>
+<span class="type-signature">String</span>:
+
+        
+
+
+    
+
+
+<hr>
+        
+            
+
+    <!-- <h2>Constructor</h2> -->
+    
+    <li>
+    
+    <h4 class="name" id="getCenter"><span class="type-signature"></span><i><span class="type-signature"> (inherited)  </span><a href="#getCenter">getCenter</a><span class="signature">()</span></i>
+    
+        
+            <a target="_blank" href="https://github.com/maptalks/maptalks.js/tree/master/src/geometry/Geometry.js#L404" class="improvelink">[source]</a>
+        
+    
+    <!-- 
+        <a target="_blank" href="https://github.com/maptalks/maptalks.js/tree/master/src/geometry/Geometry.js#L404" class="improvelink">[help to improve]</a>
+     -->
+    <!-- <a href="#getCenter" class="improvelink">[link]</a> -->
+    </h4>
+
+    
+    </li>
+    
+    
+
+
+
+
+<div class="description">
+    Get the geographical center of the geometry.
+</div>
+
+
+
+
+<!--  -->
+
+
+
+
+
+<!-- event properties -->
+
+
+
+
+
+
+
+
+
+
+
+
+
+
+
+
+
+
+
+
+
+
+
+
+
+
+
+
+<h5>Returns:</h5>
+<span class="type-signature"><a href="Coordinate.html">Coordinate</a></span>:
+
+        
+
+
+    
+
+
+<hr>
+        
+            
+
+    <!-- <h2>Constructor</h2> -->
+    
+    <li>
+    
+    <h4 class="name" id="getExtent"><span class="type-signature"></span><i><span class="type-signature"> (inherited)  </span><a href="#getExtent">getExtent</a><span class="signature">()</span></i>
+    
+        
+            <a target="_blank" href="https://github.com/maptalks/maptalks.js/tree/master/src/geometry/Geometry.js#L413" class="improvelink">[source]</a>
+        
+    
+    <!-- 
+        <a target="_blank" href="https://github.com/maptalks/maptalks.js/tree/master/src/geometry/Geometry.js#L413" class="improvelink">[help to improve]</a>
+     -->
+    <!-- <a href="#getExtent" class="improvelink">[link]</a> -->
+    </h4>
+
+    
+    </li>
+    
+    
+
+
+
+
+<div class="description">
+    Get the geometry's geographical extent
+</div>
+
+
+
+
+<!--  -->
+
+
+
+
+
+<!-- event properties -->
+
+
+
+
+
+
+
+
+
+
+
+
+
+
+
+
+
+
+
+
+
+
+
+
+
+
+
+
+<h5>Returns:</h5>
+<span class="type-signature"><a href="Extent.html">Extent</a></span>:
+
+        
+<!-- <div class="param-desc"> -->
+    geometry's extent
+<!-- </div> -->
+
+
+
+    
+
+
+<hr>
+        
+            
+
+    <!-- <h2>Constructor</h2> -->
+    
+    <li>
+    
+    <h4 class="name" id="getContainerExtent"><span class="type-signature"></span><i><span class="type-signature"> (inherited)  </span><a href="#getContainerExtent">getContainerExtent</a><span class="signature">()</span></i>
+    
+        
+            <a target="_blank" href="https://github.com/maptalks/maptalks.js/tree/master/src/geometry/Geometry.js#L430" class="improvelink">[source]</a>
+        
+    
+    <!-- 
+        <a target="_blank" href="https://github.com/maptalks/maptalks.js/tree/master/src/geometry/Geometry.js#L430" class="improvelink">[help to improve]</a>
+     -->
+    <!-- <a href="#getContainerExtent" class="improvelink">[link]</a> -->
+    </h4>
+
+    
+    </li>
+    
+    
+
+
+
+
+<div class="description">
+    Get geometry's screen extent in pixel
+</div>
+
+
+
+
+<!--  -->
+
+
+
+
+
+<!-- event properties -->
+
+
+
+
+
+
+
+
+
+
+
+
+
+
+
+
+
+
+
+
+
+
+
+
+
+
+
+
+<h5>Returns:</h5>
+<span class="type-signature"><a href="PointExtent.html">PointExtent</a></span>:
+
+        
+
+
+    
+
+
+<hr>
+        
+            
+
+    <!-- <h2>Constructor</h2> -->
+    
+    <li>
+    
+    <h4 class="name" id="getSize"><span class="type-signature"></span><i><span class="type-signature"> (inherited)  </span><a href="#getSize">getSize</a><span class="signature">()</span></i>
+    
+        
+            <a target="_blank" href="https://github.com/maptalks/maptalks.js/tree/master/src/geometry/Geometry.js#L505" class="improvelink">[source]</a>
+        
+    
+    <!-- 
+        <a target="_blank" href="https://github.com/maptalks/maptalks.js/tree/master/src/geometry/Geometry.js#L505" class="improvelink">[help to improve]</a>
+     -->
+    <!-- <a href="#getSize" class="improvelink">[link]</a> -->
+    </h4>
+
+    
+    </li>
+    
+    
+
+
+
+
+<div class="description">
+    Get pixel size of the geometry, which may vary in different zoom levels.
+</div>
+
+
+
+
+<!--  -->
+
+
+
+
+
+<!-- event properties -->
+
+
+
+
+
+
+
+
+
+
+
+
+
+
+
+
+
+
+
+
+
+
+
+
+
+
+
+
+<h5>Returns:</h5>
+<span class="type-signature"><a href="Size.html">Size</a></span>:
+
+        
+
+
+    
+
+
+<hr>
+        
+            
+
+    <!-- <h2>Constructor</h2> -->
+    
+    <li>
+    
+    <h4 class="name" id="containsPoint"><span class="type-signature"></span><i><span class="type-signature"> (inherited)  </span><a href="#containsPoint">containsPoint</a><span class="signature">(point, t<span class="signature-attributes">opt</span>)</span></i>
+    
+        
+            <a target="_blank" href="https://github.com/maptalks/maptalks.js/tree/master/src/geometry/Geometry.js#L521" class="improvelink">[source]</a>
+        
+    
+    <!-- 
+        <a target="_blank" href="https://github.com/maptalks/maptalks.js/tree/master/src/geometry/Geometry.js#L521" class="improvelink">[help to improve]</a>
+     -->
+    <!-- <a href="#containsPoint" class="improvelink">[link]</a> -->
+    </h4>
+
+    
+    </li>
+    
+    
+
+
+
+
+<div class="description">
+    Whehter the geometry contains the input container point.
+</div>
+
+
+    <!--<h5>Example:</h5>-->
+    
+    
+        <pre class="prettyprint"><code>var circle = new Circle([0, 0], 1000)+    .addTo(layer);+var contains = circle.containsPoint(new maptalks.Point(400, 300));</code></pre>
+    
+
+
+
+
+<!--  -->
+
+
+
+
+    
+
+<table class="params">
+    <thead>
+    <tr>
+        
+        <th>Parameter</th>
+        
+        <th>Type</th>
+
+        
+
+        <th class="last">Description</th>
+    </tr>
+    </thead>
+
+    <tbody>
+    
+
+        <tr>
+            
+                <td class="name"><code>point</code>
+                
+                    
+                    
+                    
+                
+                </td>
+            
+
+            <td class="type">
+            
+                
+<span class="param-type"><a href="Point.html">Point</a></span>
+|
+
+<span class="param-type"><a href="Coordinate.html">Coordinate</a></span>
+
+
+            
+            </td>
+
+            
+
+            <td class="description last">input container point or coordinate</td>
+        </tr>
+
+    
+
+        <tr>
+            
+                <td class="name"><code>t</code>
+                
+                    
+                        <span class="signature-attributes">opt</span>
+                    
+                    
+                    
+                
+                </td>
+            
+
+            <td class="type">
+            
+                
+<span class="param-type">Number</span>
+
+
+            
+            </td>
+
+            
+
+            <td class="description last">tolerance in pixel</td>
+        </tr>
+
+    
+    </tbody>
+</table>
+
+
+
+<!-- event properties -->
+
+
+
+
+
+
+
+
+
+
+
+
+
+
+
+
+
+
+
+
+
+
+
+
+
+
+
+
+<h5>Returns:</h5>
+<span class="type-signature">Boolean</span>:
+
+        
+
+
+    
+
+
+<hr>
+        
+            
+
+    <!-- <h2>Constructor</h2> -->
+    
+    <li>
+    
+    <h4 class="name" id="isVisible"><span class="type-signature"></span><i><span class="type-signature"> (inherited)  </span><a href="#isVisible">isVisible</a><span class="signature">()</span></i>
+    
+        
+            <a target="_blank" href="https://github.com/maptalks/maptalks.js/tree/master/src/geometry/Geometry.js#L602" class="improvelink">[source]</a>
+        
+    
+    <!-- 
+        <a target="_blank" href="https://github.com/maptalks/maptalks.js/tree/master/src/geometry/Geometry.js#L602" class="improvelink">[help to improve]</a>
+     -->
+    <!-- <a href="#isVisible" class="improvelink">[link]</a> -->
+    </h4>
+
+    
+    </li>
+    
+    
+
+
+
+
+<div class="description">
+    Whether the geometry is visible
+</div>
+
+
+
+
+<!--  -->
+
+
+
+
+
+<!-- event properties -->
+
+
+
+
+
+
+
+
+
+
+
+
+
+
+
+
+
+
+
+
+
+
+
+
+
+
+
+
+<h5>Returns:</h5>
+<span class="type-signature">Boolean</span>:
+
+        
+
+
+    
+
+
+<hr>
+        
+            
+
+    <!-- <h2>Constructor</h2> -->
+    
+    <li>
+    
+    <h4 class="name" id="getZIndex"><span class="type-signature"></span><i><span class="type-signature"> (inherited)  </span><a href="#getZIndex">getZIndex</a><span class="signature">()</span></i>
+    
+        
+            <a target="_blank" href="https://github.com/maptalks/maptalks.js/tree/master/src/geometry/Geometry.js#L629" class="improvelink">[source]</a>
+        
+    
+    <!-- 
+        <a target="_blank" href="https://github.com/maptalks/maptalks.js/tree/master/src/geometry/Geometry.js#L629" class="improvelink">[help to improve]</a>
+     -->
+    <!-- <a href="#getZIndex" class="improvelink">[link]</a> -->
+    </h4>
+
+    
+    </li>
+    
+    
+
+
+
+
+<div class="description">
+    Get zIndex of the geometry, default is 0
+</div>
+
+
+
+
+<!--  -->
+
+
+
+
+
+<!-- event properties -->
+
+
+
+
+
+
+
+
+
+
+
+
+
+
+
+
+
+
+
+
+
+
+
+
+
+
+
+
+<h5>Returns:</h5>
+<span class="type-signature">Number</span>:
+
+        
+<!-- <div class="param-desc"> -->
+    zIndex
+<!-- </div> -->
+
+
+
+    
+
+
+<hr>
+        
+            
+
+    <!-- <h2>Constructor</h2> -->
+    
+    <li>
+    
+    <h4 class="name" id="setZIndex"><span class="type-signature"></span><i><span class="type-signature"> (inherited)  </span><a href="#setZIndex">setZIndex</a><span class="signature">(zIndex)</span></i>
+    
+        
+            <a target="_blank" href="https://github.com/maptalks/maptalks.js/tree/master/src/geometry/Geometry.js#L639" class="improvelink">[source]</a>
+        
+    
+    <!-- 
+        <a target="_blank" href="https://github.com/maptalks/maptalks.js/tree/master/src/geometry/Geometry.js#L639" class="improvelink">[help to improve]</a>
+     -->
+    <!-- <a href="#setZIndex" class="improvelink">[link]</a> -->
+    </h4>
+
+    
+    </li>
+    
+    
+
+
+
+
+<div class="description">
+    Set a new zIndex to Geometry and fire zindexchange event (will cause layer to sort geometries and render)
+</div>
+
+
+
+
+<!--  -->
+
+
+
+
+    
+
+<table class="params">
+    <thead>
+    <tr>
+        
+        <th>Parameter</th>
+        
+        <th>Type</th>
+
+        
+
+        <th class="last">Description</th>
+    </tr>
+    </thead>
+
+    <tbody>
+    
+
+        <tr>
+            
+                <td class="name"><code>zIndex</code>
+                
+                </td>
+            
+
+            <td class="type">
+            
+                
+<span class="param-type">Number</span>
+
+
+            
+            </td>
+
+            
+
+            <td class="description last">new zIndex</td>
+        </tr>
+
+    
+    </tbody>
+</table>
+
+
+
+<!-- event properties -->
+
+
+
+
+
+
+
+
+
+
+
+
+
+
+
+
+
+
+
+
+<h5>Fires:</h5>
+<ul>
+    <li><a href="#event:zindexchange">zindexchange</a></li>
+</ul>
+
+
+
+
+
+
+
+
+
+<h5>Returns:</h5>
+<span class="type-signature"><a href="Geometry.html">Geometry</a></span>:
+
+        
+<!-- <div class="param-desc"> -->
+    this
+<!-- </div> -->
+
+
+
+    
+
+
+<hr>
+        
+            
+
+    <!-- <h2>Constructor</h2> -->
+    
+    <li>
+    
+    <h4 class="name" id="setZIndexSilently"><span class="type-signature"></span><i><span class="type-signature"> (inherited)  </span><a href="#setZIndexSilently">setZIndexSilently</a><span class="signature">(zIndex)</span></i>
+    
+        
+            <a target="_blank" href="https://github.com/maptalks/maptalks.js/tree/master/src/geometry/Geometry.js#L667" class="improvelink">[source]</a>
+        
+    
+    <!-- 
+        <a target="_blank" href="https://github.com/maptalks/maptalks.js/tree/master/src/geometry/Geometry.js#L667" class="improvelink">[help to improve]</a>
+     -->
+    <!-- <a href="#setZIndexSilently" class="improvelink">[link]</a> -->
+    </h4>
+
+    
+    </li>
+    
+    
+
+
+
+
+<div class="description">
+    Only set a new zIndex to Geometry without firing zindexchange event. <br>+Can be useful to improve perf when a lot of geometries' zIndex need to be updated. <br>+When updated N geometries, You can use setZIndexSilently with (N-1) geometries and use setZIndex with the last geometry for layer to sort and render.
+</div>
+
+
+
+
+<!--  -->
+
+
+
+
+    
+
+<table class="params">
+    <thead>
+    <tr>
+        
+        <th>Parameter</th>
+        
+        <th>Type</th>
+
+        
+
+        <th class="last">Description</th>
+    </tr>
+    </thead>
+
+    <tbody>
+    
+
+        <tr>
+            
+                <td class="name"><code>zIndex</code>
+                
+                </td>
+            
+
+            <td class="type">
+            
+                
+<span class="param-type">Number</span>
+
+
+            
+            </td>
+
+            
+
+            <td class="description last">new zIndex</td>
+        </tr>
+
+    
+    </tbody>
+</table>
+
+
+
+<!-- event properties -->
+
+
+
+
+
+
+
+
+
+
+
+
+
+
+
+
+
+
+
+
+
+
+
+
+
+
+
+
+<h5>Returns:</h5>
+<span class="type-signature"><a href="Geometry.html">Geometry</a></span>:
+
+        
+<!-- <div class="param-desc"> -->
+    this
+<!-- </div> -->
+
+
+
+    
+
+
+<hr>
+        
+            
+
+    <!-- <h2>Constructor</h2> -->
+    
+    <li>
+    
+    <h4 class="name" id="bringToFront"><span class="type-signature"></span><i><span class="type-signature"> (inherited)  </span><a href="#bringToFront">bringToFront</a><span class="signature">()</span></i>
+    
+        
+            <a target="_blank" href="https://github.com/maptalks/maptalks.js/tree/master/src/geometry/Geometry.js#L677" class="improvelink">[source]</a>
+        
+    
+    <!-- 
+        <a target="_blank" href="https://github.com/maptalks/maptalks.js/tree/master/src/geometry/Geometry.js#L677" class="improvelink">[help to improve]</a>
+     -->
+    <!-- <a href="#bringToFront" class="improvelink">[link]</a> -->
+    </h4>
+
+    
+    </li>
+    
+    
+
+
+
+
+<div class="description">
+    Bring the geometry on the top
+</div>
+
+
+
+
+<!--  -->
+
+
+
+
+
+<!-- event properties -->
+
+
+
+
+
+
+
+
+
+
+
+
+
+
+
+
+
+
+
+
+<h5>Fires:</h5>
+<ul>
+    <li><a href="#event:zindexchange">zindexchange</a></li>
+</ul>
+
+
+
+
+
+
+
+
+
+<h5>Returns:</h5>
+<span class="type-signature"><a href="Geometry.html">Geometry</a></span>:
+
+        
+<!-- <div class="param-desc"> -->
+    this
+<!-- </div> -->
+
+
+
+    
+
+
+<hr>
+        
+            
+
+    <!-- <h2>Constructor</h2> -->
+    
+    <li>
+    
+    <h4 class="name" id="bringToBack"><span class="type-signature"></span><i><span class="type-signature"> (inherited)  </span><a href="#bringToBack">bringToBack</a><span class="signature">()</span></i>
+    
+        
+            <a target="_blank" href="https://github.com/maptalks/maptalks.js/tree/master/src/geometry/Geometry.js#L692" class="improvelink">[source]</a>
+        
+    
+    <!-- 
+        <a target="_blank" href="https://github.com/maptalks/maptalks.js/tree/master/src/geometry/Geometry.js#L692" class="improvelink">[help to improve]</a>
+     -->
+    <!-- <a href="#bringToBack" class="improvelink">[link]</a> -->
+    </h4>
+
+    
+    </li>
+    
+    
+
+
+
+
+<div class="description">
+    Bring the geometry to the back
+</div>
+
+
+
+
+<!--  -->
+
+
+
+
+
+<!-- event properties -->
+
+
+
+
+
+
+
+
+
+
+
+
+
+
+
+
+
+
+
+
+<h5>Fires:</h5>
+<ul>
+    <li><a href="#event:zindexchange">zindexchange</a></li>
+</ul>
+
+
+
+
+
+
+
+
+
+<h5>Returns:</h5>
+<span class="type-signature"><a href="Geometry.html">Geometry</a></span>:
+
+        
+<!-- <div class="param-desc"> -->
+    this
+<!-- </div> -->
+
+
+
+    
+
+
+<hr>
+        
+            
+
+    <!-- <h2>Constructor</h2> -->
+    
+    <li>
+    
+    <h4 class="name" id="flash"><span class="type-signature"></span><i><span class="type-signature"> (inherited)  </span><a href="#flash">flash</a><span class="signature">(interval<span class="signature-attributes">opt</span>, count<span class="signature-attributes">opt</span>, cb<span class="signature-attributes">opt</span>, context<span class="signature-attributes">opt</span>)</span></i>
+    
+        
+            <a target="_blank" href="https://github.com/maptalks/maptalks.js/tree/master/src/geometry/Geometry.js#L753" class="improvelink">[source]</a>
+        
+    
+    <!-- 
+        <a target="_blank" href="https://github.com/maptalks/maptalks.js/tree/master/src/geometry/Geometry.js#L753" class="improvelink">[help to improve]</a>
+     -->
+    <!-- <a href="#flash" class="improvelink">[link]</a> -->
+    </h4>
+
+    
+    </li>
+    
+    
+
+
+
+
+<div class="description">
+    Flash the geometry, show and hide by certain internal for times of count.
+</div>
+
+
+
+
+<!--  -->
+
+
+
+
+    
+
+<table class="params">
+    <thead>
+    <tr>
+        
+        <th>Parameter</th>
+        
+        <th>Type</th>
+
+        
+        <th>Default</th>
+        
+
+        <th class="last">Description</th>
+    </tr>
+    </thead>
+
+    <tbody>
+    
+
+        <tr>
+            
+                <td class="name"><code>interval</code>
+                
+                    
+                        <span class="signature-attributes">opt</span>
+                    
+                    
+                    
+                
+                </td>
+            
+
+            <td class="type">
+            
+                
+<span class="param-type">Number</span>
+
+
+            
+            </td>
+
+            
+                <td class="default">
+                
+                    100
+                
+                </td>
+            
+
+            <td class="description last">interval of flash, in millisecond (ms)</td>
+        </tr>
+
+    
+
+        <tr>
+            
+                <td class="name"><code>count</code>
+                
+                    
+                        <span class="signature-attributes">opt</span>
+                    
+                    
+                    
+                
+                </td>
+            
+
+            <td class="type">
+            
+                
+<span class="param-type">Number</span>
+
+
+            
+            </td>
+
+            
+                <td class="default">
+                
+                    4
+                
+                </td>
+            
+
+            <td class="description last">flash times</td>
+        </tr>
+
+    
+
+        <tr>
+            
+                <td class="name"><code>cb</code>
+                
+                    
+                        <span class="signature-attributes">opt</span>
+                    
+                    
+                    
+                
+                </td>
+            
+
+            <td class="type">
+            
+                
+<span class="param-type">function</span>
+
+
+            
+            </td>
+
+            
+                <td class="default">
+                
+                    null
+                
+                </td>
+            
+
+            <td class="description last">callback function when flash ended</td>
+        </tr>
+
+    
+
+        <tr>
+            
+                <td class="name"><code>context</code>
+                
+                    
+                        <span class="signature-attributes">opt</span>
+                    
+                    
+                    
+                
+                </td>
+            
+
+            <td class="type">
+            
+                
+<span class="param-type">*</span>
+
+
+            
+            </td>
+
+            
+                <td class="default">
+                
+                    null
+                
+                </td>
+            
+
+            <td class="description last">callback context</td>
+        </tr>
+
+    
+    </tbody>
+</table>
+
+
+
+<!-- event properties -->
+
+
+
+
+
+
+
+
+
+
+
+
+
+
+
+
+
+
+
+
+
+
+
+
+
+
+
+
+<h5>Returns:</h5>
+<span class="type-signature"><a href="Geometry.html">Geometry</a></span>:
+
+        
+<!-- <div class="param-desc"> -->
+    this
+<!-- </div> -->
+
+
+
+    
+
+
+<hr>
+        
+            
+
+    <!-- <h2>Constructor</h2> -->
+    
+    <li>
+    
+    <h4 class="name" id="copy"><span class="type-signature"></span><i><span class="type-signature"> (inherited)  </span><a href="#copy">copy</a><span class="signature">()</span></i>
+    
+        
+            <a target="_blank" href="https://github.com/maptalks/maptalks.js/tree/master/src/geometry/Geometry.js#L761" class="improvelink">[source]</a>
+        
+    
+    <!-- 
+        <a target="_blank" href="https://github.com/maptalks/maptalks.js/tree/master/src/geometry/Geometry.js#L761" class="improvelink">[help to improve]</a>
+     -->
+    <!-- <a href="#copy" class="improvelink">[link]</a> -->
+    </h4>
+
+    
+    </li>
+    
+    
+
+
+
+
+<div class="description">
+    Returns a copy of the geometry without the event listeners.
+</div>
+
+
+
+
+<!--  -->
+
+
+
+
+
+<!-- event properties -->
+
+
+
+
+
+
+
+
+
+
+
+
+
+
+
+
+
+
+
+
+
+
+
+
+
+
+
+
+<h5>Returns:</h5>
+<span class="type-signature"><a href="Geometry.html">Geometry</a></span>:
+
+        
+<!-- <div class="param-desc"> -->
+    copy
+<!-- </div> -->
+
+
+
+    
+
+
+<hr>
+        
+            
+
+    <!-- <h2>Constructor</h2> -->
+    
+    <li>
+    
+    <h4 class="name" id="toGeoJSONGeometry"><span class="type-signature"></span><i><span class="type-signature"> (inherited)  </span><a href="#toGeoJSONGeometry">toGeoJSONGeometry</a><span class="signature">()</span></i>
+    
+        
+            <a target="_blank" href="https://github.com/maptalks/maptalks.js/tree/master/src/geometry/Geometry.js#L817" class="improvelink">[source]</a>
+        
+    
+    <!-- 
+        <a target="_blank" href="https://github.com/maptalks/maptalks.js/tree/master/src/geometry/Geometry.js#L817" class="improvelink">[help to improve]</a>
+     -->
+    <!-- <a href="#toGeoJSONGeometry" class="improvelink">[link]</a> -->
+    </h4>
+
+    
+    </li>
+    
+    
+
+
+
+
+<div class="description">
+    Exports <a href="http://geojson.org/geojson-spec.html#feature-objects">geometry</a> out of a GeoJSON feature.
+</div>
+
+
+
+
+<!--  -->
+
+
+
+
+
+<!-- event properties -->
+
+
+
+
+
+
+
+
+
+
+
+
+
+
+
+
+
+
+
+
+
+
+
+
+
+
+
+
+<h5>Returns:</h5>
+<span class="type-signature">Object</span>:
+
+        
+<!-- <div class="param-desc"> -->
+    GeoJSON Geometry
+<!-- </div> -->
+
+
+
+    
+
+
+<hr>
+        
+            
+
+    <!-- <h2>Constructor</h2> -->
+    
+    <li>
+    
+    <h4 class="name" id="toGeoJSON"><span class="type-signature"></span><i><span class="type-signature"> (inherited)  </span><a href="#toGeoJSON">toGeoJSON</a><span class="signature">(opts<span class="signature-attributes">opt</span>)</span></i>
+    
+        
+            <a target="_blank" href="https://github.com/maptalks/maptalks.js/tree/master/src/geometry/Geometry.js#L829" class="improvelink">[source]</a>
+        
+    
+    <!-- 
+        <a target="_blank" href="https://github.com/maptalks/maptalks.js/tree/master/src/geometry/Geometry.js#L829" class="improvelink">[help to improve]</a>
+     -->
+    <!-- <a href="#toGeoJSON" class="improvelink">[link]</a> -->
+    </h4>
+
+    
+    </li>
+    
+    
+
+
+
+
+<div class="description">
+    Exports a GeoJSON feature.
+</div>
+
+
+
+
+<!--  -->
+
+
+
+
+    
+
+<table class="params">
+    <thead>
+    <tr>
+        
+        <th>Parameter</th>
+        
+        <th>Type</th>
+
+        
+        <th>Default</th>
+        
+
+        <th class="last">Description</th>
+    </tr>
+    </thead>
+
+    <tbody>
+    
+
+        <tr>
+            
+                <td class="name"><code>opts</code>
+                
+                    
+                        <span class="signature-attributes">opt</span>
+                    
+                    
+                    
+                
+                </td>
+            
+
+            <td class="type">
+            
+                
+<span class="param-type">Object</span>
+
+
+            
+            </td>
+
+            
+                <td class="default">
+                
+                    null
+                
+                </td>
+            
+
+            <td class="description last">export options
+                <h6>Properties</h6>
+                
+
+<table class="params">
+    <thead>
+    <tr>
+        
+        <th>Parameter</th>
+        
+        <th>Type</th>
+
+        
+        <th>Default</th>
+        
+
+        <th class="last">Description</th>
+    </tr>
+    </thead>
+
+    <tbody>
+    
+
+        <tr>
+            
+                <td class="name"><code>geometry</code>
+                
+                    
+                        <span class="signature-attributes">opt</span>
+                    
+                    
+                    
+                
+                </td>
+            
+
+            <td class="type">
+            
+                
+<span class="param-type">Boolean</span>
+
+
+            
+            </td>
+
+            
+                <td class="default">
+                
+                    true
+                
+                </td>
+            
+
+            <td class="description last">whether export geometry</td>
+        </tr>
+
+    
+
+        <tr>
+            
+                <td class="name"><code>properties</code>
+                
+                    
+                        <span class="signature-attributes">opt</span>
+                    
+                    
+                    
+                
+                </td>
+            
+
+            <td class="type">
+            
+                
+<span class="param-type">Boolean</span>
+
+
+            
+            </td>
+
+            
+                <td class="default">
+                
+                    true
+                
+                </td>
+            
+
+            <td class="description last">whether export properties</td>
+        </tr>
+
+    
+    </tbody>
+</table>
+
+            </td>
+        </tr>
+
+    
+    </tbody>
+</table>
+
+
+
+<!-- event properties -->
+
+
+
+
+
+
+
+
+
+
+
+
+
+
+
+
+
+
+
+
+
+
+
+
+
+
+
+
+<h5>Returns:</h5>
+<span class="type-signature">Object</span>:
+
+        
+<!-- <div class="param-desc"> -->
+    GeoJSON Feature
+<!-- </div> -->
+
+
+
+    
+
+
+<hr>
+        
+            
+
+    <!-- <h2>Constructor</h2> -->
+    
+    <li>
+    
+    <h4 class="name" id="toJSON"><span class="type-signature"></span><i><span class="type-signature"> (inherited)  </span><a href="#toJSON">toJSON</a><span class="signature">(options<span class="signature-attributes">opt</span>)</span></i>
+    
+        
+            <a target="_blank" href="https://github.com/maptalks/maptalks.js/tree/master/src/geometry/Geometry.js#L894" class="improvelink">[source]</a>
+        
+    
+    <!-- 
+        <a target="_blank" href="https://github.com/maptalks/maptalks.js/tree/master/src/geometry/Geometry.js#L894" class="improvelink">[help to improve]</a>
+     -->
+    <!-- <a href="#toJSON" class="improvelink">[link]</a> -->
+    </h4>
+
+    
+    </li>
+    
+    
+
+
+
+
+<div class="description">
+    Export a profile json out of the geometry. <br>+Besides exporting the feature object, a profile json also contains symbol, construct options and infowindow info.<br>+The profile json can be stored somewhere else and be used to reproduce the geometry later.<br>+Due to the problem of serialization for functions, event listeners and contextmenu are not included in profile json.
+</div>
+
+
+    <!--<h5>Example:</h5>-->
+    
+    
+        <pre class="prettyprint"><code>// an example of a profile json.+var profile = {
+            "feature": {
+                  "type": "Feature",
+                  "id" : "point1",
+                  "geometry": {"type": "Point", "coordinates": [102.0, 0.5]},
+                  "properties": {"prop0": "value0"}
+            },
+            //construct options.
+            "options":{
+                "draggable" : true
+            },
+            //symbol
+            "symbol":{
+                "markerFile"  : "http://foo.com/icon.png",
+                "markerWidth" : 20,
+                "markerHeight": 20
+            },
+            //infowindow info
+            "infowindow" : {
+                "options" : {
+                    "style" : "black"
+                },
+                "title" : "this is a infowindow title",
+                "content" : "this is a infowindow content"
+            }
+        };</code></pre>
+    
+
+
+
+
+<!--  -->
+
+
+
+
+    
+
+<table class="params">
+    <thead>
+    <tr>
+        
+        <th>Parameter</th>
+        
+        <th>Type</th>
+
+        
+        <th>Default</th>
+        
+
+        <th class="last">Description</th>
+    </tr>
+    </thead>
+
+    <tbody>
+    
+
+        <tr>
+            
+                <td class="name"><code>options</code>
+                
+                    
+                        <span class="signature-attributes">opt</span>
+                    
+                    
+                    
+                
+                </td>
+            
+
+            <td class="type">
+            
+                
+<span class="param-type">Object</span>
+
+
+            
+            </td>
+
+            
+                <td class="default">
+                
+                    null
+                
+                </td>
+            
+
+            <td class="description last">export options</td>
+        </tr>
+
+    
+
+        <tr>
+            
+                <td class="name"><code>opts.geometry</code>
+                
+                    
+                        <span class="signature-attributes">opt</span>
+                    
+                    
+                    
+                
+                </td>
+            
+
+            <td class="type">
+            
+                
+<span class="param-type">Boolean</span>
+
+
+            
+            </td>
+
+            
+                <td class="default">
+                
+                    true
+                
+                </td>
+            
+
+            <td class="description last">whether export feature's geometry</td>
+        </tr>
+
+    
+
+        <tr>
+            
+                <td class="name"><code>opts.properties</code>
+                
+                    
+                        <span class="signature-attributes">opt</span>
+                    
+                    
+                    
+                
+                </td>
+            
+
+            <td class="type">
+            
+                
+<span class="param-type">Boolean</span>
+
+
+            
+            </td>
+
+            
+                <td class="default">
+                
+                    true
+                
+                </td>
+            
+
+            <td class="description last">whether export feature's properties</td>
+        </tr>
+
+    
+
+        <tr>
+            
+                <td class="name"><code>opts.options</code>
+                
+                    
+                        <span class="signature-attributes">opt</span>
+                    
+                    
+                    
+                
+                </td>
+            
+
+            <td class="type">
+            
+                
+<span class="param-type">Boolean</span>
+
+
+            
+            </td>
+
+            
+                <td class="default">
+                
+                    true
+                
+                </td>
+            
+
+            <td class="description last">whether export construct options</td>
+        </tr>
+
+    
+
+        <tr>
+            
+                <td class="name"><code>opts.symbol</code>
+                
+                    
+                        <span class="signature-attributes">opt</span>
+                    
+                    
+                    
+                
+                </td>
+            
+
+            <td class="type">
+            
+                
+<span class="param-type">Boolean</span>
+
+
+            
+            </td>
+
+            
+                <td class="default">
+                
+                    true
+                
+                </td>
+            
+
+            <td class="description last">whether export symbol</td>
+        </tr>
+
+    
+
+        <tr>
+            
+                <td class="name"><code>opts.infoWindow</code>
+                
+                    
+                        <span class="signature-attributes">opt</span>
+                    
+                    
+                    
+                
+                </td>
+            
+
+            <td class="type">
+            
+                
+<span class="param-type">Boolean</span>
+
+
+            
+            </td>
+
+            
+                <td class="default">
+                
+                    true
+                
+                </td>
+            
+
+            <td class="description last">whether export infowindow</td>
+        </tr>
+
+    
+    </tbody>
+</table>
+
+
+
+<!-- event properties -->
+
+
+
+
+
+
+
+
+
+
+
+
+
+
+
+
+
+
+
+
+
+
+
+
+
+
+
+
+<h5>Returns:</h5>
+<span class="type-signature">Object</span>:
+
+        
+<!-- <div class="param-desc"> -->
+    profile json object
+<!-- </div> -->
+
+
+
+    
+
+
+<hr>
+        
+            
+
+    <!-- <h2>Constructor</h2> -->
+    
+    <li>
+    
+    <h4 class="name" id="getLength"><span class="type-signature"></span><i><span class="type-signature"> (inherited)  </span><a href="#getLength">getLength</a><span class="signature">()</span></i>
+    
+        
+            <a target="_blank" href="https://github.com/maptalks/maptalks.js/tree/master/src/geometry/Geometry.js#L912" class="improvelink">[source]</a>
+        
+    
+    <!-- 
+        <a target="_blank" href="https://github.com/maptalks/maptalks.js/tree/master/src/geometry/Geometry.js#L912" class="improvelink">[help to improve]</a>
+     -->
+    <!-- <a href="#getLength" class="improvelink">[link]</a> -->
+    </h4>
+
+    
+    </li>
+    
+    
+
+
+
+
+<div class="description">
+    Get the geographic length of the geometry.
+</div>
+
+
+
+
+<!--  -->
+
+
+
+
+
+<!-- event properties -->
+
+
+
+
+
+
+
+
+
+
+
+
+
+
+
+
+
+
+
+
+
+
+
+
+
+
+
+
+<h5>Returns:</h5>
+<span class="type-signature">Number</span>:
+
+        
+<!-- <div class="param-desc"> -->
+    geographic length, unit is meter
+<!-- </div> -->
+
+
+
+    
+
+
+<hr>
+        
+            
+
+    <!-- <h2>Constructor</h2> -->
+    
+    <li>
+    
+    <h4 class="name" id="getArea"><span class="type-signature"></span><i><span class="type-signature"> (inherited)  </span><a href="#getArea">getArea</a><span class="signature">()</span></i>
+    
+        
+            <a target="_blank" href="https://github.com/maptalks/maptalks.js/tree/master/src/geometry/Geometry.js#L920" class="improvelink">[source]</a>
+        
+    
+    <!-- 
+        <a target="_blank" href="https://github.com/maptalks/maptalks.js/tree/master/src/geometry/Geometry.js#L920" class="improvelink">[help to improve]</a>
+     -->
+    <!-- <a href="#getArea" class="improvelink">[link]</a> -->
+    </h4>
+
+    
+    </li>
+    
+    
+
+
+
+
+<div class="description">
+    Get the geographic area of the geometry.
+</div>
+
+
+
+
+<!--  -->
+
+
+
+
+
+<!-- event properties -->
+
+
+
+
+
+
+
+
+
+
+
+
+
+
+
+
+
+
+
+
+
+
+
+
+
+
+
+
+<h5>Returns:</h5>
+<span class="type-signature">Number</span>:
+
+        
+<!-- <div class="param-desc"> -->
+    geographic area, unit is sq.meter
+<!-- </div> -->
+
+
+
+    
+
+
+<hr>
+        
+            
+
+    <!-- <h2>Constructor</h2> -->
+    
+    <li>
+    
+    <h4 class="name" id="rotate"><span class="type-signature"></span><i><span class="type-signature"> (inherited)  </span><a href="#rotate">rotate</a><span class="signature">(angle, pivot<span class="signature-attributes">opt</span>)</span></i>
+    
+        
+            <a target="_blank" href="https://github.com/maptalks/maptalks.js/tree/master/src/geometry/Geometry.js#L930" class="improvelink">[source]</a>
+        
+    
+    <!-- 
+        <a target="_blank" href="https://github.com/maptalks/maptalks.js/tree/master/src/geometry/Geometry.js#L930" class="improvelink">[help to improve]</a>
+     -->
+    <!-- <a href="#rotate" class="improvelink">[link]</a> -->
+    </h4>
+
+    
+    </li>
+    
+    
+
+
+
+
+<div class="description">
+    Rotate the geometry of given angle around a pivot point
+</div>
+
+
+
+
+<!--  -->
+
+
+
+
+    
+
+<table class="params">
+    <thead>
+    <tr>
+        
+        <th>Parameter</th>
+        
+        <th>Type</th>
+
+        
+        <th>Default</th>
+        
+
+        <th class="last">Description</th>
+    </tr>
+    </thead>
+
+    <tbody>
+    
+
+        <tr>
+            
+                <td class="name"><code>angle</code>
+                
+                    
+                    
+                    
+                
+                </td>
+            
+
+            <td class="type">
+            
+                
+<span class="param-type">Number</span>
+
+
+            
+            </td>
+
+            
+                <td class="default">
+                
+                </td>
+            
+
+            <td class="description last">angle to rotate in degree</td>
+        </tr>
+
+    
+
+        <tr>
+            
+                <td class="name"><code>pivot</code>
+                
+                    
+                        <span class="signature-attributes">opt</span>
+                    
+                    
+                    
+                
+                </td>
+            
+
+            <td class="type">
+            
+                
+<span class="param-type"><a href="Coordinate.html">Coordinate</a></span>
+
+
+            
+            </td>
+
+            
+                <td class="default">
+                
+                    null
+                
+                </td>
+            
+
+            <td class="description last">optional, will be the geometry's center by default</td>
+        </tr>
+
+    
+    </tbody>
+</table>
+
+
+
+<!-- event properties -->
+
+
+
+
+
+
+
+
+
+
+
+
+
+
+
+
+
+
+
+
+
+
+
+
+
+
+
+
+<h5>Returns:</h5>
+<span class="type-signature"><a href="Geometry.html">Geometry</a></span>:
+
+        
+<!-- <div class="param-desc"> -->
+    this
+<!-- </div> -->
+
+
+
+    
+
+
+<hr>
+        
+            
+
+    <!-- <h2>Constructor</h2> -->
+    
+    <li>
+    
+    <h4 class="name" id="startEdit"><span class="type-signature"></span><i><span class="type-signature"> (inherited)  </span><a href="#startEdit">startEdit</a><span class="signature">(options<span class="signature-attributes">opt</span>)</span></i>
+    
+        
+            <a target="_blank" href="https://github.com/maptalks/maptalks.js/tree/master/src/geometry/ext/Geometry.Edit.js#L16" class="improvelink">[source]</a>
+        
+    
+    <!-- 
+        <a target="_blank" href="https://github.com/maptalks/maptalks.js/tree/master/src/geometry/ext/Geometry.Edit.js#L16" class="improvelink">[help to improve]</a>
+     -->
+    <!-- <a href="#startEdit" class="improvelink">[link]</a> -->
+    </h4>
+
+    
+    </li>
+    
+    
+
+
+
+
+<div class="description">
+    Start to edit
+</div>
+
+
+
+
+<!--  -->
+
+
+
+
+    
+
+<table class="params">
+    <thead>
+    <tr>
+        
+        <th>Parameter</th>
+        
+        <th>Type</th>
+
+        
+        <th>Default</th>
+        
+
+        <th class="last">Description</th>
+    </tr>
+    </thead>
+
+    <tbody>
+    
+
+        <tr>
+            
+                <td class="name"><code>options</code>
+                
+                    
+                        <span class="signature-attributes">opt</span>
+                    
+                    
+                    
+                
+                </td>
+            
+
+            <td class="type">
+            
+                
+<span class="param-type">Object</span>
+
+
+            
+            </td>
+
+            
+                <td class="default">
+                
+                    null
+                
+                </td>
+            
+
+            <td class="description last">edit options
+                <h6>Properties</h6>
+                
+
+<table class="params">
+    <thead>
+    <tr>
+        
+        <th>Parameter</th>
+        
+        <th>Type</th>
+
+        
+        <th>Default</th>
+        
+
+        <th class="last">Description</th>
+    </tr>
+    </thead>
+
+    <tbody>
+    
+
+        <tr>
+            
+                <td class="name"><code>symbol</code>
+                
+                    
+                        <span class="signature-attributes">opt</span>
+                    
+                    
+                    
+                
+                </td>
+            
+
+            <td class="type">
+            
+                
+<span class="param-type">Object</span>
+
+
+            
+            </td>
+
+            
+                <td class="default">
+                
+                    null
+                
+                </td>
+            
+
+            <td class="description last">symbol for the geometry during editing</td>
+        </tr>
+
+    
+
+        <tr>
+            
+                <td class="name"><code>fixAspectRatio</code>
+                
+                    
+                        <span class="signature-attributes">opt</span>
+                    
+                    
+                    
+                
+                </td>
+            
+
+            <td class="type">
+            
+                
+<span class="param-type">Object</span>
+
+
+            
+            </td>
+
+            
+                <td class="default">
+                
+                    false
+                
+                </td>
+            
+
+            <td class="description last">fix outline's aspect ratio when resizing</td>
+        </tr>
+
+    
+
+        <tr>
+            
+                <td class="name"><code>centerHandleSymbol</code>
+                
+                    
+                        <span class="signature-attributes">opt</span>
+                    
+                    
+                    
+                
+                </td>
+            
+
+            <td class="type">
+            
+                
+<span class="param-type">Object</span>
+
+
+            
+            </td>
+
+            
+                <td class="default">
+                
+                    null
+                
+                </td>
+            
+
+            <td class="description last">symbol of center handle</td>
+        </tr>
+
+    
+
+        <tr>
+            
+                <td class="name"><code>vertexHandleSymbol</code>
+                
+                    
+                        <span class="signature-attributes">opt</span>
+                    
+                    
+                    
+                
+                </td>
+            
+
+            <td class="type">
+            
+                
+<span class="param-type">Object</span>
+
+
+            
+            </td>
+
+            
+                <td class="default">
+                
+                    null
+                
+                </td>
+            
+
+            <td class="description last">symbol of vertex handle</td>
+        </tr>
+
+    
+
+        <tr>
+            
+                <td class="name"><code>newVertexHandleSymbol</code>
+                
+                    
+                        <span class="signature-attributes">opt</span>
+                    
+                    
+                    
+                
+                </td>
+            
+
+            <td class="type">
+            
+                
+<span class="param-type">Object</span>
+
+
+            
+            </td>
+
+            
+                <td class="default">
+                
+                    null
+                
+                </td>
+            
+
+            <td class="description last">symbol of new vertex handle</td>
+        </tr>
+
+    
+
+        <tr>
+            
+                <td class="name"><code>removeVertexOn</code>
+                
+                    
+                        <span class="signature-attributes">opt</span>
+                    
+                    
+                    
+                
+                </td>
+            
+
+            <td class="type">
+            
+                
+<span class="param-type">Object</span>
+
+
+            
+            </td>
+
+            
+                <td class="default">
+                
+                    contextmenu
+                
+                </td>
+            
+
+            <td class="description last">event to remove a vertex from line or polygon, contextmenu by default</td>
+        </tr>
+
+    
+    </tbody>
+</table>
+
+            </td>
+        </tr>
+
+    
+    </tbody>
+</table>
+
+
+
+<!-- event properties -->
+
+
+
+
+
+
+
+
+
+
+
+
+
+
+
+
+
+
+
+
+
+
+
+
+
+
+
+
+<h5>Returns:</h5>
+<span class="type-signature"><a href="Geometry.html">Geometry</a></span>:
+
+        
+<!-- <div class="param-desc"> -->
+    this
+<!-- </div> -->
+
+
+
+    
+
+
+<hr>
+        
+            
+
+    <!-- <h2>Constructor</h2> -->
+    
+    <li>
+    
+    <h4 class="name" id="endEdit"><span class="type-signature"></span><i><span class="type-signature"> (inherited)  </span><a href="#endEdit">endEdit</a><span class="signature">()</span></i>
+    
+        
+            <a target="_blank" href="https://github.com/maptalks/maptalks.js/tree/master/src/geometry/ext/Geometry.Edit.js#L45" class="improvelink">[source]</a>
+        
+    
+    <!-- 
+        <a target="_blank" href="https://github.com/maptalks/maptalks.js/tree/master/src/geometry/ext/Geometry.Edit.js#L45" class="improvelink">[help to improve]</a>
+     -->
+    <!-- <a href="#endEdit" class="improvelink">[link]</a> -->
+    </h4>
+
+    
+    </li>
+    
+    
+
+
+
+
+<div class="description">
+    End editing.
+</div>
+
+
+
+
+<!--  -->
+
+
+
+
+
+<!-- event properties -->
+
+
+
+
+
+
+
+
+
+
+
+
+
+
+
+
+
+
+
+
+
+
+
+
+
+
+
+
+<h5>Returns:</h5>
+<span class="type-signature"><a href="Geometry.html">Geometry</a></span>:
+
+        
+<!-- <div class="param-desc"> -->
+    this
+<!-- </div> -->
+
+
+
+    
+
+
+<hr>
+        
+            
+
+    <!-- <h2>Constructor</h2> -->
+    
+    <li>
+    
+    <h4 class="name" id="redoEdit"><span class="type-signature"></span><i><span class="type-signature"> (inherited)  </span><a href="#redoEdit">redoEdit</a><span class="signature">()</span></i>
+    
+        
+            <a target="_blank" href="https://github.com/maptalks/maptalks.js/tree/master/src/geometry/ext/Geometry.Edit.js#L72" class="improvelink">[source]</a>
+        
+    
+    <!-- 
+        <a target="_blank" href="https://github.com/maptalks/maptalks.js/tree/master/src/geometry/ext/Geometry.Edit.js#L72" class="improvelink">[help to improve]</a>
+     -->
+    <!-- <a href="#redoEdit" class="improvelink">[link]</a> -->
+    </h4>
+
+    
+    </li>
+    
+    
+
+
+
+
+<div class="description">
+    Redo the edit
+</div>
+
+
+
+
+<!--  -->
+
+
+
+
+
+<!-- event properties -->
+
+
+
+
+
+
+
+
+
+
+
+
+
+
+
+
+
+
+
+
+
+
+
+
+
+
+
+
+<h5>Returns:</h5>
+<span class="type-signature"><a href="Geometry.html">Geometry</a></span>:
+
+        
+<!-- <div class="param-desc"> -->
+    this
+<!-- </div> -->
+
+
+
+    
+
+
+<hr>
+        
+            
+
+    <!-- <h2>Constructor</h2> -->
+    
+    <li>
+    
+    <h4 class="name" id="undoEdit"><span class="type-signature"></span><i><span class="type-signature"> (inherited)  </span><a href="#undoEdit">undoEdit</a><span class="signature">()</span></i>
+    
+        
+            <a target="_blank" href="https://github.com/maptalks/maptalks.js/tree/master/src/geometry/ext/Geometry.Edit.js#L95" class="improvelink">[source]</a>
+        
+    
+    <!-- 
+        <a target="_blank" href="https://github.com/maptalks/maptalks.js/tree/master/src/geometry/ext/Geometry.Edit.js#L95" class="improvelink">[help to improve]</a>
+     -->
+    <!-- <a href="#undoEdit" class="improvelink">[link]</a> -->
+    </h4>
+
+    
+    </li>
+    
+    
+
+
+
+
+<div class="description">
+    Undo the edit
+</div>
+
+
+
+
+<!--  -->
+
+
+
+
+
+<!-- event properties -->
+
+
+
+
+
+
+
+
+
+
+
+
+
+
+
+
+
+
+
+
+
+
+
+
+
+
+
+
+<h5>Returns:</h5>
+<span class="type-signature"><a href="Geometry.html">Geometry</a></span>:
+
+        
+<!-- <div class="param-desc"> -->
+    this
+<!-- </div> -->
+
+
+
+    
+
+
+<hr>
+        
+            
+
+    <!-- <h2>Constructor</h2> -->
+    
+    <li>
+    
+    <h4 class="name" id="cancelEdit"><span class="type-signature"></span><i><span class="type-signature"> (inherited)  </span><a href="#cancelEdit">cancelEdit</a><span class="signature">()</span></i>
+    
+        
+            <a target="_blank" href="https://github.com/maptalks/maptalks.js/tree/master/src/geometry/ext/Geometry.Edit.js#L118" class="improvelink">[source]</a>
+        
+    
+    <!-- 
+        <a target="_blank" href="https://github.com/maptalks/maptalks.js/tree/master/src/geometry/ext/Geometry.Edit.js#L118" class="improvelink">[help to improve]</a>
+     -->
+    <!-- <a href="#cancelEdit" class="improvelink">[link]</a> -->
+    </h4>
+
+    
+    </li>
+    
+    
+
+
+
+
+<div class="description">
+    cancel the edit
+</div>
+
+
+
+
+<!--  -->
+
+
+
+
+
+<!-- event properties -->
+
+
+
+
+
+
+
+
+
+
+
+
+
+
+
+
+
+
+
+
+
+
+
+
+
+
+
+
+<h5>Returns:</h5>
+<span class="type-signature"><a href="Geometry.html">Geometry</a></span>:
+
+        
+<!-- <div class="param-desc"> -->
+    this
+<!-- </div> -->
+
+
+
+    
+
+
+<hr>
+        
+            
+
+    <!-- <h2>Constructor</h2> -->
+    
+    <li>
+    
+    <h4 class="name" id="isEditing"><span class="type-signature"></span><i><span class="type-signature"> (inherited)  </span><a href="#isEditing">isEditing</a><span class="signature">()</span></i>
+    
+        
+            <a target="_blank" href="https://github.com/maptalks/maptalks.js/tree/master/src/geometry/ext/Geometry.Edit.js#L141" class="improvelink">[source]</a>
+        
+    
+    <!-- 
+        <a target="_blank" href="https://github.com/maptalks/maptalks.js/tree/master/src/geometry/ext/Geometry.Edit.js#L141" class="improvelink">[help to improve]</a>
+     -->
+    <!-- <a href="#isEditing" class="improvelink">[link]</a> -->
+    </h4>
+
+    
+    </li>
+    
+    
+
+
+
+
+<div class="description">
+    Whether the geometry is being edited.
+</div>
+
+
+
+
+<!--  -->
+
+
+
+
+
+<!-- event properties -->
+
+
+
+
+
+
+
+
+
+
+
+
+
+
+
+
+
+
+
+
+
+
+
+
+
+
+
+
+<h5>Returns:</h5>
+<span class="type-signature">Boolean</span>:
+
+        
+
+
+    
+
+
+<hr>
+        
+            
+
+    <!-- <h2>Constructor</h2> -->
+    
+    <li>
+    
+    <h4 class="name" id="isDragging"><span class="type-signature"></span><i><span class="type-signature"> (inherited)  </span><a href="#isDragging">isDragging</a><span class="signature">()</span></i>
+    
+        
+            <a target="_blank" href="https://github.com/maptalks/maptalks.js/tree/master/src/geometry/ext/Geometry.Drag.js#L375" class="improvelink">[source]</a>
+        
+    
+    <!-- 
+        <a target="_blank" href="https://github.com/maptalks/maptalks.js/tree/master/src/geometry/ext/Geometry.Drag.js#L375" class="improvelink">[help to improve]</a>
+     -->
+    <!-- <a href="#isDragging" class="improvelink">[link]</a> -->
+    </h4>
+
+    
+    </li>
+    
+    
+
+
+
+
+<div class="description">
+    Whether the geometry is being dragged.
+</div>
+
+
+
+
+<!--  -->
+
+
+
+
+
+<!-- event properties -->
+
+
+
+
+
+
+
+
+
+
+
+
+
+
+
+
+
+
+
+
+
+
+
+
+
+
+
+
+
+
+<hr>
+        
+            
+
+    <!-- <h2>Constructor</h2> -->
+    
+    <li>
+    
+    <h4 class="name" id="animate"><span class="type-signature"></span><i><span class="type-signature"> (inherited)  </span><a href="#animate">animate</a><span class="signature">(styles, options<span class="signature-attributes">opt</span>, step<span class="signature-attributes">opt</span>)</span></i>
+    
+        
+            <a target="_blank" href="https://github.com/maptalks/maptalks.js/tree/master/src/geometry/ext/Geometry.Animation.js#L33" class="improvelink">[source]</a>
+        
+    
+    <!-- 
+        <a target="_blank" href="https://github.com/maptalks/maptalks.js/tree/master/src/geometry/ext/Geometry.Animation.js#L33" class="improvelink">[help to improve]</a>
+     -->
+    <!-- <a href="#animate" class="improvelink">[link]</a> -->
+    </h4>
+
+    
+    </li>
+    
+    
+
+
+
+
+<div class="description">
+    Animate the geometry
+</div>
+
+
+    <!--<h5>Example:</h5>-->
+    
+    
+        <pre class="prettyprint"><code>var player = marker.animate({+    'symbol': {+        'markerHeight': 82+     }+}, {+    'duration': 2000+}, function (frame) {+    if (frame.state.playState === 'finished') {+        console.log('animation finished');+    }+});+player.pause();</code></pre>
+    
+
+
+
+
+<!--  -->
+
+
+
+
+    
+
+<table class="params">
+    <thead>
+    <tr>
+        
+        <th>Parameter</th>
+        
+        <th>Type</th>
+
+        
+        <th>Default</th>
+        
+
+        <th class="last">Description</th>
+    </tr>
+    </thead>
+
+    <tbody>
+    
+
+        <tr>
+            
+                <td class="name"><code>styles</code>
+                
+                    
+                    
+                    
+                
+                </td>
+            
+
+            <td class="type">
+            
+                
+<span class="param-type">Object</span>
+
+
+            
+            </td>
+
+            
+                <td class="default">
+                
+                </td>
+            
+
+            <td class="description last">styles to animate</td>
+        </tr>
+
+    
+
+        <tr>
+            
+                <td class="name"><code>options</code>
+                
+                    
+                        <span class="signature-attributes">opt</span>
+                    
+                    
+                    
+                
+                </td>
+            
+
+            <td class="type">
+            
+                
+<span class="param-type">Object</span>
+
+
+            
+            </td>
+
+            
+                <td class="default">
+                
+                    null
+                
+                </td>
+            
+
+            <td class="description last">animation options
+                <h6>Properties</h6>
+                
+
+<table class="params">
+    <thead>
+    <tr>
+        
+        <th>Parameter</th>
+        
+        <th>Type</th>
+
+        
+        <th>Default</th>
+        
+
+        <th class="last">Description</th>
+    </tr>
+    </thead>
+
+    <tbody>
+    
+
+        <tr>
+            
+                <td class="name"><code>duration</code>
+                
+                    
+                        <span class="signature-attributes">opt</span>
+                    
+                    
+                    
+                
+                </td>
+            
+
+            <td class="type">
+            
+                
+<span class="param-type">NUmber</span>
+
+
+            
+            </td>
+
+            
+                <td class="default">
+                
+                    1000
+                
+                </td>
+            
+
+            <td class="description last">duration</td>
+        </tr>
+
+    
+
+        <tr>
+            
+                <td class="name"><code>startTime</code>
+                
+                    
+                        <span class="signature-attributes">opt</span>
+                    
+                    
+                    
+                
+                </td>
+            
+
+            <td class="type">
+            
+                
+<span class="param-type">Number</span>
+
+
+            
+            </td>
+
+            
+                <td class="default">
+                
+                    null
+                
+                </td>
+            
+
+            <td class="description last">time to start animation in ms</td>
+        </tr>
+
+    
+
+        <tr>
+            
+                <td class="name"><code>easing</code>
+                
+                    
+                        <span class="signature-attributes">opt</span>
+                    
+                    
+                    
+                
+                </td>
+            
+
+            <td class="type">
+            
+                
+<span class="param-type">String</span>
+
+
+            
+            </td>
+
+            
+                <td class="default">
+                
+                    linear
+                
+                </td>
+            
+
+            <td class="description last">animation easing: in, out, inAndOut, linear, upAndDown</td>
+        </tr>
+
+    
+
+        <tr>
+            
+                <td class="name"><code>repeat</code>
+                
+                    
+                        <span class="signature-attributes">opt</span>
+                    
+                    
+                    
+                
+                </td>
+            
+
+            <td class="type">
+            
+                
+<span class="param-type">Boolean</span>
+
+
+            
+            </td>
+
+            
+                <td class="default">
+                
+                    false
+                
+                </td>
+            
+
+            <td class="description last">repeat animation</td>
+        </tr>
+
+    
+    </tbody>
+</table>
+
+            </td>
+        </tr>
+
+    
+
+        <tr>
+            
+                <td class="name"><code>step</code>
+                
+                    
+                        <span class="signature-attributes">opt</span>
+                    
+                    
+                    
+                
+                </td>
+            
+
+            <td class="type">
+            
+                
+<span class="param-type">function</span>
+
+
+            
+            </td>
+
+            
+                <td class="default">
+                
+                    null
+                
+                </td>
+            
+
+            <td class="description last">step function during animation, animation frame as the parameter</td>
+        </tr>
+
+    
+    </tbody>
+</table>
+
+
+
+<!-- event properties -->
+
+
+
+
+
+
+
+
+
+
+
+
+
+
+
+
+
+
+
+
+
+
+
+
+
+
+
+
+<h5>Returns:</h5>
+<span class="type-signature"><a href="animation.Player.html">animation.Player</a></span>:
+
+        
+<!-- <div class="param-desc"> -->
+    animation player
+<!-- </div> -->
+
+
+
+    
+
+
+<hr>
+        
+            
+
+    <!-- <h2>Constructor</h2> -->
+    
+    <li>
+    
+    <h4 class="name" id="setInfoWindow"><span class="type-signature"></span><i><span class="type-signature"> (inherited)  </span><a href="#setInfoWindow">setInfoWindow</a><span class="signature">(options)</span></i>
+    
+        
+            <a target="_blank" href="https://github.com/maptalks/maptalks.js/tree/master/src/geometry/ext/Geometry.InfoWindow.js#L16" class="improvelink">[source]</a>
+        
+    
+    <!-- 
+        <a target="_blank" href="https://github.com/maptalks/maptalks.js/tree/master/src/geometry/ext/Geometry.InfoWindow.js#L16" class="improvelink">[help to improve]</a>
+     -->
+    <!-- <a href="#setInfoWindow" class="improvelink">[link]</a> -->
+    </h4>
+
+    
+    </li>
+    
+    
+
+
+
+
+<div class="description">
+    Set an InfoWindow to the geometry
+</div>
+
+
+    <!--<h5>Example:</h5>-->
+    
+    
+        <pre class="prettyprint"><code>geometry.setInfoWindow({+    title    : 'This is a title',+    content  : '&lt;div style="color:#f00">This is content of the InfoWindow&lt;/div>'+});</code></pre>
+    
+
+
+
+
+<!--  -->
+
+
+
+
+    
+
+<table class="params">
+    <thead>
+    <tr>
+        
+        <th>Parameter</th>
+        
+        <th>Type</th>
+
+        
+
+        <th class="last">Description</th>
+    </tr>
+    </thead>
+
+    <tbody>
+    
+
+        <tr>
+            
+                <td class="name"><code>options</code>
+                
+                </td>
+            
+
+            <td class="type">
+            
+                
+<span class="param-type">Object</span>
+
+
+            
+            </td>
+
+            
+
+            <td class="description last">construct <a href="ui.InfoWindow.html#options">options</a> for the InfoWindow</td>
+        </tr>
+
+    
+    </tbody>
+</table>
+
+
+
+<!-- event properties -->
+
+
+
+
+
+
+
+
+
+
+
+
+
+
+
+
+
+
+
+
+
+
+
+
+
+
+
+
+<h5>Returns:</h5>
+<span class="type-signature"><a href="Geometry.html">Geometry</a></span>:
+
+        
+<!-- <div class="param-desc"> -->
+    this
+<!-- </div> -->
+
+
+
+    
+
+
+<hr>
+        
+            
+
+    <!-- <h2>Constructor</h2> -->
+    
+    <li>
+    
+    <h4 class="name" id="getInfoWindow"><span class="type-signature"></span><i><span class="type-signature"> (inherited)  </span><a href="#getInfoWindow">getInfoWindow</a><span class="signature">()</span></i>
+    
+        
+            <a target="_blank" href="https://github.com/maptalks/maptalks.js/tree/master/src/geometry/ext/Geometry.InfoWindow.js#L38" class="improvelink">[source]</a>
+        
+    
+    <!-- 
+        <a target="_blank" href="https://github.com/maptalks/maptalks.js/tree/master/src/geometry/ext/Geometry.InfoWindow.js#L38" class="improvelink">[help to improve]</a>
+     -->
+    <!-- <a href="#getInfoWindow" class="improvelink">[link]</a> -->
+    </h4>
+
+    
+    </li>
+    
+    
+
+
+
+
+<div class="description">
+    Get the InfoWindow instance.
+</div>
+
+
+
+
+<!--  -->
+
+
+
+
+
+<!-- event properties -->
+
+
+
+
+
+
+
+
+
+
+
+
+
+
+
+
+
+
+
+
+
+
+
+
+
+
+
+
+<h5>Returns:</h5>
+<span class="type-signature"><a href="ui.InfoWindow.html">ui.InfoWindow</a></span>:
+
+        
+
+
+    
+
+
+<hr>
+        
+            
+
+    <!-- <h2>Constructor</h2> -->
+    
+    <li>
+    
+    <h4 class="name" id="openInfoWindow"><span class="type-signature"></span><i><span class="type-signature"> (inherited)  </span><a href="#openInfoWindow">openInfoWindow</a><span class="signature">(coordinate<span class="signature-attributes">opt</span>)</span></i>
+    
+        
+            <a target="_blank" href="https://github.com/maptalks/maptalks.js/tree/master/src/geometry/ext/Geometry.InfoWindow.js#L50" class="improvelink">[source]</a>
+        
+    
+    <!-- 
+        <a target="_blank" href="https://github.com/maptalks/maptalks.js/tree/master/src/geometry/ext/Geometry.InfoWindow.js#L50" class="improvelink">[help to improve]</a>
+     -->
+    <!-- <a href="#openInfoWindow" class="improvelink">[link]</a> -->
+    </h4>
+
+    
+    </li>
+    
+    
+
+
+
+
+<div class="description">
+    Open the InfoWindow, default on the center of the geometry.
+</div>
+
+
+
+
+<!--  -->
+
+
+
+
+    
+
+<table class="params">
+    <thead>
+    <tr>
+        
+        <th>Parameter</th>
+        
+        <th>Type</th>
+
+        
+        <th>Default</th>
+        
+
+        <th class="last">Description</th>
+    </tr>
+    </thead>
+
+    <tbody>
+    
+
+        <tr>
+            
+                <td class="name"><code>coordinate</code>
+                
+                    
+                        <span class="signature-attributes">opt</span>
+                    
+                    
+                    
+                
+                </td>
+            
+
+            <td class="type">
+            
+                
+<span class="param-type"><a href="Coordinate.html">Coordinate</a></span>
+
+
+            
+            </td>
+
+            
+                <td class="default">
+                
+                    null
+                
+                </td>
+            
+
+            <td class="description last">coordinate to open the InfoWindow</td>
+        </tr>
+
+    
+    </tbody>
+</table>
+
+
+
+<!-- event properties -->
+
+
+
+
+
+
+
+
+
+
+
+
+
+
+
+
+
+
+
+
+
+
+
+
+
+
+
+
+<h5>Returns:</h5>
+<span class="type-signature"><a href="Geometry.html">Geometry</a></span>:
+
+        
+<!-- <div class="param-desc"> -->
+    this
+<!-- </div> -->
+
+
+
+    
+
+
+<hr>
+        
+            
+
+    <!-- <h2>Constructor</h2> -->
+    
+    <li>
+    
+    <h4 class="name" id="closeInfoWindow"><span class="type-signature"></span><i><span class="type-signature"> (inherited)  </span><a href="#closeInfoWindow">closeInfoWindow</a><span class="signature">()</span></i>
+    
+        
+            <a target="_blank" href="https://github.com/maptalks/maptalks.js/tree/master/src/geometry/ext/Geometry.InfoWindow.js#L72" class="improvelink">[source]</a>
+        
+    
+    <!-- 
+        <a target="_blank" href="https://github.com/maptalks/maptalks.js/tree/master/src/geometry/ext/Geometry.InfoWindow.js#L72" class="improvelink">[help to improve]</a>
+     -->
+    <!-- <a href="#closeInfoWindow" class="improvelink">[link]</a> -->
+    </h4>
+
+    
+    </li>
+    
+    
+
+
+
+
+<div class="description">
+    Close the InfoWindow
+</div>
+
+
+
+
+<!--  -->
+
+
+
+
+
+<!-- event properties -->
+
+
+
+
+
+
+
+
+
+
+
+
+
+
+
+
+
+
+
+
+
+
+
+
+
+
+
+
+<h5>Returns:</h5>
+<span class="type-signature"><a href="Geometry.html">Geometry</a></span>:
+
+        
+<!-- <div class="param-desc"> -->
+    this
+<!-- </div> -->
+
+
+
+    
+
+
+<hr>
+        
+            
+
+    <!-- <h2>Constructor</h2> -->
+    
+    <li>
+    
+    <h4 class="name" id="removeInfoWindow"><span class="type-signature"></span><i><span class="type-signature"> (inherited)  </span><a href="#removeInfoWindow">removeInfoWindow</a><span class="signature">()</span></i>
+    
+        
+            <a target="_blank" href="https://github.com/maptalks/maptalks.js/tree/master/src/geometry/ext/Geometry.InfoWindow.js#L83" class="improvelink">[source]</a>
+        
+    
+    <!-- 
+        <a target="_blank" href="https://github.com/maptalks/maptalks.js/tree/master/src/geometry/ext/Geometry.InfoWindow.js#L83" class="improvelink">[help to improve]</a>
+     -->
+    <!-- <a href="#removeInfoWindow" class="improvelink">[link]</a> -->
+    </h4>
+
+    
+    </li>
+    
+    
+
+
+
+
+<div class="description">
+    Remove the InfoWindow
+</div>
+
+
+
+
+<!--  -->
+
+
+
+
+
+<!-- event properties -->
+
+
+
+
+
+
+
+
+
+
+
+
+
+
+
+
+
+
+
+
+
+
+
+
+
+
+
+
+<h5>Returns:</h5>
+<span class="type-signature"><a href="Geometry.html">Geometry</a></span>:
+
+        
+<!-- <div class="param-desc"> -->
+    this
+<!-- </div> -->
+
+
+
+    
+
+
+<hr>
+        
+            
+
+    <!-- <h2>Constructor</h2> -->
+    
+    <li>
+    
+    <h4 class="name" id="on"><span class="type-signature"></span><i><span class="type-signature"> (inherited)  </span><a href="#on">on</a><span class="signature">(eventsOn, handler, context<span class="signature-attributes">opt</span>)</span></i>
+    
+        
+            <a target="_blank" href="https://github.com/maptalks/maptalks.js/tree/master/src/core/Eventable.js#L11" class="improvelink">[source]</a>
+        
+    
+    <!-- 
+        <a target="_blank" href="https://github.com/maptalks/maptalks.js/tree/master/src/core/Eventable.js#L11" class="improvelink">[help to improve]</a>
+     -->
+    <!-- <a href="#on" class="improvelink">[link]</a> -->
+    </h4>
+
+    
+    </li>
+    
+    
+
+
+
+
+<div class="description">
+    Register a handler function to be called whenever this event is fired.
+</div>
+
+
+    <!--<h5>Example:</h5>-->
+    
+    
+        <pre class="prettyprint"><code>foo.on('mousedown mousemove mouseup', onMouseEvent, foo);</code></pre>
+    
+
+
+
+
+<!--  -->
+
+
+
+
+    
+
+<table class="params">
+    <thead>
+    <tr>
+        
+        <th>Parameter</th>
+        
+        <th>Type</th>
+
+        
+        <th>Default</th>
+        
+
+        <th class="last">Description</th>
+    </tr>
+    </thead>
+
+    <tbody>
+    
+
+        <tr>
+            
+                <td class="name"><code>eventsOn</code>
+                
+                    
+                    
+                    
+                
+                </td>
+            
+
+            <td class="type">
+            
+                
+<span class="param-type">String</span>
+
+
+            
+            </td>
+
+            
+                <td class="default">
+                
+                </td>
+            
+
+            <td class="description last">event types to register, seperated by space if more than one.</td>
+        </tr>
+
+    
+
+        <tr>
+            
+                <td class="name"><code>handler</code>
+                
+                    
+                    
+                    
+                
+                </td>
+            
+
+            <td class="type">
+            
+                
+<span class="param-type">function</span>
+
+
+            
+            </td>
+
+            
+                <td class="default">
+                
+                </td>
+            
+
+            <td class="description last">handler function to be called</td>
+        </tr>
+
+    
+
+        <tr>
+            
+                <td class="name"><code>context</code>
+                
+                    
+                        <span class="signature-attributes">opt</span>
+                    
+                    
+                    
+                
+                </td>
+            
+
+            <td class="type">
+            
+                
+<span class="param-type">Object</span>
+
+
+            
+            </td>
+
+            
+                <td class="default">
+                
+                    null
+                
+                </td>
+            
+
+            <td class="description last">the context of the handler</td>
+        </tr>
+
+    
+    </tbody>
+</table>
+
+
+
+<!-- event properties -->
+
+
+
+
+
+
+
+    <h5>Mixes From:</h5>
+    <ul><li>
+        
+            <a href="Eventable.html#.on">Eventable.on</a>
+            
+        
+    </li></ul>
+
+
+
+
+
+
+
+
+
+
+
+
+
+
+
+
+
+
+
+
+
+
+<h5>Returns:</h5>
+<span class="type-signature">Any</span>:
+
+        
+<!-- <div class="param-desc"> -->
+    this
+<!-- </div> -->
+
+
+
+    
+
+
+<hr>
+        
+            
+
+    <!-- <h2>Constructor</h2> -->
+    
+    <li>
+    
+    <h4 class="name" id="addEventListener"><span class="type-signature"></span><i><span class="type-signature"> (inherited)  </span><a href="#addEventListener">addEventListener</a><span class="signature">(eventTypes, handler, context<span class="signature-attributes">opt</span>)</span></i>
+    
+        
+            <a target="_blank" href="https://github.com/maptalks/maptalks.js/tree/master/src/core/Eventable.js#L65" class="improvelink">[source]</a>
+        
+    
+    <!-- 
+        <a target="_blank" href="https://github.com/maptalks/maptalks.js/tree/master/src/core/Eventable.js#L65" class="improvelink">[help to improve]</a>
+     -->
+    <!-- <a href="#addEventListener" class="improvelink">[link]</a> -->
+    </h4>
+
+    
+    </li>
+    
+    
+
+
+
+
+<div class="description">
+    Alias for <a href="Eventable.html#.on">on</a>
+</div>
+
+
+
+
+<!--  -->
+
+
+
+
+    
+
+<table class="params">
+    <thead>
+    <tr>
+        
+        <th>Parameter</th>
+        
+        <th>Type</th>
+
+        
+        <th>Default</th>
+        
+
+        <th class="last">Description</th>
+    </tr>
+    </thead>
+
+    <tbody>
+    
+
+        <tr>
+            
+                <td class="name"><code>eventTypes</code>
+                
+                    
+                    
+                    
+                
+                </td>
+            
+
+            <td class="type">
+            
+                
+<span class="param-type">String</span>
+
+
+            
+            </td>
+
+            
+                <td class="default">
+                
+                </td>
+            
+
+            <td class="description last">event types to register, seperated by space if more than one.</td>
+        </tr>
+
+    
+
+        <tr>
+            
+                <td class="name"><code>handler</code>
+                
+                    
+                    
+                    
+                
+                </td>
+            
+
+            <td class="type">
+            
+                
+<span class="param-type">function</span>
+
+
+            
+            </td>
+
+            
+                <td class="default">
+                
+                </td>
+            
+
+            <td class="description last">handler function to be called</td>
+        </tr>
+
+    
+
+        <tr>
+            
+                <td class="name"><code>context</code>
+                
+                    
+                        <span class="signature-attributes">opt</span>
+                    
+                    
+                    
+                
+                </td>
+            
+
+            <td class="type">
+            
+                
+<span class="param-type">Object</span>
+
+
+            
+            </td>
+
+            
+                <td class="default">
+                
+                    null
+                
+                </td>
+            
+
+            <td class="description last">the context of the handler</td>
+        </tr>
+
+    
+    </tbody>
+</table>
+
+
+
+<!-- event properties -->
+
+
+
+
+
+
+
+    <h5>Mixes From:</h5>
+    <ul><li>
+        
+            <a href="Eventable.html#.addEventListener">Eventable.addEventListener</a>
+            
+        
+    </li></ul>
+
+
+
+
+
+
+
+
+
+
+
+
+
+
+
+
+
+
+
+
+
+
+<h5>Returns:</h5>
+<span class="type-signature"></span>:
+
+        
+<!-- <div class="param-desc"> -->
+    this
+<!-- </div> -->
+
+
+
+    
+
+
+<hr>
+        
+            
+
+    <!-- <h2>Constructor</h2> -->
+    
+    <li>
+    
+    <h4 class="name" id="once"><span class="type-signature"></span><i><span class="type-signature"> (inherited)  </span><a href="#once">once</a><span class="signature">(eventTypes, handler, context<span class="signature-attributes">opt</span>)</span></i>
+    
+        
+            <a target="_blank" href="https://github.com/maptalks/maptalks.js/tree/master/src/core/Eventable.js#L78" class="improvelink">[source]</a>
+        
+    
+    <!-- 
+        <a target="_blank" href="https://github.com/maptalks/maptalks.js/tree/master/src/core/Eventable.js#L78" class="improvelink">[help to improve]</a>
+     -->
+    <!-- <a href="#once" class="improvelink">[link]</a> -->
+    </h4>
+
+    
+    </li>
+    
+    
+
+
+
+
+<div class="description">
+    Same as on, except the listener will only get fired once and then removed.
+</div>
+
+
+    <!--<h5>Example:</h5>-->
+    
+    
+        <pre class="prettyprint"><code>foo.once('mousedown mousemove mouseup', onMouseEvent, foo);</code></pre>
+    
+
+
+
+
+<!--  -->
+
+
+
+
+    
+
+<table class="params">
+    <thead>
+    <tr>
+        
+        <th>Parameter</th>
+        
+        <th>Type</th>
+
+        
+        <th>Default</th>
+        
+
+        <th class="last">Description</th>
+    </tr>
+    </thead>
+
+    <tbody>
+    
+
+        <tr>
+            
+                <td class="name"><code>eventTypes</code>
+                
+                    
+                    
+                    
+                
+                </td>
+            
+
+            <td class="type">
+            
+                
+<span class="param-type">String</span>
+
+
+            
+            </td>
+
+            
+                <td class="default">
+                
+                </td>
+            
+
+            <td class="description last">event types to register, seperated by space if more than one.</td>
+        </tr>
+
+    
+
+        <tr>
+            
+                <td class="name"><code>handler</code>
+                
+                    
+                    
+                    
+                
+                </td>
+            
+
+            <td class="type">
+            
+                
+<span class="param-type">function</span>
+
+
+            
+            </td>
+
+            
+                <td class="default">
+                
+                </td>
+            
+
+            <td class="description last">listener handler</td>
+        </tr>
+
+    
+
+        <tr>
+            
+                <td class="name"><code>context</code>
+                
+                    
+                        <span class="signature-attributes">opt</span>
+                    
+                    
+                    
+                
+                </td>
+            
+
+            <td class="type">
+            
+                
+<span class="param-type">Object</span>
+
+
+            
+            </td>
+
+            
+                <td class="default">
+                
+                    null
+                
+                </td>
+            
+
+            <td class="description last">the context of the handler</td>
+        </tr>
+
+    
+    </tbody>
+</table>
+
+
+
+<!-- event properties -->
+
+
+
+
+
+
+
+    <h5>Mixes From:</h5>
+    <ul><li>
+        
+            <a href="Eventable.html#.once">Eventable.once</a>
+            
+        
+    </li></ul>
+
+
+
+
+
+
+
+
+
+
+
+
+
+
+
+
+
+
+
+
+
+
+<h5>Returns:</h5>
+<span class="type-signature"></span>:
+
+        
+<!-- <div class="param-desc"> -->
+    this
+<!-- </div> -->
+
+
+
+    
+
+
+<hr>
+        
+            
+
+    <!-- <h2>Constructor</h2> -->
+    
+    <li>
+    
+    <h4 class="name" id="off"><span class="type-signature"></span><i><span class="type-signature"> (inherited)  </span><a href="#off">off</a><span class="signature">(eventsOff, handler, context<span class="signature-attributes">opt</span>)</span></i>
+    
+        
+            <a target="_blank" href="https://github.com/maptalks/maptalks.js/tree/master/src/core/Eventable.js#L106" class="improvelink">[source]</a>
+        
+    
+    <!-- 
+        <a target="_blank" href="https://github.com/maptalks/maptalks.js/tree/master/src/core/Eventable.js#L106" class="improvelink">[help to improve]</a>
+     -->
+    <!-- <a href="#off" class="improvelink">[link]</a> -->
+    </h4>
+
+    
+    </li>
+    
+    
+
+
+
+
+<div class="description">
+    Unregister the event handler for the specified event types.
+</div>
+
+
+    <!--<h5>Example:</h5>-->
+    
+    
+        <pre class="prettyprint"><code>foo.off('mousedown mousemove mouseup', onMouseEvent, foo);</code></pre>
+    
+
+
+
+
+<!--  -->
+
+
+
+
+    
+
+<table class="params">
+    <thead>
+    <tr>
+        
+        <th>Parameter</th>
+        
+        <th>Type</th>
+
+        
+        <th>Default</th>
+        
+
+        <th class="last">Description</th>
+    </tr>
+    </thead>
+
+    <tbody>
+    
+
+        <tr>
+            
+                <td class="name"><code>eventsOff</code>
+                
+                    
+                    
+                    
+                
+                </td>
+            
+
+            <td class="type">
+            
+                
+<span class="param-type">String</span>
+
+
+            
+            </td>
+
+            
+                <td class="default">
+                
+                </td>
+            
+
+            <td class="description last">event types to unregister, seperated by space if more than one.</td>
+        </tr>
+
+    
+
+        <tr>
+            
+                <td class="name"><code>handler</code>
+                
+                    
+                    
+                    
+                
+                </td>
+            
+
+            <td class="type">
+            
+                
+<span class="param-type">function</span>
+
+
+            
+            </td>
+
+            
+                <td class="default">
+                
+                </td>
+            
+
+            <td class="description last">listener handler</td>
+        </tr>
+
+    
+
+        <tr>
+            
+                <td class="name"><code>context</code>
+                
+                    
+                        <span class="signature-attributes">opt</span>
+                    
+                    
+                    
+                
+                </td>
+            
+
+            <td class="type">
+            
+                
+<span class="param-type">Object</span>
+
+
+            
+            </td>
+
+            
+                <td class="default">
+                
+                    null
+                
+                </td>
+            
+
+            <td class="description last">the context of the handler</td>
+        </tr>
+
+    
+    </tbody>
+</table>
+
+
+
+<!-- event properties -->
+
+
+
+
+
+
+
+    <h5>Mixes From:</h5>
+    <ul><li>
+        
+            <a href="Eventable.html#.off">Eventable.off</a>
+            
+        
+    </li></ul>
+
+
+
+
+
+
+
+
+
+
+
+
+
+
+
+
+
+
+
+
+
+
+<h5>Returns:</h5>
+<span class="type-signature"></span>:
+
+        
+<!-- <div class="param-desc"> -->
+    this
+<!-- </div> -->
+
+
+
+    
+
+
+<hr>
+        
+            
+
+    <!-- <h2>Constructor</h2> -->
+    
+    <li>
+    
+    <h4 class="name" id="removeEventListener"><span class="type-signature"></span><i><span class="type-signature"> (inherited)  </span><a href="#removeEventListener">removeEventListener</a><span class="signature">(eventTypes, handler, context<span class="signature-attributes">opt</span>)</span></i>
+    
+        
+            <a target="_blank" href="https://github.com/maptalks/maptalks.js/tree/master/src/core/Eventable.js#L153" class="improvelink">[source]</a>
+        
+    
+    <!-- 
+        <a target="_blank" href="https://github.com/maptalks/maptalks.js/tree/master/src/core/Eventable.js#L153" class="improvelink">[help to improve]</a>
+     -->
+    <!-- <a href="#removeEventListener" class="improvelink">[link]</a> -->
+    </h4>
+
+    
+    </li>
+    
+    
+
+
+
+
+<div class="description">
+    Alias for <a href="Eventable.html#.off">off</a>
+</div>
+
+
+
+
+<!--  -->
+
+
+
+
+    
+
+<table class="params">
+    <thead>
+    <tr>
+        
+        <th>Parameter</th>
+        
+        <th>Type</th>
+
+        
+        <th>Default</th>
+        
+
+        <th class="last">Description</th>
+    </tr>
+    </thead>
+
+    <tbody>
+    
+
+        <tr>
+            
+                <td class="name"><code>eventTypes</code>
+                
+                    
+                    
+                    
+                
+                </td>
+            
+
+            <td class="type">
+            
+                
+<span class="param-type">String</span>
+
+
+            
+            </td>
+
+            
+                <td class="default">
+                
+                </td>
+            
+
+            <td class="description last">event types to unregister, seperated by space if more than one.</td>
+        </tr>
+
+    
+
+        <tr>
+            
+                <td class="name"><code>handler</code>
+                
+                    
+                    
+                    
+                
+                </td>
+            
+
+            <td class="type">
+            
+                
+<span class="param-type">function</span>
+
+
+            
+            </td>
+
+            
+                <td class="default">
+                
+                </td>
+            
+
+            <td class="description last">listener handler</td>
+        </tr>
+
+    
+
+        <tr>
+            
+                <td class="name"><code>context</code>
+                
+                    
+                        <span class="signature-attributes">opt</span>
+                    
+                    
+                    
+                
+                </td>
+            
+
+            <td class="type">
+            
+                
+<span class="param-type">Object</span>
+
+
+            
+            </td>
+
+            
+                <td class="default">
+                
+                    null
+                
+                </td>
+            
+
+            <td class="description last">the context of the handler</td>
+        </tr>
+
+    
+    </tbody>
+</table>
+
+
+
+<!-- event properties -->
+
+
+
+
+
+
+
+    <h5>Mixes From:</h5>
+    <ul><li>
+        
+            <a href="Eventable.html#.removeEventListener">Eventable.removeEventListener</a>
+            
+        
+    </li></ul>
+
+
+
+
+
+
+
+
+
+
+
+
+
+
+
+
+
+
+
+
+
+
+<h5>Returns:</h5>
+<span class="type-signature"></span>:
+
+        
+<!-- <div class="param-desc"> -->
+    this
+<!-- </div> -->
+
+
+
+    
+
+
+<hr>
+        
+            
+
+    <!-- <h2>Constructor</h2> -->
+    
+    <li>
+    
+    <h4 class="name" id="listens"><span class="type-signature"></span><i><span class="type-signature"> (inherited)  </span><a href="#listens">listens</a><span class="signature">(eventType, hanlder<span class="signature-attributes">opt</span>, context<span class="signature-attributes">opt</span>)</span></i>
+    
+        
+            <a target="_blank" href="https://github.com/maptalks/maptalks.js/tree/master/src/core/Eventable.js#L166" class="improvelink">[source]</a>
+        
+    
+    <!-- 
+        <a target="_blank" href="https://github.com/maptalks/maptalks.js/tree/master/src/core/Eventable.js#L166" class="improvelink">[help to improve]</a>
+     -->
+    <!-- <a href="#listens" class="improvelink">[link]</a> -->
+    </h4>
+
+    
+    </li>
+    
+    
+
+
+
+
+<div class="description">
+    Returns listener's count registered for the event type.
+</div>
+
+
+
+
+<!--  -->
+
+
+
+
+    
+
+<table class="params">
+    <thead>
+    <tr>
+        
+        <th>Parameter</th>
+        
+        <th>Type</th>
+
+        
+        <th>Default</th>
+        
+
+        <th class="last">Description</th>
+    </tr>
+    </thead>
+
+    <tbody>
+    
+
+        <tr>
+            
+                <td class="name"><code>eventType</code>
+                
+                    
+                    
+                    
+                
+                </td>
+            
+
+            <td class="type">
+            
+                
+<span class="param-type">String</span>
+
+
+            
+            </td>
+
+            
+                <td class="default">
+                
+                </td>
+            
+
+            <td class="description last">an event type</td>
+        </tr>
+
+    
+
+        <tr>
+            
+                <td class="name"><code>hanlder</code>
+                
+                    
+                        <span class="signature-attributes">opt</span>
+                    
+                    
+                    
+                
+                </td>
+            
+
+            <td class="type">
+            
+                
+<span class="param-type">function</span>
+
+
+            
+            </td>
+
+            
+                <td class="default">
+                
+                    null
+                
+                </td>
+            
+
+            <td class="description last">listener function</td>
+        </tr>
+
+    
+
+        <tr>
+            
+                <td class="name"><code>context</code>
+                
+                    
+                        <span class="signature-attributes">opt</span>
+                    
+                    
+                    
+                
+                </td>
+            
+
+            <td class="type">
+            
+                
+<span class="param-type">Object</span>
+
+
+            
+            </td>
+
+            
+                <td class="default">
+                
+                    null
+                
+                </td>
+            
+
+            <td class="description last">the context of the handler</td>
+        </tr>
+
+    
+    </tbody>
+</table>
+
+
+
+<!-- event properties -->
+
+
+
+
+
+
+
+    <h5>Mixes From:</h5>
+    <ul><li>
+        
+            <a href="Eventable.html#.listens">Eventable.listens</a>
+            
+        
+    </li></ul>
+
+
+
+
+
+
+
+
+
+
+
+
+
+
+
+
+
+
+
+
+
+
+<h5>Returns:</h5>
+<span class="type-signature">Number</span>:
+
+        
+
+
+    
+
+
+<hr>
+        
+            
+
+    <!-- <h2>Constructor</h2> -->
+    
+    <li>
+    
+    <h4 class="name" id="copyEventListeners"><span class="type-signature"></span><i><span class="type-signature"> (inherited)  </span><a href="#copyEventListeners">copyEventListeners</a><span class="signature">(target)</span></i>
+    
+        
+            <a target="_blank" href="https://github.com/maptalks/maptalks.js/tree/master/src/core/Eventable.js#L207" class="improvelink">[source]</a>
+        
+    
+    <!-- 
+        <a target="_blank" href="https://github.com/maptalks/maptalks.js/tree/master/src/core/Eventable.js#L207" class="improvelink">[help to improve]</a>
+     -->
+    <!-- <a href="#copyEventListeners" class="improvelink">[link]</a> -->
+    </h4>
+
+    
+    </li>
+    
+    
+
+
+
+
+<div class="description">
+    Copy all the event listener to the target object
+</div>
+
+
+
+
+<!--  -->
+
+
+
+
+    
+
+<table class="params">
+    <thead>
+    <tr>
+        
+        <th>Parameter</th>
+        
+        <th>Type</th>
+
+        
+
+        <th class="last">Description</th>
+    </tr>
+    </thead>
+
+    <tbody>
+    
+
+        <tr>
+            
+                <td class="name"><code>target</code>
+                
+                </td>
+            
+
+            <td class="type">
+            
+                
+<span class="param-type">Object</span>
+
+
+            
+            </td>
+
+            
+
+            <td class="description last">target object to copy to.</td>
+        </tr>
+
+    
+    </tbody>
+</table>
+
+
+
+<!-- event properties -->
+
+
+
+
+
+
+
+    <h5>Mixes From:</h5>
+    <ul><li>
+        
+            <a href="Eventable.html#.copyEventListeners">Eventable.copyEventListeners</a>
+            
+        
+    </li></ul>
+
+
+
+
+
+
+
+
+
+
+
+
+
+
+
+
+
+
+
+
+
+
+<h5>Returns:</h5>
+<span class="type-signature"></span>:
+
+        
+<!-- <div class="param-desc"> -->
+    this
+<!-- </div> -->
+
+
+
+    
+
+
+<hr>
+        
+            
+
+    <!-- <h2>Constructor</h2> -->
+    
+    <li>
+    
+    <h4 class="name" id="fire"><span class="type-signature"></span><i><span class="type-signature"> (inherited)  </span><a href="#fire">fire</a><span class="signature">(eventType, param)</span></i>
+    
+        
+            <a target="_blank" href="https://github.com/maptalks/maptalks.js/tree/master/src/core/Eventable.js#L228" class="improvelink">[source]</a>
+        
+    
+    <!-- 
+        <a target="_blank" href="https://github.com/maptalks/maptalks.js/tree/master/src/core/Eventable.js#L228" class="improvelink">[help to improve]</a>
+     -->
+    <!-- <a href="#fire" class="improvelink">[link]</a> -->
+    </h4>
+
+    
+    </li>
+    
+    
+
+
+
+
+<div class="description">
+    Fire an event, causing all handlers for that event name to run.
+</div>
+
+
+
+
+<!--  -->
+
+
+
+
+    
+
+<table class="params">
+    <thead>
+    <tr>
+        
+        <th>Parameter</th>
+        
+        <th>Type</th>
+
+        
+
+        <th class="last">Description</th>
+    </tr>
+    </thead>
+
+    <tbody>
+    
+
+        <tr>
+            
+                <td class="name"><code>eventType</code>
+                
+                </td>
+            
+
+            <td class="type">
+            
+                
+<span class="param-type">String</span>
+
+
+            
+            </td>
+
+            
+
+            <td class="description last">an event type to fire</td>
+        </tr>
+
+    
+
+        <tr>
+            
+                <td class="name"><code>param</code>
+                
+                </td>
+            
+
+            <td class="type">
+            
+                
+<span class="param-type">Object</span>
+
+
+            
+            </td>
+
+            
+
+            <td class="description last">parameters for the listener function.</td>
+        </tr>
+
+    
+    </tbody>
+</table>
+
+
+
+<!-- event properties -->
+
+
+
+
+
+
+
+    <h5>Mixes From:</h5>
+    <ul><li>
+        
+            <a href="Eventable.html#.fire">Eventable.fire</a>
+            
+        
+    </li></ul>
+
+
+
+
+
+
+
+
+
+
+
+
+
+
+
+
+
+
+
+
+
+
+<h5>Returns:</h5>
+<span class="type-signature"></span>:
+
+        
+<!-- <div class="param-desc"> -->
+    this
+<!-- </div> -->
+
+
+
+    
+
+
+<hr>
+        
+            
+
+    <!-- <h2>Constructor</h2> -->
+    
+    <li>
+    
+    <h4 class="name" id="registerJSONType"><span class="type-signature"></span><i><span class="type-signature"> (inherited)  </span><a href="#registerJSONType">registerJSONType</a><span class="signature">(type)</span></i>
+    
+        
+            <a target="_blank" href="https://github.com/maptalks/maptalks.js/tree/master/src/core/JSONAble.js#L10" class="improvelink">[source]</a>
+        
+    
+    <!-- 
+        <a target="_blank" href="https://github.com/maptalks/maptalks.js/tree/master/src/core/JSONAble.js#L10" class="improvelink">[help to improve]</a>
+     -->
+    <!-- <a href="#registerJSONType" class="improvelink">[link]</a> -->
+    </h4>
+
+    
+    </li>
+    
+    
+
+
+
+
+<div class="description">
+    It is a static method. <br>+Register layer for JSON serialization and assign a JSON type.
+</div>
+
+
+
+
+<!--  -->
+
+
+
+
+    
+
+<table class="params">
+    <thead>
+    <tr>
+        
+        <th>Parameter</th>
+        
+        <th>Type</th>
+
+        
+
+        <th class="last">Description</th>
+    </tr>
+    </thead>
+
+    <tbody>
+    
+
+        <tr>
+            
+                <td class="name"><code>type</code>
+                
+                </td>
+            
+
+            <td class="type">
+            
+                
+<span class="param-type">String</span>
+
+
+            
+            </td>
+
+            
+
+            <td class="description last">JSON type</td>
+        </tr>
+
+    
+    </tbody>
+</table>
+
+
+
+<!-- event properties -->
+
+
+
+
+
+
+
+    <h5>Mixes From:</h5>
+    <ul><li>
+        
+            <a href="JSONAble.html#.registerJSONType">JSONAble.registerJSONType</a>
+            
+        
+    </li></ul>
+
+
+
+
+
+
+
+
+
+
+
+
+
+
+
+
+
+
+
+
+
+
+
+
+<hr>
+        
+            
+
+    <!-- <h2>Constructor</h2> -->
+    
+    <li>
+    
+    <h4 class="name" id="getJSONClass"><span class="type-signature"></span><i><span class="type-signature"> (inherited)  </span><a href="#getJSONClass">getJSONClass</a><span class="signature">(type)</span></i>
+    
+        
+            <a target="_blank" href="https://github.com/maptalks/maptalks.js/tree/master/src/core/JSONAble.js#L24" class="improvelink">[source]</a>
+        
+    
+    <!-- 
+        <a target="_blank" href="https://github.com/maptalks/maptalks.js/tree/master/src/core/JSONAble.js#L24" class="improvelink">[help to improve]</a>
+     -->
+    <!-- <a href="#getJSONClass" class="improvelink">[link]</a> -->
+    </h4>
+
+    
+    </li>
+    
+    
+
+
+
+
+<div class="description">
+    It is a static method. <br>+Get class of input JSON type
+</div>
+
+
+
+
+<!--  -->
+
+
+
+
+    
+
+<table class="params">
+    <thead>
+    <tr>
+        
+        <th>Parameter</th>
+        
+        <th>Type</th>
+
+        
+
+        <th class="last">Description</th>
+    </tr>
+    </thead>
+
+    <tbody>
+    
+
+        <tr>
+            
+                <td class="name"><code>type</code>
+                
+                </td>
+            
+
+            <td class="type">
+            
+                
+<span class="param-type">String</span>
+
+
+            
+            </td>
+
+            
+
+            <td class="description last">JSON type</td>
+        </tr>
+
+    
+    </tbody>
+</table>
+
+
+
+<!-- event properties -->
+
+
+
+
+
+
+
+    <h5>Mixes From:</h5>
+    <ul><li>
+        
+            <a href="JSONAble.html#.getJSONClass">JSONAble.getJSONClass</a>
+            
+        
+    </li></ul>
+
+
+
+
+
+
+
+
+
+
+
+
+
+
+
+
+
+
+
+
+
+
+<h5>Returns:</h5>
+<span class="type-signature"><a href="Class.html">Class</a></span>:
+
+        
+<!-- <div class="param-desc"> -->
+    Class
+<!-- </div> -->
+
+
+
+    
+
+
+<hr>
+        
+            
+
+    <!-- <h2>Constructor</h2> -->
+    
+    <li>
+    
+    <h4 class="name" id="getJSONType"><span class="type-signature"></span><i><span class="type-signature"> (inherited)  </span><a href="#getJSONType">getJSONType</a><span class="signature">()</span></i>
+    
+        
+            <a target="_blank" href="https://github.com/maptalks/maptalks.js/tree/master/src/core/JSONAble.js#L38" class="improvelink">[source]</a>
+        
+    
+    <!-- 
+        <a target="_blank" href="https://github.com/maptalks/maptalks.js/tree/master/src/core/JSONAble.js#L38" class="improvelink">[help to improve]</a>
+     -->
+    <!-- <a href="#getJSONType" class="improvelink">[link]</a> -->
+    </h4>
+
+    
+    </li>
+    
+    
+
+
+
+
+<div class="description">
+    Get object's JSON Type
+</div>
+
+
+
+
+<!--  -->
+
+
+
+
+
+<!-- event properties -->
+
+
+
+
+
+
+
+    <h5>Mixes From:</h5>
+    <ul><li>
+        
+            <a href="JSONAble.html#.getJSONType">JSONAble.getJSONType</a>
+            
+        
+    </li></ul>
+
+
+
+
+
+
+
+
+
+
+
+
+
+
+
+
+
+
+
+
+
+
+<h5>Returns:</h5>
+<span class="type-signature">String</span>:
+
+        
+
+
+    
+
+
+<hr>
+        
+            
+
+    <!-- <h2>Constructor</h2> -->
+    
+    <li>
+    
+    <h4 class="name" id="setMenu"><span class="type-signature"></span><i><span class="type-signature"> (inherited)  </span><a href="#setMenu">setMenu</a><span class="signature">(options)</span></i>
+    
+        
+            <a target="_blank" href="https://github.com/maptalks/maptalks.js/tree/master/src/ui/Menuable.js#L10" class="improvelink">[source]</a>
+        
+    
+    <!-- 
+        <a target="_blank" href="https://github.com/maptalks/maptalks.js/tree/master/src/ui/Menuable.js#L10" class="improvelink">[help to improve]</a>
+     -->
+    <!-- <a href="#setMenu" class="improvelink">[link]</a> -->
+    </h4>
+
+    
+    </li>
+    
+    
+
+
+
+
+<div class="description">
+    Set a context menu
+</div>
+
+
+    <!--<h5>Example:</h5>-->
+    
+    
+        <pre class="prettyprint"><code>foo.setMenu({+ 'width'  : 160,+ 'custom' : false,+ 'items' : [+     //return false to prevent event propagation+    {'item': 'Query', 'click': function() {alert('Query Clicked!'); return false;}},+    '-',+    {'item': 'Edit', 'click': function() {alert('Edit Clicked!')}},+    {'item': 'About', 'click': function() {alert('About Clicked!')}}+   ]+});</code></pre>
+    
+
+
+
+
+<!--  -->
+
+
+
+
+    
+
+<table class="params">
+    <thead>
+    <tr>
+        
+        <th>Parameter</th>
+        
+        <th>Type</th>
+
+        
+
+        <th class="last">Description</th>
+    </tr>
+    </thead>
+
+    <tbody>
+    
+
+        <tr>
+            
+                <td class="name"><code>options</code>
+                
+                </td>
+            
+
+            <td class="type">
+            
+                
+<span class="param-type">Object</span>
+
+
+            
+            </td>
+
+            
+
+            <td class="description last">menu options</td>
+        </tr>
+
+    
+    </tbody>
+</table>
+
+
+
+<!-- event properties -->
+
+
+
+
+
+
+
+    <h5>Mixes From:</h5>
+    <ul><li>
+        
+            <a href="ui.Menuable.html#.setMenu">ui.Menuable.setMenu</a>
+            
+        
+    </li></ul>
+
+
+
+
+
+
+
+
+
+
+
+
+
+
+
+
+
+
+
+
+
+
+<h5>Returns:</h5>
+<span class="type-signature">*</span>:
+
+        
+<!-- <div class="param-desc"> -->
+    this
+<!-- </div> -->
+
+
+
+    
+
+
+<hr>
+        
+            
+
+    <!-- <h2>Constructor</h2> -->
+    
+    <li>
+    
+    <h4 class="name" id="getMenu"><span class="type-signature"></span><i><span class="type-signature"> (inherited)  </span><a href="#getMenu">getMenu</a><span class="signature">()</span></i>
+    
+        
+            <a target="_blank" href="https://github.com/maptalks/maptalks.js/tree/master/src/ui/Menuable.js#L39" class="improvelink">[source]</a>
+        
+    
+    <!-- 
+        <a target="_blank" href="https://github.com/maptalks/maptalks.js/tree/master/src/ui/Menuable.js#L39" class="improvelink">[help to improve]</a>
+     -->
+    <!-- <a href="#getMenu" class="improvelink">[link]</a> -->
+    </h4>
+
+    
+    </li>
+    
+    
+
+
+
+
+<div class="description">
+    get a context menu
+</div>
+
+
+
+
+<!--  -->
+
+
+
+
+
+<!-- event properties -->
+
+
+
+
+
+
+
+    <h5>Mixes From:</h5>
+    <ul><li>
+        
+            <a href="ui.Menuable.html#.getMenu">ui.Menuable.getMenu</a>
+            
+        
+    </li></ul>
+
+
+
+
+
+
+
+
+
+
+
+
+
+
+
+
+
+
+
+
+
+
+<h5>Returns:</h5>
+<span class="type-signature">*</span>:
+
+        
+<!-- <div class="param-desc"> -->
+    ui.Menu
+<!-- </div> -->
+
+
+
+    
+
+
+<hr>
+        
+            
+
+    <!-- <h2>Constructor</h2> -->
+    
+    <li>
+    
+    <h4 class="name" id="openMenu"><span class="type-signature"></span><i><span class="type-signature"> (inherited)  </span><a href="#openMenu">openMenu</a><span class="signature">(coordinate<span class="signature-attributes">opt</span>)</span></i>
+    
+        
+            <a target="_blank" href="https://github.com/maptalks/maptalks.js/tree/master/src/ui/Menuable.js#L48" class="improvelink">[source]</a>
+        
+    
+    <!-- 
+        <a target="_blank" href="https://github.com/maptalks/maptalks.js/tree/master/src/ui/Menuable.js#L48" class="improvelink">[help to improve]</a>
+     -->
+    <!-- <a href="#openMenu" class="improvelink">[link]</a> -->
+    </h4>
+
+    
+    </li>
+    
+    
+
+
+
+
+<div class="description">
+    Open the context menu, default on the center of the geometry or map.
+</div>
+
+
+
+
+<!--  -->
+
+
+
+
+    
+
+<table class="params">
+    <thead>
+    <tr>
+        
+        <th>Parameter</th>
+        
+        <th>Type</th>
+
+        
+        <th>Default</th>
+        
+
+        <th class="last">Description</th>
+    </tr>
+    </thead>
+
+    <tbody>
+    
+
+        <tr>
+            
+                <td class="name"><code>coordinate</code>
+                
+                    
+                        <span class="signature-attributes">opt</span>
+                    
+                    
+                    
+                
+                </td>
+            
+
+            <td class="type">
+            
+                
+<span class="param-type"><a href="Coordinate.html">Coordinate</a></span>
+
+
+            
+            </td>
+
+            
+                <td class="default">
+                
+                    null
+                
+                </td>
+            
+
+            <td class="description last">coordinate to open the context menu</td>
+        </tr>
+
+    
+    </tbody>
+</table>
+
+
+
+<!-- event properties -->
+
+
+
+
+
+
+
+    <h5>Mixes From:</h5>
+    <ul><li>
+        
+            <a href="ui.Menuable.html#.openMenu">ui.Menuable.openMenu</a>
+            
+        
+    </li></ul>
+
+
+
+
+
+
+
+
+
+
+
+
+
+
+
+
+
+
+
+
+
+
+<h5>Returns:</h5>
+<span class="type-signature">*</span>:
+
+        
+<!-- <div class="param-desc"> -->
+    this
+<!-- </div> -->
+
+
+
+    
+
+
+<hr>
+        
+            
+
+    <!-- <h2>Constructor</h2> -->
+    
+    <li>
+    
+    <h4 class="name" id="setMenuItems"><span class="type-signature"></span><i><span class="type-signature"> (inherited)  </span><a href="#setMenuItems">setMenuItems</a><span class="signature">(items)</span></i>
+    
+        
+            <a target="_blank" href="https://github.com/maptalks/maptalks.js/tree/master/src/ui/Menuable.js#L90" class="improvelink">[source]</a>
+        
+    
+    <!-- 
+        <a target="_blank" href="https://github.com/maptalks/maptalks.js/tree/master/src/ui/Menuable.js#L90" class="improvelink">[help to improve]</a>
+     -->
+    <!-- <a href="#setMenuItems" class="improvelink">[link]</a> -->
+    </h4>
+
+    
+    </li>
+    
+    
+
+
+
+
+<div class="description">
+    Set menu items to the context menu
+</div>
+
+
+
+
+<!--  -->
+
+
+
+
+    
+
+<table class="params">
+    <thead>
+    <tr>
+        
+        <th>Parameter</th>
+        
+        <th>Type</th>
+
+        
+
+        <th class="last">Description</th>
+    </tr>
+    </thead>
+
+    <tbody>
+    
+
+        <tr>
+            
+                <td class="name"><code>items</code>
+                
+                </td>
+            
+
+            <td class="type">
+            
+                
+<span class="param-type">Array.&lt;Object></span>
+
+
+            
+            </td>
+
+            
+
+            <td class="description last">menu items</td>
+        </tr>
+
+    
+    </tbody>
+</table>
+
+
+
+<!-- event properties -->
+
+
+
+
+
+
+
+    <h5>Mixes From:</h5>
+    <ul><li>
+        
+            <a href="ui.Menuable.html#.setMenuItems">ui.Menuable.setMenuItems</a>
+            
+        
+    </li></ul>
+
+
+
+
+
+
+
+
+
+
+
+
+
+
+
+
+
+
+
+
+
+
+<h5>Returns:</h5>
+<span class="type-signature">*</span>:
+
+        
+<!-- <div class="param-desc"> -->
+    this
+<!-- </div> -->
+
+
+
+    
+
+
+<hr>
+        
+            
+
+    <!-- <h2>Constructor</h2> -->
+    
+    <li>
+    
+    <h4 class="name" id="getMenuItems"><span class="type-signature"></span><i><span class="type-signature"> (inherited)  </span><a href="#getMenuItems">getMenuItems</a><span class="signature">()</span></i>
+    
+        
+            <a target="_blank" href="https://github.com/maptalks/maptalks.js/tree/master/src/ui/Menuable.js#L108" class="improvelink">[source]</a>
+        
+    
+    <!-- 
+        <a target="_blank" href="https://github.com/maptalks/maptalks.js/tree/master/src/ui/Menuable.js#L108" class="improvelink">[help to improve]</a>
+     -->
+    <!-- <a href="#getMenuItems" class="improvelink">[link]</a> -->
+    </h4>
+
+    
+    </li>
+    
+    
+
+
+
+
+<div class="description">
+    Get the context menu items
+</div>
+
+
+
+
+<!--  -->
+
+
+
+
+
+<!-- event properties -->
+
+
+
+
+
+
+
+    <h5>Mixes From:</h5>
+    <ul><li>
+        
+            <a href="ui.Menuable.html#.getMenuItems">ui.Menuable.getMenuItems</a>
+            
+        
+    </li></ul>
+
+
+
+
+
+
+
+
+
+
+
+
+
+
+
+
+
+
+
+
+
+
+<h5>Returns:</h5>
+<span class="type-signature">Array.&lt;Object></span>:
+
+        
+
+
+    
+
+
+<hr>
+        
+            
+
+    <!-- <h2>Constructor</h2> -->
+    
+    <li>
+    
+    <h4 class="name" id="closeMenu"><span class="type-signature"></span><i><span class="type-signature"> (inherited)  </span><a href="#closeMenu">closeMenu</a><span class="signature">()</span></i>
+    
+        
+            <a target="_blank" href="https://github.com/maptalks/maptalks.js/tree/master/src/ui/Menuable.js#L122" class="improvelink">[source]</a>
+        
+    
+    <!-- 
+        <a target="_blank" href="https://github.com/maptalks/maptalks.js/tree/master/src/ui/Menuable.js#L122" class="improvelink">[help to improve]</a>
+     -->
+    <!-- <a href="#closeMenu" class="improvelink">[link]</a> -->
+    </h4>
+
+    
+    </li>
+    
+    
+
+
+
+
+<div class="description">
+    Close the contexnt menu
+</div>
+
+
+
+
+<!--  -->
+
+
+
+
+
+<!-- event properties -->
+
+
+
+
+
+
+
+    <h5>Mixes From:</h5>
+    <ul><li>
+        
+            <a href="ui.Menuable.html#.closeMenu">ui.Menuable.closeMenu</a>
+            
+        
+    </li></ul>
+
+
+
+
+
+
+
+
+
+
+
+
+
+
+
+
+
+
+
+
+
+
+<h5>Returns:</h5>
+<span class="type-signature">*</span>:
+
+        
+<!-- <div class="param-desc"> -->
+    this
+<!-- </div> -->
+
+
+
+    
+
+
+<hr>
+        
+            
+
+    <!-- <h2>Constructor</h2> -->
+    
+    <li>
+    
+    <h4 class="name" id="removeMenu"><span class="type-signature"></span><i><span class="type-signature"> (inherited)  </span><a href="#removeMenu">removeMenu</a><span class="signature">()</span></i>
+    
+        
+            <a target="_blank" href="https://github.com/maptalks/maptalks.js/tree/master/src/ui/Menuable.js#L152" class="improvelink">[source]</a>
+        
+    
+    <!-- 
+        <a target="_blank" href="https://github.com/maptalks/maptalks.js/tree/master/src/ui/Menuable.js#L152" class="improvelink">[help to improve]</a>
+     -->
+    <!-- <a href="#removeMenu" class="improvelink">[link]</a> -->
+    </h4>
+
+    
+    </li>
+    
+    
+
+
+
+
+<div class="description">
+    Remove the context menu
+</div>
+
+
+
+
+<!--  -->
+
+
+
+
+
+<!-- event properties -->
+
+
+
+
+
+
+
+    <h5>Mixes From:</h5>
+    <ul><li>
+        
+            <a href="ui.Menuable.html#.removeMenu">ui.Menuable.removeMenu</a>
+            
+        
+    </li></ul>
+
+
+
+
+
+
+
+
+
+
+
+
+
+
+
+
+
+
+
+
+
+
+<h5>Returns:</h5>
+<span class="type-signature">*</span>:
+
+        
+<!-- <div class="param-desc"> -->
+    this
+<!-- </div> -->
+
+
+
+    
+
+
+<hr>
+        
+            
+
+    <!-- <h2>Constructor</h2> -->
+    
+    <li>
+    
+    <h4 class="name" id="callInitHooks"><span class="type-signature"></span><i><span class="type-signature"> (inherited)  </span><a href="#callInitHooks">callInitHooks</a><span class="signature">()</span></i>
+    
+        
+            <a target="_blank" href="https://github.com/maptalks/maptalks.js/tree/master/src/core/Class.js#L80" class="improvelink">[source]</a>
+        
+    
+    <!-- 
+        <a target="_blank" href="https://github.com/maptalks/maptalks.js/tree/master/src/core/Class.js#L80" class="improvelink">[help to improve]</a>
+     -->
+    <!-- <a href="#callInitHooks" class="improvelink">[link]</a> -->
+    </h4>
+
+    
+    </li>
+    
+    
+
+
+
+
+<div class="description">
+    Visit and call all the init hooks defined on Class and its parents.
+</div>
+
+
+
+
+<!--  -->
+
+
+
+
+
+<!-- event properties -->
+
+
+
+
+
+
+
+
+
+
+
+
+
+
+
+
+
+
+
+
+
+
+
+
+
+
+
+
+<h5>Returns:</h5>
+<span class="type-signature"><a href="Class.html">Class</a></span>:
+
+        
+<!-- <div class="param-desc"> -->
+    this
+<!-- </div> -->
+
+
+
+    
+
+
+<hr>
+        
+            
+
+    <!-- <h2>Constructor</h2> -->
+    
+    <li>
+    
+    <h4 class="name" id="setOptions"><span class="type-signature"></span><i><span class="type-signature"> (inherited)  </span><a href="#setOptions">setOptions</a><span class="signature">(options)</span></i>
+    
+        
+            <a target="_blank" href="https://github.com/maptalks/maptalks.js/tree/master/src/core/Class.js#L91" class="improvelink">[source]</a>
+        
+    
+    <!-- 
+        <a target="_blank" href="https://github.com/maptalks/maptalks.js/tree/master/src/core/Class.js#L91" class="improvelink">[help to improve]</a>
+     -->
+    <!-- <a href="#setOptions" class="improvelink">[link]</a> -->
+    </h4>
+
+    
+    </li>
+    
+    
+
+
+
+
+<div class="description">
+    Merges options with the default options of the object.
+</div>
+
+
+
+
+<!--  -->
+
+
+
+
+    
+
+<table class="params">
+    <thead>
+    <tr>
+        
+        <th>Parameter</th>
+        
+        <th>Type</th>
+
+        
+
+        <th class="last">Description</th>
+    </tr>
+    </thead>
+
+    <tbody>
+    
+
+        <tr>
+            
+                <td class="name"><code>options</code>
+                
+                </td>
+            
+
+            <td class="type">
+            
+                
+<span class="param-type">Object</span>
+
+
+            
+            </td>
+
+            
+
+            <td class="description last">options to set</td>
+        </tr>
+
+    
+    </tbody>
+</table>
+
+
+
+<!-- event properties -->
+
+
+
+
+
+
+
+
+
+
+
+
+
+
+
+
+
+
+
+
+
+
+
+
+
+
+
+
+<h5>Returns:</h5>
+<span class="type-signature"><a href="Class.html">Class</a></span>:
+
+        
+<!-- <div class="param-desc"> -->
+    this
+<!-- </div> -->
+
+
+
+    
+
+
+<hr>
+        
+            
+
+    <!-- <h2>Constructor</h2> -->
+    
+    <li>
+    
+    <h4 class="name" id="config"><span class="type-signature"></span><i><span class="type-signature"> (inherited)  </span><a href="#config">config</a><span class="signature">(conf)</span></i>
+    
+        
+            <a target="_blank" href="https://github.com/maptalks/maptalks.js/tree/master/src/core/Class.js#L121" class="improvelink">[source]</a>
+        
+    
+    <!-- 
+        <a target="_blank" href="https://github.com/maptalks/maptalks.js/tree/master/src/core/Class.js#L121" class="improvelink">[help to improve]</a>
+     -->
+    <!-- <a href="#config" class="improvelink">[link]</a> -->
+    </h4>
+
+    
+    </li>
+    
+    
+
+
+
+
+<div class="description">
+    1. Return object's options if no parameter is provided. <br/>++2. update an option and enable/disable the handler if a handler with the same name existed.
+</div>
+
+
+    <!--<h5>Example:</h5>-->
+    
+    
+        <pre class="prettyprint"><code>// Get marker's options;+var options = marker.config();+// Set map's option "draggable" to false and disable map's draggable handler.+map.config('draggable', false);+// You can update more than one options like this:+map.config({+    'scrollWheelZoom' : false,+    'doubleClickZoom' : false+});</code></pre>
+    
+
+
+
+
+<!--  -->
+
+
+
+
+    
+
+<table class="params">
+    <thead>
+    <tr>
+        
+        <th>Parameter</th>
+        
+        <th>Type</th>
+
+        
+
+        <th class="last">Description</th>
+    </tr>
+    </thead>
+
+    <tbody>
+    
+
+        <tr>
+            
+                <td class="name"><code>conf</code>
+                
+                </td>
+            
+
+            <td class="type">
+            
+                
+<span class="param-type">Object</span>
+
+
+            
+            </td>
+
+            
+
+            <td class="description last">config to update</td>
+        </tr>
+
+    
+    </tbody>
+</table>
+
+
+
+<!-- event properties -->
+
+
+
+
+
+
+
+
+
+
+
+
+
+
+
+
+
+
+
+
+
+
+
+
+
+
+
+
+<h5>Returns:</h5>
+<span class="type-signature"><a href="Class.html">Class</a></span>:
+
+        
+<!-- <div class="param-desc"> -->
+    this
+<!-- </div> -->
+
+
+
+    
+
+
+<hr>
+        
+            
+
+    <!-- <h2>Constructor</h2> -->
+    
+    <li>
+    
+    <h4 class="name" id="onConfig"><span class="type-signature"></span><i><span class="type-signature"> (inherited)  </span><a href="#onConfig">onConfig</a><span class="signature">()</span></i>
+    
+        
+            <a target="_blank" href="https://github.com/maptalks/maptalks.js/tree/master/src/core/Class.js#L159" class="improvelink">[source]</a>
+        
+    
+    <!-- 
+        <a target="_blank" href="https://github.com/maptalks/maptalks.js/tree/master/src/core/Class.js#L159" class="improvelink">[help to improve]</a>
+     -->
+    <!-- <a href="#onConfig" class="improvelink">[link]</a> -->
+    </h4>
+
+    
+    </li>
+    
+    
+
+
+
+
+<div class="description">
+    Default callback when config is called
+</div>
+
+
+
+
+<!--  -->
+
+
+
+
+
+<!-- event properties -->
+
+
+
+
+
+
+
+
+
+
+
+
+
+
+
+
+
+
+
+
+
+
+
+
+
+
+
+
+
+
+<hr>
+        
+    
+
+    
+
+    
+        <h3 class="subsection-title">Events</h3>
+
+        
+            
+
+    <!-- <h2>Constructor</h2> -->
+    
+    <li>
+    
+    <h4 class="name" id="event:mousedown"><i><span class="type-signature"> (inherited)  </span><a href="#event:mousedown">mousedown</a></i>
+    
+        
+            <a target="_blank" href="https://github.com/maptalks/maptalks.js/tree/master/src/map/handler/Map.GeometryEvents.js#L8" class="improvelink">[source]</a>
+        
+    
+    <!-- 
+        <a target="_blank" href="https://github.com/maptalks/maptalks.js/tree/master/src/map/handler/Map.GeometryEvents.js#L8" class="improvelink">[help to improve]</a>
+     -->
+    <!-- <a href="#event:mousedown" class="improvelink">[link]</a> -->
+    </h4>
+
+    
+    </li>
+    
+    
+
+
+
+
+<div class="description">
+    mousedown event
+</div>
+
+
+
+
+<!-- 
+    <h5>Type:</h5>
+    <ul>
+        <li>
+            
+<span class="param-type">Object</span>
+
+
+        </li>
+    </ul>
+ -->
+
+
+
+
+
+<!-- event properties -->
+
+
+
+
+
+
+
+
+
+
+
+
+
+    <h5 class="subsection-title">Properties:</h5>
+
+    
+
+<table class="props">
+    <thead>
+    <tr>
+        
+        <th>Name</th>
+        
+
+        <th>Type</th>
+
+
+
+        
+
+        <th class="last">Description</th>
+    </tr>
+    </thead>
+
+    <tbody>
+    
+
+        <tr>
+            
+                <td class="name"><code>type</code>
+                    
+                </td>
+            
+
+            <td class="type">
+            
+                
+<span class="param-type">String</span>
+
+
+            
+            </td>
+
+
+
+            
+
+            <td class="description last">mousedown</td>
+        </tr>
+
+    
+
+        <tr>
+            
+                <td class="name"><code>target</code>
+                    
+                </td>
+            
+
+            <td class="type">
+            
+                
+<span class="param-type"><a href="Geometry.html">Geometry</a></span>
+
+
+            
+            </td>
+
+
+
+            
+
+            <td class="description last">the Geometry fires event</td>
+        </tr>
+
+    
+
+        <tr>
+            
+                <td class="name"><code>coordinate</code>
+                    
+                </td>
+            
+
+            <td class="type">
+            
+                
+<span class="param-type"><a href="Coordinate.html">Coordinate</a></span>
+
+
+            
+            </td>
+
+
+
+            
+
+            <td class="description last">coordinate of the event</td>
+        </tr>
+
+    
+
+        <tr>
+            
+                <td class="name"><code>containerPoint</code>
+                    
+                </td>
+            
+
+            <td class="type">
+            
+                
+<span class="param-type"><a href="Point.html">Point</a></span>
+
+
+            
+            </td>
+
+
+
+            
+
+            <td class="description last">container point of the event</td>
+        </tr>
+
+    
+
+        <tr>
+            
+                <td class="name"><code>viewPoint</code>
+                    
+                </td>
+            
+
+            <td class="type">
+            
+                
+<span class="param-type"><a href="Point.html">Point</a></span>
+
+
+            
+            </td>
+
+
+
+            
+
+            <td class="description last">view point of the event</td>
+        </tr>
+
+    
+
+        <tr>
+            
+                <td class="name"><code>domEvent</code>
+                    
+                </td>
+            
+
+            <td class="type">
+            
+                
+<span class="param-type">Event</span>
+
+
+            
+            </td>
+
+
+
+            
+
+            <td class="description last">dom event</td>
+        </tr>
+
+    
+    </tbody>
+</table>
+
+
+
+<dl class="details">
+
+    
+
+    
+
+    
+
+    
+    <dt class="tag-overrides">Overrides:</dt>
+    <dd class="tag-overrides"><ul class="dummy"><li>
+        <a href="MultiGeometry.html#event:mousedown">MultiGeometry#event:mousedown</a>
+    </li></ul></dd>
+    
+
+    
+
+        
+
+    
+
+    
+
+    
+
+    
+
+    
+
+    
+
+    
+    <dt class="tag-source">Source:</dt>
+    <dd class="tag-source"><ul class="dummy"><li>
+        
+            <a target="_blank" href="https://github.com/maptalks/maptalks.js/tree/master/src/map/handler/Map.GeometryEvents.js">map/handler/Map.GeometryEvents.js</a>, <a target="_blank" href="https://github.com/maptalks/maptalks.js/tree/master/src/map/handler/Map.GeometryEvents.js#L8">line 8</a>
+        
+
+    </li></ul></dd>
+    
+
+    
+
+    
+
+    
+</dl>
+
+
+
+
+
+
+
+
+
+
+
+
+
+
+
+
+
+
+
+<hr>
+        
+            
+
+    <!-- <h2>Constructor</h2> -->
+    
+    <li>
+    
+    <h4 class="name" id="event:mouseup"><i><span class="type-signature"> (inherited)  </span><a href="#event:mouseup">mouseup</a></i>
+    
+        
+            <a target="_blank" href="https://github.com/maptalks/maptalks.js/tree/master/src/map/handler/Map.GeometryEvents.js#L20" class="improvelink">[source]</a>
+        
+    
+    <!-- 
+        <a target="_blank" href="https://github.com/maptalks/maptalks.js/tree/master/src/map/handler/Map.GeometryEvents.js#L20" class="improvelink">[help to improve]</a>
+     -->
+    <!-- <a href="#event:mouseup" class="improvelink">[link]</a> -->
+    </h4>
+
+    
+    </li>
+    
+    
+
+
+
+
+<div class="description">
+    mouseup event
+</div>
+
+
+
+
+<!-- 
+    <h5>Type:</h5>
+    <ul>
+        <li>
+            
+<span class="param-type">Object</span>
+
+
+        </li>
+    </ul>
+ -->
+
+
+
+
+
+<!-- event properties -->
+
+
+
+
+
+
+
+
+
+
+
+
+
+    <h5 class="subsection-title">Properties:</h5>
+
+    
+
+<table class="props">
+    <thead>
+    <tr>
+        
+        <th>Name</th>
+        
+
+        <th>Type</th>
+
+
+
+        
+
+        <th class="last">Description</th>
+    </tr>
+    </thead>
+
+    <tbody>
+    
+
+        <tr>
+            
+                <td class="name"><code>type</code>
+                    
+                </td>
+            
+
+            <td class="type">
+            
+                
+<span class="param-type">String</span>
+
+
+            
+            </td>
+
+
+
+            
+
+            <td class="description last">mouseup</td>
+        </tr>
+
+    
+
+        <tr>
+            
+                <td class="name"><code>target</code>
+                    
+                </td>
+            
+
+            <td class="type">
+            
+                
+<span class="param-type"><a href="Geometry.html">Geometry</a></span>
+
+
+            
+            </td>
+
+
+
+            
+
+            <td class="description last">the Geometry fires event</td>
+        </tr>
+
+    
+
+        <tr>
+            
+                <td class="name"><code>coordinate</code>
+                    
+                </td>
+            
+
+            <td class="type">
+            
+                
+<span class="param-type"><a href="Coordinate.html">Coordinate</a></span>
+
+
+            
+            </td>
+
+
+
+            
+
+            <td class="description last">coordinate of the event</td>
+        </tr>
+
+    
+
+        <tr>
+            
+                <td class="name"><code>containerPoint</code>
+                    
+                </td>
+            
+
+            <td class="type">
+            
+                
+<span class="param-type"><a href="Point.html">Point</a></span>
+
+
+            
+            </td>
+
+
+
+            
+
+            <td class="description last">container point of the event</td>
+        </tr>
+
+    
+
+        <tr>
+            
+                <td class="name"><code>viewPoint</code>
+                    
+                </td>
+            
+
+            <td class="type">
+            
+                
+<span class="param-type"><a href="Point.html">Point</a></span>
+
+
+            
+            </td>
+
+
+
+            
+
+            <td class="description last">view point of the event</td>
+        </tr>
+
+    
+
+        <tr>
+            
+                <td class="name"><code>domEvent</code>
+                    
+                </td>
+            
+
+            <td class="type">
+            
+                
+<span class="param-type">Event</span>
+
+
+            
+            </td>
+
+
+
+            
+
+            <td class="description last">dom event</td>
+        </tr>
+
+    
+    </tbody>
+</table>
+
+
+
+<dl class="details">
+
+    
+
+    
+
+    
+
+    
+    <dt class="tag-overrides">Overrides:</dt>
+    <dd class="tag-overrides"><ul class="dummy"><li>
+        <a href="MultiGeometry.html#event:mouseup">MultiGeometry#event:mouseup</a>
+    </li></ul></dd>
+    
+
+    
+
+        
+
+    
+
+    
+
+    
+
+    
+
+    
+
+    
+
+    
+    <dt class="tag-source">Source:</dt>
+    <dd class="tag-source"><ul class="dummy"><li>
+        
+            <a target="_blank" href="https://github.com/maptalks/maptalks.js/tree/master/src/map/handler/Map.GeometryEvents.js">map/handler/Map.GeometryEvents.js</a>, <a target="_blank" href="https://github.com/maptalks/maptalks.js/tree/master/src/map/handler/Map.GeometryEvents.js#L20">line 20</a>
+        
+
+    </li></ul></dd>
+    
+
+    
+
+    
+
+    
+</dl>
+
+
+
+
+
+
+
+
+
+
+
+
+
+
+
+
+
+
+
+<hr>
+        
+            
+
+    <!-- <h2>Constructor</h2> -->
+    
+    <li>
+    
+    <h4 class="name" id="event:mousemove"><i><span class="type-signature"> (inherited)  </span><a href="#event:mousemove">mousemove</a></i>
+    
+        
+            <a target="_blank" href="https://github.com/maptalks/maptalks.js/tree/master/src/map/handler/Map.GeometryEvents.js#L32" class="improvelink">[source]</a>
+        
+    
+    <!-- 
+        <a target="_blank" href="https://github.com/maptalks/maptalks.js/tree/master/src/map/handler/Map.GeometryEvents.js#L32" class="improvelink">[help to improve]</a>
+     -->
+    <!-- <a href="#event:mousemove" class="improvelink">[link]</a> -->
+    </h4>
+
+    
+    </li>
+    
+    
+
+
+
+
+<div class="description">
+    mousemove event
+</div>
+
+
+
+
+<!-- 
+    <h5>Type:</h5>
+    <ul>
+        <li>
+            
+<span class="param-type">Object</span>
+
+
+        </li>
+    </ul>
+ -->
+
+
+
+
+
+<!-- event properties -->
+
+
+
+
+
+
+
+
+
+
+
+
+
+    <h5 class="subsection-title">Properties:</h5>
+
+    
+
+<table class="props">
+    <thead>
+    <tr>
+        
+        <th>Name</th>
+        
+
+        <th>Type</th>
+
+
+
+        
+
+        <th class="last">Description</th>
+    </tr>
+    </thead>
+
+    <tbody>
+    
+
+        <tr>
+            
+                <td class="name"><code>type</code>
+                    
+                </td>
+            
+
+            <td class="type">
+            
+                
+<span class="param-type">String</span>
+
+
+            
+            </td>
+
+
+
+            
+
+            <td class="description last">mousemove</td>
+        </tr>
+
+    
+
+        <tr>
+            
+                <td class="name"><code>target</code>
+                    
+                </td>
+            
+
+            <td class="type">
+            
+                
+<span class="param-type"><a href="Geometry.html">Geometry</a></span>
+
+
+            
+            </td>
+
+
+
+            
+
+            <td class="description last">the Geometry fires event</td>
+        </tr>
+
+    
+
+        <tr>
+            
+                <td class="name"><code>coordinate</code>
+                    
+                </td>
+            
+
+            <td class="type">
+            
+                
+<span class="param-type"><a href="Coordinate.html">Coordinate</a></span>
+
+
+            
+            </td>
+
+
+
+            
+
+            <td class="description last">coordinate of the event</td>
+        </tr>
+
+    
+
+        <tr>
+            
+                <td class="name"><code>containerPoint</code>
+                    
+                </td>
+            
+
+            <td class="type">
+            
+                
+<span class="param-type"><a href="Point.html">Point</a></span>
+
+
+            
+            </td>
+
+
+
+            
+
+            <td class="description last">container point of the event</td>
+        </tr>
+
+    
+
+        <tr>
+            
+                <td class="name"><code>viewPoint</code>
+                    
+                </td>
+            
+
+            <td class="type">
+            
+                
+<span class="param-type"><a href="Point.html">Point</a></span>
+
+
+            
+            </td>
+
+
+
+            
+
+            <td class="description last">view point of the event</td>
+        </tr>
+
+    
+
+        <tr>
+            
+                <td class="name"><code>domEvent</code>
+                    
+                </td>
+            
+
+            <td class="type">
+            
+                
+<span class="param-type">Event</span>
+
+
+            
+            </td>
+
+
+
+            
+
+            <td class="description last">dom event</td>
+        </tr>
+
+    
+    </tbody>
+</table>
+
+
+
+<dl class="details">
+
+    
+
+    
+
+    
+
+    
+    <dt class="tag-overrides">Overrides:</dt>
+    <dd class="tag-overrides"><ul class="dummy"><li>
+        <a href="MultiGeometry.html#event:mousemove">MultiGeometry#event:mousemove</a>
+    </li></ul></dd>
+    
+
+    
+
+        
+
+    
+
+    
+
+    
+
+    
+
+    
+
+    
+
+    
+    <dt class="tag-source">Source:</dt>
+    <dd class="tag-source"><ul class="dummy"><li>
+        
+            <a target="_blank" href="https://github.com/maptalks/maptalks.js/tree/master/src/map/handler/Map.GeometryEvents.js">map/handler/Map.GeometryEvents.js</a>, <a target="_blank" href="https://github.com/maptalks/maptalks.js/tree/master/src/map/handler/Map.GeometryEvents.js#L32">line 32</a>
+        
+
+    </li></ul></dd>
+    
+
+    
+
+    
+
+    
+</dl>
+
+
+
+
+
+
+
+
+
+
+
+
+
+
+
+
+
+
+
+<hr>
+        
+            
+
+    <!-- <h2>Constructor</h2> -->
+    
+    <li>
+    
+    <h4 class="name" id="event:click"><i><span class="type-signature"> (inherited)  </span><a href="#event:click">click</a></i>
+    
+        
+            <a target="_blank" href="https://github.com/maptalks/maptalks.js/tree/master/src/map/handler/Map.GeometryEvents.js#L44" class="improvelink">[source]</a>
+        
+    
+    <!-- 
+        <a target="_blank" href="https://github.com/maptalks/maptalks.js/tree/master/src/map/handler/Map.GeometryEvents.js#L44" class="improvelink">[help to improve]</a>
+     -->
+    <!-- <a href="#event:click" class="improvelink">[link]</a> -->
+    </h4>
+
+    
+    </li>
+    
+    
+
+
+
+
+<div class="description">
+    click event
+</div>
+
+
+
+
+<!-- 
+    <h5>Type:</h5>
+    <ul>
+        <li>
+            
+<span class="param-type">Object</span>
+
+
+        </li>
+    </ul>
+ -->
+
+
+
+
+
+<!-- event properties -->
+
+
+
+
+
+
+
+
+
+
+
+
+
+    <h5 class="subsection-title">Properties:</h5>
+
+    
+
+<table class="props">
+    <thead>
+    <tr>
+        
+        <th>Name</th>
+        
+
+        <th>Type</th>
+
+
+
+        
+
+        <th class="last">Description</th>
+    </tr>
+    </thead>
+
+    <tbody>
+    
+
+        <tr>
+            
+                <td class="name"><code>type</code>
+                    
+                </td>
+            
+
+            <td class="type">
+            
+                
+<span class="param-type">String</span>
+
+
+            
+            </td>
+
+
+
+            
+
+            <td class="description last">click</td>
+        </tr>
+
+    
+
+        <tr>
+            
+                <td class="name"><code>target</code>
+                    
+                </td>
+            
+
+            <td class="type">
+            
+                
+<span class="param-type"><a href="Geometry.html">Geometry</a></span>
+
+
+            
+            </td>
+
+
+
+            
+
+            <td class="description last">the Geometry fires event</td>
+        </tr>
+
+    
+
+        <tr>
+            
+                <td class="name"><code>coordinate</code>
+                    
+                </td>
+            
+
+            <td class="type">
+            
+                
+<span class="param-type"><a href="Coordinate.html">Coordinate</a></span>
+
+
+            
+            </td>
+
+
+
+            
+
+            <td class="description last">coordinate of the event</td>
+        </tr>
+
+    
+
+        <tr>
+            
+                <td class="name"><code>containerPoint</code>
+                    
+                </td>
+            
+
+            <td class="type">
+            
+                
+<span class="param-type"><a href="Point.html">Point</a></span>
+
+
+            
+            </td>
+
+
+
+            
+
+            <td class="description last">container point of the event</td>
+        </tr>
+
+    
+
+        <tr>
+            
+                <td class="name"><code>viewPoint</code>
+                    
+                </td>
+            
+
+            <td class="type">
+            
+                
+<span class="param-type"><a href="Point.html">Point</a></span>
+
+
+            
+            </td>
+
+
+
+            
+
+            <td class="description last">view point of the event</td>
+        </tr>
+
+    
+
+        <tr>
+            
+                <td class="name"><code>domEvent</code>
+                    
+                </td>
+            
+
+            <td class="type">
+            
+                
+<span class="param-type">Event</span>
+
+
+            
+            </td>
+
+
+
+            
+
+            <td class="description last">dom event</td>
+        </tr>
+
+    
+    </tbody>
+</table>
+
+
+
+<dl class="details">
+
+    
+
+    
+
+    
+
+    
+    <dt class="tag-overrides">Overrides:</dt>
+    <dd class="tag-overrides"><ul class="dummy"><li>
+        <a href="MultiGeometry.html#event:click">MultiGeometry#event:click</a>
+    </li></ul></dd>
+    
+
+    
+
+        
+
+    
+
+    
+
+    
+
+    
+
+    
+
+    
+
+    
+    <dt class="tag-source">Source:</dt>
+    <dd class="tag-source"><ul class="dummy"><li>
+        
+            <a target="_blank" href="https://github.com/maptalks/maptalks.js/tree/master/src/map/handler/Map.GeometryEvents.js">map/handler/Map.GeometryEvents.js</a>, <a target="_blank" href="https://github.com/maptalks/maptalks.js/tree/master/src/map/handler/Map.GeometryEvents.js#L44">line 44</a>
+        
+
+    </li></ul></dd>
+    
+
+    
+
+    
+
+    
+</dl>
+
+
+
+
+
+
+
+
+
+
+
+
+
+
+
+
+
+
+
+<hr>
+        
+            
+
+    <!-- <h2>Constructor</h2> -->
+    
+    <li>
+    
+    <h4 class="name" id="event:dblclick"><i><span class="type-signature"> (inherited)  </span><a href="#event:dblclick">dblclick</a></i>
+    
+        
+            <a target="_blank" href="https://github.com/maptalks/maptalks.js/tree/master/src/map/handler/Map.GeometryEvents.js#L56" class="improvelink">[source]</a>
+        
+    
+    <!-- 
+        <a target="_blank" href="https://github.com/maptalks/maptalks.js/tree/master/src/map/handler/Map.GeometryEvents.js#L56" class="improvelink">[help to improve]</a>
+     -->
+    <!-- <a href="#event:dblclick" class="improvelink">[link]</a> -->
+    </h4>
+
+    
+    </li>
+    
+    
+
+
+
+
+<div class="description">
+    dblclick event
+</div>
+
+
+
+
+<!-- 
+    <h5>Type:</h5>
+    <ul>
+        <li>
+            
+<span class="param-type">Object</span>
+
+
+        </li>
+    </ul>
+ -->
+
+
+
+
+
+<!-- event properties -->
+
+
+
+
+
+
+
+
+
+
+
+
+
+    <h5 class="subsection-title">Properties:</h5>
+
+    
+
+<table class="props">
+    <thead>
+    <tr>
+        
+        <th>Name</th>
+        
+
+        <th>Type</th>
+
+
+
+        
+
+        <th class="last">Description</th>
+    </tr>
+    </thead>
+
+    <tbody>
+    
+
+        <tr>
+            
+                <td class="name"><code>type</code>
+                    
+                </td>
+            
+
+            <td class="type">
+            
+                
+<span class="param-type">String</span>
+
+
+            
+            </td>
+
+
+
+            
+
+            <td class="description last">dblclick</td>
+        </tr>
+
+    
+
+        <tr>
+            
+                <td class="name"><code>target</code>
+                    
+                </td>
+            
+
+            <td class="type">
+            
+                
+<span class="param-type"><a href="Geometry.html">Geometry</a></span>
+
+
+            
+            </td>
+
+
+
+            
+
+            <td class="description last">the Geometry fires event</td>
+        </tr>
+
+    
+
+        <tr>
+            
+                <td class="name"><code>coordinate</code>
+                    
+                </td>
+            
+
+            <td class="type">
+            
+                
+<span class="param-type"><a href="Coordinate.html">Coordinate</a></span>
+
+
+            
+            </td>
+
+
+
+            
+
+            <td class="description last">coordinate of the event</td>
+        </tr>
+
+    
+
+        <tr>
+            
+                <td class="name"><code>containerPoint</code>
+                    
+                </td>
+            
+
+            <td class="type">
+            
+                
+<span class="param-type"><a href="Point.html">Point</a></span>
+
+
+            
+            </td>
+
+
+
+            
+
+            <td class="description last">container point of the event</td>
+        </tr>
+
+    
+
+        <tr>
+            
+                <td class="name"><code>viewPoint</code>
+                    
+                </td>
+            
+
+            <td class="type">
+            
+                
+<span class="param-type"><a href="Point.html">Point</a></span>
+
+
+            
+            </td>
+
+
+
+            
+
+            <td class="description last">view point of the event</td>
+        </tr>
+
+    
+
+        <tr>
+            
+                <td class="name"><code>domEvent</code>
+                    
+                </td>
+            
+
+            <td class="type">
+            
+                
+<span class="param-type">Event</span>
+
+
+            
+            </td>
+
+
+
+            
+
+            <td class="description last">dom event</td>
+        </tr>
+
+    
+    </tbody>
+</table>
+
+
+
+<dl class="details">
+
+    
+
+    
+
+    
+
+    
+    <dt class="tag-overrides">Overrides:</dt>
+    <dd class="tag-overrides"><ul class="dummy"><li>
+        <a href="MultiGeometry.html#event:dblclick">MultiGeometry#event:dblclick</a>
+    </li></ul></dd>
+    
+
+    
+
+        
+
+    
+
+    
+
+    
+
+    
+
+    
+
+    
+
+    
+    <dt class="tag-source">Source:</dt>
+    <dd class="tag-source"><ul class="dummy"><li>
+        
+            <a target="_blank" href="https://github.com/maptalks/maptalks.js/tree/master/src/map/handler/Map.GeometryEvents.js">map/handler/Map.GeometryEvents.js</a>, <a target="_blank" href="https://github.com/maptalks/maptalks.js/tree/master/src/map/handler/Map.GeometryEvents.js#L56">line 56</a>
+        
+
+    </li></ul></dd>
+    
+
+    
+
+    
+
+    
+</dl>
+
+
+
+
+
+
+
+
+
+
+
+
+
+
+
+
+
+
+
+<hr>
+        
+            
+
+    <!-- <h2>Constructor</h2> -->
+    
+    <li>
+    
+    <h4 class="name" id="event:contextmenu"><i><span class="type-signature"> (inherited)  </span><a href="#event:contextmenu">contextmenu</a></i>
+    
+        
+            <a target="_blank" href="https://github.com/maptalks/maptalks.js/tree/master/src/map/handler/Map.GeometryEvents.js#L68" class="improvelink">[source]</a>
+        
+    
+    <!-- 
+        <a target="_blank" href="https://github.com/maptalks/maptalks.js/tree/master/src/map/handler/Map.GeometryEvents.js#L68" class="improvelink">[help to improve]</a>
+     -->
+    <!-- <a href="#event:contextmenu" class="improvelink">[link]</a> -->
+    </h4>
+
+    
+    </li>
+    
+    
+
+
+
+
+<div class="description">
+    contextmenu event
+</div>
+
+
+
+
+<!-- 
+    <h5>Type:</h5>
+    <ul>
+        <li>
+            
+<span class="param-type">Object</span>
+
+
+        </li>
+    </ul>
+ -->
+
+
+
+
+
+<!-- event properties -->
+
+
+
+
+
+
+
+
+
+
+
+
+
+    <h5 class="subsection-title">Properties:</h5>
+
+    
+
+<table class="props">
+    <thead>
+    <tr>
+        
+        <th>Name</th>
+        
+
+        <th>Type</th>
+
+
+
+        
+
+        <th class="last">Description</th>
+    </tr>
+    </thead>
+
+    <tbody>
+    
+
+        <tr>
+            
+                <td class="name"><code>type</code>
+                    
+                </td>
+            
+
+            <td class="type">
+            
+                
+<span class="param-type">String</span>
+
+
+            
+            </td>
+
+
+
+            
+
+            <td class="description last">contextmenu</td>
+        </tr>
+
+    
+
+        <tr>
+            
+                <td class="name"><code>target</code>
+                    
+                </td>
+            
+
+            <td class="type">
+            
+                
+<span class="param-type"><a href="Geometry.html">Geometry</a></span>
+
+
+            
+            </td>
+
+
+
+            
+
+            <td class="description last">the Geometry fires event</td>
+        </tr>
+
+    
+
+        <tr>
+            
+                <td class="name"><code>coordinate</code>
+                    
+                </td>
+            
+
+            <td class="type">
+            
+                
+<span class="param-type"><a href="Coordinate.html">Coordinate</a></span>
+
+
+            
+            </td>
+
+
+
+            
+
+            <td class="description last">coordinate of the event</td>
+        </tr>
+
+    
+
+        <tr>
+            
+                <td class="name"><code>containerPoint</code>
+                    
+                </td>
+            
+
+            <td class="type">
+            
+                
+<span class="param-type"><a href="Point.html">Point</a></span>
+
+
+            
+            </td>
+
+
+
+            
+
+            <td class="description last">container point of the event</td>
+        </tr>
+
+    
+
+        <tr>
+            
+                <td class="name"><code>viewPoint</code>
+                    
+                </td>
+            
+
+            <td class="type">
+            
+                
+<span class="param-type"><a href="Point.html">Point</a></span>
+
+
+            
+            </td>
+
+
+
+            
+
+            <td class="description last">view point of the event</td>
+        </tr>
+
+    
+
+        <tr>
+            
+                <td class="name"><code>domEvent</code>
+                    
+                </td>
+            
+
+            <td class="type">
+            
+                
+<span class="param-type">Event</span>
+
+
+            
+            </td>
+
+
+
+            
+
+            <td class="description last">dom event</td>
+        </tr>
+
+    
+    </tbody>
+</table>
+
+
+
+<dl class="details">
+
+    
+
+    
+
+    
+
+    
+    <dt class="tag-overrides">Overrides:</dt>
+    <dd class="tag-overrides"><ul class="dummy"><li>
+        <a href="MultiGeometry.html#event:contextmenu">MultiGeometry#event:contextmenu</a>
+    </li></ul></dd>
+    
+
+    
+
+        
+
+    
+
+    
+
+    
+
+    
+
+    
+
+    
+
+    
+    <dt class="tag-source">Source:</dt>
+    <dd class="tag-source"><ul class="dummy"><li>
+        
+            <a target="_blank" href="https://github.com/maptalks/maptalks.js/tree/master/src/map/handler/Map.GeometryEvents.js">map/handler/Map.GeometryEvents.js</a>, <a target="_blank" href="https://github.com/maptalks/maptalks.js/tree/master/src/map/handler/Map.GeometryEvents.js#L68">line 68</a>
+        
+
+    </li></ul></dd>
+    
+
+    
+
+    
+
+    
+</dl>
+
+
+
+
+
+
+
+
+
+
+
+
+
+
+
+
+
+
+
+<hr>
+        
+            
+
+    <!-- <h2>Constructor</h2> -->
+    
+    <li>
+    
+    <h4 class="name" id="event:touchstart"><i><span class="type-signature"> (inherited)  </span><a href="#event:touchstart">touchstart</a></i>
+    
+        
+            <a target="_blank" href="https://github.com/maptalks/maptalks.js/tree/master/src/map/handler/Map.GeometryEvents.js#L80" class="improvelink">[source]</a>
+        
+    
+    <!-- 
+        <a target="_blank" href="https://github.com/maptalks/maptalks.js/tree/master/src/map/handler/Map.GeometryEvents.js#L80" class="improvelink">[help to improve]</a>
+     -->
+    <!-- <a href="#event:touchstart" class="improvelink">[link]</a> -->
+    </h4>
+
+    
+    </li>
+    
+    
+
+
+
+
+<div class="description">
+    touchstart event
+</div>
+
+
+
+
+<!-- 
+    <h5>Type:</h5>
+    <ul>
+        <li>
+            
+<span class="param-type">Object</span>
+
+
+        </li>
+    </ul>
+ -->
+
+
+
+
+
+<!-- event properties -->
+
+
+
+
+
+
+
+
+
+
+
+
+
+    <h5 class="subsection-title">Properties:</h5>
+
+    
+
+<table class="props">
+    <thead>
+    <tr>
+        
+        <th>Name</th>
+        
+
+        <th>Type</th>
+
+
+
+        
+
+        <th class="last">Description</th>
+    </tr>
+    </thead>
+
+    <tbody>
+    
+
+        <tr>
+            
+                <td class="name"><code>type</code>
+                    
+                </td>
+            
+
+            <td class="type">
+            
+                
+<span class="param-type">String</span>
+
+
+            
+            </td>
+
+
+
+            
+
+            <td class="description last">touchstart</td>
+        </tr>
+
+    
+
+        <tr>
+            
+                <td class="name"><code>target</code>
+                    
+                </td>
+            
+
+            <td class="type">
+            
+                
+<span class="param-type"><a href="Geometry.html">Geometry</a></span>
+
+
+            
+            </td>
+
+
+
+            
+
+            <td class="description last">the Geometry fires event</td>
+        </tr>
+
+    
+
+        <tr>
+            
+                <td class="name"><code>coordinate</code>
+                    
+                </td>
+            
+
+            <td class="type">
+            
+                
+<span class="param-type"><a href="Coordinate.html">Coordinate</a></span>
+
+
+            
+            </td>
+
+
+
+            
+
+            <td class="description last">coordinate of the event</td>
+        </tr>
+
+    
+
+        <tr>
+            
+                <td class="name"><code>containerPoint</code>
+                    
+                </td>
+            
+
+            <td class="type">
+            
+                
+<span class="param-type"><a href="Point.html">Point</a></span>
+
+
+            
+            </td>
+
+
+
+            
+
+            <td class="description last">container point of the event</td>
+        </tr>
+
+    
+
+        <tr>
+            
+                <td class="name"><code>viewPoint</code>
+                    
+                </td>
+            
+
+            <td class="type">
+            
+                
+<span class="param-type"><a href="Point.html">Point</a></span>
+
+
+            
+            </td>
+
+
+
+            
+
+            <td class="description last">view point of the event</td>
+        </tr>
+
+    
+
+        <tr>
+            
+                <td class="name"><code>domEvent</code>
+                    
+                </td>
+            
+
+            <td class="type">
+            
+                
+<span class="param-type">Event</span>
+
+
+            
+            </td>
+
+
+
+            
+
+            <td class="description last">dom event</td>
+        </tr>
+
+    
+    </tbody>
+</table>
+
+
+
+<dl class="details">
+
+    
+
+    
+
+    
+
+    
+    <dt class="tag-overrides">Overrides:</dt>
+    <dd class="tag-overrides"><ul class="dummy"><li>
+        <a href="MultiGeometry.html#event:touchstart">MultiGeometry#event:touchstart</a>
+    </li></ul></dd>
+    
+
+    
+
+        
+
+    
+
+    
+
+    
+
+    
+
+    
+
+    
+
+    
+    <dt class="tag-source">Source:</dt>
+    <dd class="tag-source"><ul class="dummy"><li>
+        
+            <a target="_blank" href="https://github.com/maptalks/maptalks.js/tree/master/src/map/handler/Map.GeometryEvents.js">map/handler/Map.GeometryEvents.js</a>, <a target="_blank" href="https://github.com/maptalks/maptalks.js/tree/master/src/map/handler/Map.GeometryEvents.js#L80">line 80</a>
+        
+
+    </li></ul></dd>
+    
+
+    
+
+    
+
+    
+</dl>
+
+
+
+
+
+
+
+
+
+
+
+
+
+
+
+
+
+
+
+<hr>
+        
+            
+
+    <!-- <h2>Constructor</h2> -->
+    
+    <li>
+    
+    <h4 class="name" id="event:touchmove"><i><span class="type-signature"> (inherited)  </span><a href="#event:touchmove">touchmove</a></i>
+    
+        
+            <a target="_blank" href="https://github.com/maptalks/maptalks.js/tree/master/src/map/handler/Map.GeometryEvents.js#L92" class="improvelink">[source]</a>
+        
+    
+    <!-- 
+        <a target="_blank" href="https://github.com/maptalks/maptalks.js/tree/master/src/map/handler/Map.GeometryEvents.js#L92" class="improvelink">[help to improve]</a>
+     -->
+    <!-- <a href="#event:touchmove" class="improvelink">[link]</a> -->
+    </h4>
+
+    
+    </li>
+    
+    
+
+
+
+
+<div class="description">
+    touchmove event
+</div>
+
+
+
+
+<!-- 
+    <h5>Type:</h5>
+    <ul>
+        <li>
+            
+<span class="param-type">Object</span>
+
+
+        </li>
+    </ul>
+ -->
+
+
+
+
+
+<!-- event properties -->
+
+
+
+
+
+
+
+
+
+
+
+
+
+    <h5 class="subsection-title">Properties:</h5>
+
+    
+
+<table class="props">
+    <thead>
+    <tr>
+        
+        <th>Name</th>
+        
+
+        <th>Type</th>
+
+
+
+        
+
+        <th class="last">Description</th>
+    </tr>
+    </thead>
+
+    <tbody>
+    
+
+        <tr>
+            
+                <td class="name"><code>type</code>
+                    
+                </td>
+            
+
+            <td class="type">
+            
+                
+<span class="param-type">String</span>
+
+
+            
+            </td>
+
+
+
+            
+
+            <td class="description last">touchmove</td>
+        </tr>
+
+    
+
+        <tr>
+            
+                <td class="name"><code>target</code>
+                    
+                </td>
+            
+
+            <td class="type">
+            
+                
+<span class="param-type"><a href="Geometry.html">Geometry</a></span>
+
+
+            
+            </td>
+
+
+
+            
+
+            <td class="description last">the Geometry fires event</td>
+        </tr>
+
+    
+
+        <tr>
+            
+                <td class="name"><code>coordinate</code>
+                    
+                </td>
+            
+
+            <td class="type">
+            
+                
+<span class="param-type"><a href="Coordinate.html">Coordinate</a></span>
+
+
+            
+            </td>
+
+
+
+            
+
+            <td class="description last">coordinate of the event</td>
+        </tr>
+
+    
+
+        <tr>
+            
+                <td class="name"><code>containerPoint</code>
+                    
+                </td>
+            
+
+            <td class="type">
+            
+                
+<span class="param-type"><a href="Point.html">Point</a></span>
+
+
+            
+            </td>
+
+
+
+            
+
+            <td class="description last">container point of the event</td>
+        </tr>
+
+    
+
+        <tr>
+            
+                <td class="name"><code>viewPoint</code>
+                    
+                </td>
+            
+
+            <td class="type">
+            
+                
+<span class="param-type"><a href="Point.html">Point</a></span>
+
+
+            
+            </td>
+
+
+
+            
+
+            <td class="description last">view point of the event</td>
+        </tr>
+
+    
+
+        <tr>
+            
+                <td class="name"><code>domEvent</code>
+                    
+                </td>
+            
+
+            <td class="type">
+            
+                
+<span class="param-type">Event</span>
+
+
+            
+            </td>
+
+
+
+            
+
+            <td class="description last">dom event</td>
+        </tr>
+
+    
+    </tbody>
+</table>
+
+
+
+<dl class="details">
+
+    
+
+    
+
+    
+
+    
+    <dt class="tag-overrides">Overrides:</dt>
+    <dd class="tag-overrides"><ul class="dummy"><li>
+        <a href="MultiGeometry.html#event:touchmove">MultiGeometry#event:touchmove</a>
+    </li></ul></dd>
+    
+
+    
+
+        
+
+    
+
+    
+
+    
+
+    
+
+    
+
+    
+
+    
+    <dt class="tag-source">Source:</dt>
+    <dd class="tag-source"><ul class="dummy"><li>
+        
+            <a target="_blank" href="https://github.com/maptalks/maptalks.js/tree/master/src/map/handler/Map.GeometryEvents.js">map/handler/Map.GeometryEvents.js</a>, <a target="_blank" href="https://github.com/maptalks/maptalks.js/tree/master/src/map/handler/Map.GeometryEvents.js#L92">line 92</a>
+        
+
+    </li></ul></dd>
+    
+
+    
+
+    
+
+    
+</dl>
+
+
+
+
+
+
+
+
+
+
+
+
+
+
+
+
+
+
+
+<hr>
+        
+            
+
+    <!-- <h2>Constructor</h2> -->
+    
+    <li>
+    
+    <h4 class="name" id="event:touchend"><i><span class="type-signature"> (inherited)  </span><a href="#event:touchend">touchend</a></i>
+    
+        
+            <a target="_blank" href="https://github.com/maptalks/maptalks.js/tree/master/src/map/handler/Map.GeometryEvents.js#L104" class="improvelink">[source]</a>
+        
+    
+    <!-- 
+        <a target="_blank" href="https://github.com/maptalks/maptalks.js/tree/master/src/map/handler/Map.GeometryEvents.js#L104" class="improvelink">[help to improve]</a>
+     -->
+    <!-- <a href="#event:touchend" class="improvelink">[link]</a> -->
+    </h4>
+
+    
+    </li>
+    
+    
+
+
+
+
+<div class="description">
+    touchend event
+</div>
+
+
+
+
+<!-- 
+    <h5>Type:</h5>
+    <ul>
+        <li>
+            
+<span class="param-type">Object</span>
+
+
+        </li>
+    </ul>
+ -->
+
+
+
+
+
+<!-- event properties -->
+
+
+
+
+
+
+
+
+
+
+
+
+
+    <h5 class="subsection-title">Properties:</h5>
+
+    
+
+<table class="props">
+    <thead>
+    <tr>
+        
+        <th>Name</th>
+        
+
+        <th>Type</th>
+
+
+
+        
+
+        <th class="last">Description</th>
+    </tr>
+    </thead>
+
+    <tbody>
+    
+
+        <tr>
+            
+                <td class="name"><code>type</code>
+                    
+                </td>
+            
+
+            <td class="type">
+            
+                
+<span class="param-type">String</span>
+
+
+            
+            </td>
+
+
+
+            
+
+            <td class="description last">touchend</td>
+        </tr>
+
+    
+
+        <tr>
+            
+                <td class="name"><code>target</code>
+                    
+                </td>
+            
+
+            <td class="type">
+            
+                
+<span class="param-type"><a href="Geometry.html">Geometry</a></span>
+
+
+            
+            </td>
+
+
+
+            
+
+            <td class="description last">the Geometry fires event</td>
+        </tr>
+
+    
+
+        <tr>
+            
+                <td class="name"><code>coordinate</code>
+                    
+                </td>
+            
+
+            <td class="type">
+            
+                
+<span class="param-type"><a href="Coordinate.html">Coordinate</a></span>
+
+
+            
+            </td>
+
+
+
+            
+
+            <td class="description last">coordinate of the event</td>
+        </tr>
+
+    
+
+        <tr>
+            
+                <td class="name"><code>containerPoint</code>
+                    
+                </td>
+            
+
+            <td class="type">
+            
+                
+<span class="param-type"><a href="Point.html">Point</a></span>
+
+
+            
+            </td>
+
+
+
+            
+
+            <td class="description last">container point of the event</td>
+        </tr>
+
+    
+
+        <tr>
+            
+                <td class="name"><code>viewPoint</code>
+                    
+                </td>
+            
+
+            <td class="type">
+            
+                
+<span class="param-type"><a href="Point.html">Point</a></span>
+
+
+            
+            </td>
+
+
+
+            
+
+            <td class="description last">view point of the event</td>
+        </tr>
+
+    
+
+        <tr>
+            
+                <td class="name"><code>domEvent</code>
+                    
+                </td>
+            
+
+            <td class="type">
+            
+                
+<span class="param-type">Event</span>
+
+
+            
+            </td>
+
+
+
+            
+
+            <td class="description last">dom event</td>
+        </tr>
+
+    
+    </tbody>
+</table>
+
+
+
+<dl class="details">
+
+    
+
+    
+
+    
+
+    
+    <dt class="tag-overrides">Overrides:</dt>
+    <dd class="tag-overrides"><ul class="dummy"><li>
+        <a href="MultiGeometry.html#event:touchend">MultiGeometry#event:touchend</a>
+    </li></ul></dd>
+    
+
+    
+
+        
+
+    
+
+    
+
+    
+
+    
+
+    
+
+    
+
+    
+    <dt class="tag-source">Source:</dt>
+    <dd class="tag-source"><ul class="dummy"><li>
+        
+            <a target="_blank" href="https://github.com/maptalks/maptalks.js/tree/master/src/map/handler/Map.GeometryEvents.js">map/handler/Map.GeometryEvents.js</a>, <a target="_blank" href="https://github.com/maptalks/maptalks.js/tree/master/src/map/handler/Map.GeometryEvents.js#L104">line 104</a>
+        
+
+    </li></ul></dd>
+    
+
+    
+
+    
+
+    
+</dl>
+
+
+
+
+
+
+
+
+
+
+
+
+
+
+
+
+
+
+
+<hr>
+        
+            
+
+    <!-- <h2>Constructor</h2> -->
+    
+    <li>
+    
+    <h4 class="name" id="event:mouseenter"><i><span class="type-signature"> (inherited)  </span><a href="#event:mouseenter">mouseenter</a></i>
+    
+        
+            <a target="_blank" href="https://github.com/maptalks/maptalks.js/tree/master/src/map/handler/Map.GeometryEvents.js#L116" class="improvelink">[source]</a>
+        
+    
+    <!-- 
+        <a target="_blank" href="https://github.com/maptalks/maptalks.js/tree/master/src/map/handler/Map.GeometryEvents.js#L116" class="improvelink">[help to improve]</a>
+     -->
+    <!-- <a href="#event:mouseenter" class="improvelink">[link]</a> -->
+    </h4>
+
+    
+    </li>
+    
+    
+
+
+
+
+<div class="description">
+    mouseenter event for geometry
+</div>
+
+
+
+
+<!-- 
+    <h5>Type:</h5>
+    <ul>
+        <li>
+            
+<span class="param-type">Object</span>
+
+
+        </li>
+    </ul>
+ -->
+
+
+
+
+
+<!-- event properties -->
+
+
+
+
+
+
+
+
+
+
+
+
+
+    <h5 class="subsection-title">Properties:</h5>
+
+    
+
+<table class="props">
+    <thead>
+    <tr>
+        
+        <th>Name</th>
+        
+
+        <th>Type</th>
+
+
+
+        
+
+        <th class="last">Description</th>
+    </tr>
+    </thead>
+
+    <tbody>
+    
+
+        <tr>
+            
+                <td class="name"><code>type</code>
+                    
+                </td>
+            
+
+            <td class="type">
+            
+                
+<span class="param-type">String</span>
+
+
+            
+            </td>
+
+
+
+            
+
+            <td class="description last">mouseenter</td>
+        </tr>
+
+    
+
+        <tr>
+            
+                <td class="name"><code>target</code>
+                    
+                </td>
+            
+
+            <td class="type">
+            
+                
+<span class="param-type"><a href="Geometry.html">Geometry</a></span>
+
+
+            
+            </td>
+
+
+
+            
+
+            <td class="description last">the geometry fires mouseenter</td>
+        </tr>
+
+    
+
+        <tr>
+            
+                <td class="name"><code>coordinate</code>
+                    
+                </td>
+            
+
+            <td class="type">
+            
+                
+<span class="param-type"><a href="Coordinate.html">Coordinate</a></span>
+
+
+            
+            </td>
+
+
+
+            
+
+            <td class="description last">coordinate of the event</td>
+        </tr>
+
+    
+
+        <tr>
+            
+                <td class="name"><code>containerPoint</code>
+                    
+                </td>
+            
+
+            <td class="type">
+            
+                
+<span class="param-type"><a href="Point.html">Point</a></span>
+
+
+            
+            </td>
+
+
+
+            
+
+            <td class="description last">container point of the event</td>
+        </tr>
+
+    
+
+        <tr>
+            
+                <td class="name"><code>viewPoint</code>
+                    
+                </td>
+            
+
+            <td class="type">
+            
+                
+<span class="param-type"><a href="Point.html">Point</a></span>
+
+
+            
+            </td>
+
+
+
+            
+
+            <td class="description last">view point of the event</td>
+        </tr>
+
+    
+
+        <tr>
+            
+                <td class="name"><code>domEvent</code>
+                    
+                </td>
+            
+
+            <td class="type">
+            
+                
+<span class="param-type">Event</span>
+
+
+            
+            </td>
+
+
+
+            
+
+            <td class="description last">dom event</td>
+        </tr>
+
+    
+    </tbody>
+</table>
+
+
+
+<dl class="details">
+
+    
+
+    
+
+    
+
+    
+    <dt class="tag-overrides">Overrides:</dt>
+    <dd class="tag-overrides"><ul class="dummy"><li>
+        <a href="MultiGeometry.html#event:mouseenter">MultiGeometry#event:mouseenter</a>
+    </li></ul></dd>
+    
+
+    
+
+        
+
+    
+
+    
+
+    
+
+    
+
+    
+
+    
+
+    
+    <dt class="tag-source">Source:</dt>
+    <dd class="tag-source"><ul class="dummy"><li>
+        
+            <a target="_blank" href="https://github.com/maptalks/maptalks.js/tree/master/src/map/handler/Map.GeometryEvents.js">map/handler/Map.GeometryEvents.js</a>, <a target="_blank" href="https://github.com/maptalks/maptalks.js/tree/master/src/map/handler/Map.GeometryEvents.js#L116">line 116</a>
+        
+
+    </li></ul></dd>
+    
+
+    
+
+    
+
+    
+</dl>
+
+
+
+
+
+
+
+
+
+
+
+
+
+
+
+
+
+
+
+<hr>
+        
+            
+
+    <!-- <h2>Constructor</h2> -->
+    
+    <li>
+    
+    <h4 class="name" id="event:mouseover"><i><span class="type-signature"> (inherited)  </span><a href="#event:mouseover">mouseover</a></i>
+    
+        
+            <a target="_blank" href="https://github.com/maptalks/maptalks.js/tree/master/src/map/handler/Map.GeometryEvents.js#L127" class="improvelink">[source]</a>
+        
+    
+    <!-- 
+        <a target="_blank" href="https://github.com/maptalks/maptalks.js/tree/master/src/map/handler/Map.GeometryEvents.js#L127" class="improvelink">[help to improve]</a>
+     -->
+    <!-- <a href="#event:mouseover" class="improvelink">[link]</a> -->
+    </h4>
+
+    
+    </li>
+    
+    
+
+
+
+
+<div class="description">
+    mouseover event for geometry
+</div>
+
+
+
+
+<!-- 
+    <h5>Type:</h5>
+    <ul>
+        <li>
+            
+<span class="param-type">Object</span>
+
+
+        </li>
+    </ul>
+ -->
+
+
+
+
+
+<!-- event properties -->
+
+
+
+
+
+
+
+
+
+
+
+
+
+    <h5 class="subsection-title">Properties:</h5>
+
+    
+
+<table class="props">
+    <thead>
+    <tr>
+        
+        <th>Name</th>
+        
+
+        <th>Type</th>
+
+
+
+        
+
+        <th class="last">Description</th>
+    </tr>
+    </thead>
+
+    <tbody>
+    
+
+        <tr>
+            
+                <td class="name"><code>type</code>
+                    
+                </td>
+            
+
+            <td class="type">
+            
+                
+<span class="param-type">String</span>
+
+
+            
+            </td>
+
+
+
+            
+
+            <td class="description last">mouseover</td>
+        </tr>
+
+    
+
+        <tr>
+            
+                <td class="name"><code>target</code>
+                    
+                </td>
+            
+
+            <td class="type">
+            
+                
+<span class="param-type"><a href="Geometry.html">Geometry</a></span>
+
+
+            
+            </td>
+
+
+
+            
+
+            <td class="description last">the geometry fires mouseover</td>
+        </tr>
+
+    
+
+        <tr>
+            
+                <td class="name"><code>coordinate</code>
+                    
+                </td>
+            
+
+            <td class="type">
+            
+                
+<span class="param-type"><a href="Coordinate.html">Coordinate</a></span>
+
+
+            
+            </td>
+
+
+
+            
+
+            <td class="description last">coordinate of the event</td>
+        </tr>
+
+    
+
+        <tr>
+            
+                <td class="name"><code>containerPoint</code>
+                    
+                </td>
+            
+
+            <td class="type">
+            
+                
+<span class="param-type"><a href="Point.html">Point</a></span>
+
+
+            
+            </td>
+
+
+
+            
+
+            <td class="description last">container point of the event</td>
+        </tr>
+
+    
+
+        <tr>
+            
+                <td class="name"><code>viewPoint</code>
+                    
+                </td>
+            
+
+            <td class="type">
+            
+                
+<span class="param-type"><a href="Point.html">Point</a></span>
+
+
+            
+            </td>
+
+
+
+            
+
+            <td class="description last">view point of the event</td>
+        </tr>
+
+    
+
+        <tr>
+            
+                <td class="name"><code>domEvent</code>
+                    
+                </td>
+            
+
+            <td class="type">
+            
+                
+<span class="param-type">Event</span>
+
+
+            
+            </td>
+
+
+
+            
+
+            <td class="description last">dom event</td>
+        </tr>
+
+    
+    </tbody>
+</table>
+
+
+
+<dl class="details">
+
+    
+
+    
+
+    
+
+    
+    <dt class="tag-overrides">Overrides:</dt>
+    <dd class="tag-overrides"><ul class="dummy"><li>
+        <a href="MultiGeometry.html#event:mouseover">MultiGeometry#event:mouseover</a>
+    </li></ul></dd>
+    
+
+    
+
+        
+
+    
+
+    
+
+    
+
+    
+
+    
+
+    
+
+    
+    <dt class="tag-source">Source:</dt>
+    <dd class="tag-source"><ul class="dummy"><li>
+        
+            <a target="_blank" href="https://github.com/maptalks/maptalks.js/tree/master/src/map/handler/Map.GeometryEvents.js">map/handler/Map.GeometryEvents.js</a>, <a target="_blank" href="https://github.com/maptalks/maptalks.js/tree/master/src/map/handler/Map.GeometryEvents.js#L127">line 127</a>
+        
+
+    </li></ul></dd>
+    
+
+    
+
+    
+
+    
+</dl>
+
+
+
+
+
+
+
+
+
+
+
+
+
+
+
+
+
+
+
+<hr>
+        
+            
+
+    <!-- <h2>Constructor</h2> -->
+    
+    <li>
+    
+    <h4 class="name" id="event:mouseout"><i><span class="type-signature"> (inherited)  </span><a href="#event:mouseout">mouseout</a></i>
+    
+        
+            <a target="_blank" href="https://github.com/maptalks/maptalks.js/tree/master/src/map/handler/Map.GeometryEvents.js#L138" class="improvelink">[source]</a>
+        
+    
+    <!-- 
+        <a target="_blank" href="https://github.com/maptalks/maptalks.js/tree/master/src/map/handler/Map.GeometryEvents.js#L138" class="improvelink">[help to improve]</a>
+     -->
+    <!-- <a href="#event:mouseout" class="improvelink">[link]</a> -->
+    </h4>
+
+    
+    </li>
+    
+    
+
+
+
+
+<div class="description">
+    mouseout event for geometry
+</div>
+
+
+
+
+<!-- 
+    <h5>Type:</h5>
+    <ul>
+        <li>
+            
+<span class="param-type">Object</span>
+
+
+        </li>
+    </ul>
+ -->
+
+
+
+
+
+<!-- event properties -->
+
+
+
+
+
+
+
+
+
+
+
+
+
+    <h5 class="subsection-title">Properties:</h5>
+
+    
+
+<table class="props">
+    <thead>
+    <tr>
+        
+        <th>Name</th>
+        
+
+        <th>Type</th>
+
+
+
+        
+
+        <th class="last">Description</th>
+    </tr>
+    </thead>
+
+    <tbody>
+    
+
+        <tr>
+            
+                <td class="name"><code>type</code>
+                    
+                </td>
+            
+
+            <td class="type">
+            
+                
+<span class="param-type">String</span>
+
+
+            
+            </td>
+
+
+
+            
+
+            <td class="description last">mouseout</td>
+        </tr>
+
+    
+
+        <tr>
+            
+                <td class="name"><code>target</code>
+                    
+                </td>
+            
+
+            <td class="type">
+            
+                
+<span class="param-type"><a href="Geometry.html">Geometry</a></span>
+
+
+            
+            </td>
+
+
+
+            
+
+            <td class="description last">the geometry fires mouseout</td>
+        </tr>
+
+    
+
+        <tr>
+            
+                <td class="name"><code>coordinate</code>
+                    
+                </td>
+            
+
+            <td class="type">
+            
+                
+<span class="param-type"><a href="Coordinate.html">Coordinate</a></span>
+
+
+            
+            </td>
+
+
+
+            
+
+            <td class="description last">coordinate of the event</td>
+        </tr>
+
+    
+
+        <tr>
+            
+                <td class="name"><code>containerPoint</code>
+                    
+                </td>
+            
+
+            <td class="type">
+            
+                
+<span class="param-type"><a href="Point.html">Point</a></span>
+
+
+            
+            </td>
+
+
+
+            
+
+            <td class="description last">container point of the event</td>
+        </tr>
+
+    
+
+        <tr>
+            
+                <td class="name"><code>viewPoint</code>
+                    
+                </td>
+            
+
+            <td class="type">
+            
+                
+<span class="param-type"><a href="Point.html">Point</a></span>
+
+
+            
+            </td>
+
+
+
+            
+
+            <td class="description last">view point of the event</td>
+        </tr>
+
+    
+
+        <tr>
+            
+                <td class="name"><code>domEvent</code>
+                    
+                </td>
+            
+
+            <td class="type">
+            
+                
+<span class="param-type">Event</span>
+
+
+            
+            </td>
+
+
+
+            
+
+            <td class="description last">dom event</td>
+        </tr>
+
+    
+    </tbody>
+</table>
+
+
+
+<dl class="details">
+
+    
+
+    
+
+    
+
+    
+    <dt class="tag-overrides">Overrides:</dt>
+    <dd class="tag-overrides"><ul class="dummy"><li>
+        <a href="MultiGeometry.html#event:mouseout">MultiGeometry#event:mouseout</a>
+    </li></ul></dd>
+    
+
+    
+
+        
+
+    
+
+    
+
+    
+
+    
+
+    
+
+    
+
+    
+    <dt class="tag-source">Source:</dt>
+    <dd class="tag-source"><ul class="dummy"><li>
+        
+            <a target="_blank" href="https://github.com/maptalks/maptalks.js/tree/master/src/map/handler/Map.GeometryEvents.js">map/handler/Map.GeometryEvents.js</a>, <a target="_blank" href="https://github.com/maptalks/maptalks.js/tree/master/src/map/handler/Map.GeometryEvents.js#L138">line 138</a>
+        
+
+    </li></ul></dd>
+    
+
+    
+
+    
+
+    
+</dl>
+
+
+
+
+
+
+
+
+
+
+
+
+
+
+
+
+
+
+
+<hr>
+        
+            
+
+    <!-- <h2>Constructor</h2> -->
+    
+    <li>
+    
+    <h4 class="name" id="event:idchange"><i><span class="type-signature"> (inherited)  </span><a href="#event:idchange">idchange</a></i>
+    
+        
+            <a target="_blank" href="https://github.com/maptalks/maptalks.js/tree/master/src/geometry/Geometry.js#L194" class="improvelink">[source]</a>
+        
+    
+    <!-- 
+        <a target="_blank" href="https://github.com/maptalks/maptalks.js/tree/master/src/geometry/Geometry.js#L194" class="improvelink">[help to improve]</a>
+     -->
+    <!-- <a href="#event:idchange" class="improvelink">[link]</a> -->
+    </h4>
+
+    
+    </li>
+    
+    
+
+
+
+
+<div class="description">
+    idchange event.
+</div>
+
+
+
+
+<!-- 
+    <h5>Type:</h5>
+    <ul>
+        <li>
+            
+<span class="param-type">Object</span>
+
+
+        </li>
+    </ul>
+ -->
+
+
+
+
+
+<!-- event properties -->
+
+
+
+
+
+
+
+
+
+
+
+
+
+    <h5 class="subsection-title">Properties:</h5>
+
+    
+
+<table class="props">
+    <thead>
+    <tr>
+        
+        <th>Name</th>
+        
+
+        <th>Type</th>
+
+
+
+        
+
+        <th class="last">Description</th>
+    </tr>
+    </thead>
+
+    <tbody>
+    
+
+        <tr>
+            
+                <td class="name"><code>type</code>
+                    
+                </td>
+            
+
+            <td class="type">
+            
+                
+<span class="param-type">String</span>
+
+
+            
+            </td>
+
+
+
+            
+
+            <td class="description last">idchange</td>
+        </tr>
+
+    
+
+        <tr>
+            
+                <td class="name"><code>target</code>
+                    
+                </td>
+            
+
+            <td class="type">
+            
+                
+<span class="param-type"><a href="Geometry.html">Geometry</a></span>
+
+
+            
+            </td>
+
+
+
+            
+
+            <td class="description last">the geometry fires the event</td>
+        </tr>
+
+    
+
+        <tr>
+            
+                <td class="name"><code>old</code>
+                    
+                </td>
+            
+
+            <td class="type">
+            
+                
+<span class="param-type">String</span>
+|
+
+<span class="param-type">Number</span>
+
+
+            
+            </td>
+
+
+
+            
+
+            <td class="description last">value of the old id</td>
+        </tr>
+
+    
+
+        <tr>
+            
+                <td class="name"><code>new</code>
+                    
+                </td>
+            
+
+            <td class="type">
+            
+                
+<span class="param-type">String</span>
+|
+
+<span class="param-type">Number</span>
+
+
+            
+            </td>
+
+
+
+            
+
+            <td class="description last">value of the new id</td>
+        </tr>
+
+    
+    </tbody>
+</table>
+
+
+
+<dl class="details">
+
+    
+
+    
+
+    
+
+    
+    <dt class="tag-overrides">Overrides:</dt>
+    <dd class="tag-overrides"><ul class="dummy"><li>
+        <a href="MultiGeometry.html#event:idchange">MultiGeometry#event:idchange</a>
+    </li></ul></dd>
+    
+
+    
+
+        
+
+    
+
+    
+
+    
+
+    
+
+    
+
+    
+
+    
+    <dt class="tag-source">Source:</dt>
+    <dd class="tag-source"><ul class="dummy"><li>
+        
+            <a target="_blank" href="https://github.com/maptalks/maptalks.js/tree/master/src/geometry/Geometry.js">geometry/Geometry.js</a>, <a target="_blank" href="https://github.com/maptalks/maptalks.js/tree/master/src/geometry/Geometry.js#L194">line 194</a>
+        
+
+    </li></ul></dd>
+    
+
+    
+
+    
+
+    
+</dl>
+
+
+
+
+
+
+
+
+
+
+
+
+
+
+
+
+
+
+
+<hr>
+        
+            
+
+    <!-- <h2>Constructor</h2> -->
+    
+    <li>
+    
+    <h4 class="name" id="event:propertieschange"><i><span class="type-signature"> (inherited)  </span><a href="#event:propertieschange">propertieschange</a></i>
+    
+        
+            <a target="_blank" href="https://github.com/maptalks/maptalks.js/tree/master/src/geometry/Geometry.js#L237" class="improvelink">[source]</a>
+        
+    
+    <!-- 
+        <a target="_blank" href="https://github.com/maptalks/maptalks.js/tree/master/src/geometry/Geometry.js#L237" class="improvelink">[help to improve]</a>
+     -->
+    <!-- <a href="#event:propertieschange" class="improvelink">[link]</a> -->
+    </h4>
+
+    
+    </li>
+    
+    
+
+
+
+
+<div class="description">
+    propertieschange event, thrown when geometry's properties is changed.
+</div>
+
+
+
+
+<!-- 
+    <h5>Type:</h5>
+    <ul>
+        <li>
+            
+<span class="param-type">Object</span>
+
+
+        </li>
+    </ul>
+ -->
+
+
+
+
+
+<!-- event properties -->
+
+
+
+
+
+
+
+
+
+
+
+
+
+    <h5 class="subsection-title">Properties:</h5>
+
+    
+
+<table class="props">
+    <thead>
+    <tr>
+        
+        <th>Name</th>
+        
+
+        <th>Type</th>
+
+
+
+        
+
+        <th class="last">Description</th>
+    </tr>
+    </thead>
+
+    <tbody>
+    
+
+        <tr>
+            
+                <td class="name"><code>type</code>
+                    
+                </td>
+            
+
+            <td class="type">
+            
+                
+<span class="param-type">String</span>
+
+
+            
+            </td>
+
+
+
+            
+
+            <td class="description last">propertieschange</td>
+        </tr>
+
+    
+
+        <tr>
+            
+                <td class="name"><code>target</code>
+                    
+                </td>
+            
+
+            <td class="type">
+            
+                
+<span class="param-type"><a href="Geometry.html">Geometry</a></span>
+
+
+            
+            </td>
+
+
+
+            
+
+            <td class="description last">the geometry fires the event</td>
+        </tr>
+
+    
+
+        <tr>
+            
+                <td class="name"><code>old</code>
+                    
+                </td>
+            
+
+            <td class="type">
+            
+                
+<span class="param-type">String</span>
+|
+
+<span class="param-type">Number</span>
+
+
+            
+            </td>
+
+
+
+            
+
+            <td class="description last">value of the old properties</td>
+        </tr>
+
+    
+
+        <tr>
+            
+                <td class="name"><code>new</code>
+                    
+                </td>
+            
+
+            <td class="type">
+            
+                
+<span class="param-type">String</span>
+|
+
+<span class="param-type">Number</span>
+
+
+            
+            </td>
+
+
+
+            
+
+            <td class="description last">value of the new properties</td>
+        </tr>
+
+    
+    </tbody>
+</table>
+
+
+
+<dl class="details">
+
+    
+
+    
+
+    
+
+    
+    <dt class="tag-overrides">Overrides:</dt>
+    <dd class="tag-overrides"><ul class="dummy"><li>
+        <a href="MultiGeometry.html#event:propertieschange">MultiGeometry#event:propertieschange</a>
+    </li></ul></dd>
+    
+
+    
+
+        
+
+    
+
+    
+
+    
+
+    
+
+    
+
+    
+
+    
+    <dt class="tag-source">Source:</dt>
+    <dd class="tag-source"><ul class="dummy"><li>
+        
+            <a target="_blank" href="https://github.com/maptalks/maptalks.js/tree/master/src/geometry/Geometry.js">geometry/Geometry.js</a>, <a target="_blank" href="https://github.com/maptalks/maptalks.js/tree/master/src/geometry/Geometry.js#L237">line 237</a>
+        
+
+    </li></ul></dd>
+    
+
+    
+
+    
+
+    
+</dl>
+
+
+
+
+
+
+
+
+
+
+
+
+
+
+
+
+
+
+
+<hr>
+        
+            
+
+    <!-- <h2>Constructor</h2> -->
+    
+    <li>
+    
+    <h4 class="name" id="event:show"><i><span class="type-signature"> (inherited)  </span><a href="#event:show">show</a></i>
+    
+        
+            <a target="_blank" href="https://github.com/maptalks/maptalks.js/tree/master/src/geometry/Geometry.js#L557" class="improvelink">[source]</a>
+        
+    
+    <!-- 
+        <a target="_blank" href="https://github.com/maptalks/maptalks.js/tree/master/src/geometry/Geometry.js#L557" class="improvelink">[help to improve]</a>
+     -->
+    <!-- <a href="#event:show" class="improvelink">[link]</a> -->
+    </h4>
+
+    
+    </li>
+    
+    
+
+
+
+
+<div class="description">
+    show event
+</div>
+
+
+
+
+<!-- 
+    <h5>Type:</h5>
+    <ul>
+        <li>
+            
+<span class="param-type">Object</span>
+
+
+        </li>
+    </ul>
+ -->
+
+
+
+
+
+<!-- event properties -->
+
+
+
+
+
+
+
+
+
+
+
+
+
+    <h5 class="subsection-title">Properties:</h5>
+
+    
+
+<table class="props">
+    <thead>
+    <tr>
+        
+        <th>Name</th>
+        
+
+        <th>Type</th>
+
+
+
+        
+
+        <th class="last">Description</th>
+    </tr>
+    </thead>
+
+    <tbody>
+    
+
+        <tr>
+            
+                <td class="name"><code>type</code>
+                    
+                </td>
+            
+
+            <td class="type">
+            
+                
+<span class="param-type">String</span>
+
+
+            
+            </td>
+
+
+
+            
+
+            <td class="description last">show</td>
+        </tr>
+
+    
+
+        <tr>
+            
+                <td class="name"><code>target</code>
+                    
+                </td>
+            
+
+            <td class="type">
+            
+                
+<span class="param-type"><a href="Geometry.html">Geometry</a></span>
+
+
+            
+            </td>
+
+
+
+            
+
+            <td class="description last">the geometry fires the event</td>
+        </tr>
+
+    
+    </tbody>
+</table>
+
+
+
+<dl class="details">
+
+    
+
+    
+
+    
+
+    
+    <dt class="tag-overrides">Overrides:</dt>
+    <dd class="tag-overrides"><ul class="dummy"><li>
+        <a href="MultiGeometry.html#event:show">MultiGeometry#event:show</a>
+    </li></ul></dd>
+    
+
+    
+
+        
+
+    
+
+    
+
+    
+
+    
+
+    
+
+    
+
+    
+    <dt class="tag-source">Source:</dt>
+    <dd class="tag-source"><ul class="dummy"><li>
+        
+            <a target="_blank" href="https://github.com/maptalks/maptalks.js/tree/master/src/geometry/Geometry.js">geometry/Geometry.js</a>, <a target="_blank" href="https://github.com/maptalks/maptalks.js/tree/master/src/geometry/Geometry.js#L557">line 557</a>
+        
+
+    </li></ul></dd>
+    
+
+    
+
+    
+
+    
+</dl>
+
+
+
+
+
+
+
+
+
+
+
+
+
+
+
+
+
+
+
+<hr>
+        
+            
+
+    <!-- <h2>Constructor</h2> -->
+    
+    <li>
+    
+    <h4 class="name" id="event:hide"><i><span class="type-signature"> (inherited)  </span><a href="#event:hide">hide</a></i>
+    
+        
+            <a target="_blank" href="https://github.com/maptalks/maptalks.js/tree/master/src/geometry/Geometry.js#L584" class="improvelink">[source]</a>
+        
+    
+    <!-- 
+        <a target="_blank" href="https://github.com/maptalks/maptalks.js/tree/master/src/geometry/Geometry.js#L584" class="improvelink">[help to improve]</a>
+     -->
+    <!-- <a href="#event:hide" class="improvelink">[link]</a> -->
+    </h4>
+
+    
+    </li>
+    
+    
+
+
+
+
+<div class="description">
+    hide event
+</div>
+
+
+
+
+<!-- 
+    <h5>Type:</h5>
+    <ul>
+        <li>
+            
+<span class="param-type">Object</span>
+
+
+        </li>
+    </ul>
+ -->
+
+
+
+
+
+<!-- event properties -->
+
+
+
+
+
+
+
+
+
+
+
+
+
+    <h5 class="subsection-title">Properties:</h5>
+
+    
+
+<table class="props">
+    <thead>
+    <tr>
+        
+        <th>Name</th>
+        
+
+        <th>Type</th>
+
+
+
+        
+
+        <th class="last">Description</th>
+    </tr>
+    </thead>
+
+    <tbody>
+    
+
+        <tr>
+            
+                <td class="name"><code>type</code>
+                    
+                </td>
+            
+
+            <td class="type">
+            
+                
+<span class="param-type">String</span>
+
+
+            
+            </td>
+
+
+
+            
+
+            <td class="description last">hide</td>
+        </tr>
+
+    
+
+        <tr>
+            
+                <td class="name"><code>target</code>
+                    
+                </td>
+            
+
+            <td class="type">
+            
+                
+<span class="param-type"><a href="Geometry.html">Geometry</a></span>
+
+
+            
+            </td>
+
+
+
+            
+
+            <td class="description last">the geometry fires the event</td>
+        </tr>
+
+    
+    </tbody>
+</table>
+
+
+
+<dl class="details">
+
+    
+
+    
+
+    
+
+    
+    <dt class="tag-overrides">Overrides:</dt>
+    <dd class="tag-overrides"><ul class="dummy"><li>
+        <a href="MultiGeometry.html#event:hide">MultiGeometry#event:hide</a>
+    </li></ul></dd>
+    
+
+    
+
+        
+
+    
+
+    
+
+    
+
+    
+
+    
+
+    
+
+    
+    <dt class="tag-source">Source:</dt>
+    <dd class="tag-source"><ul class="dummy"><li>
+        
+            <a target="_blank" href="https://github.com/maptalks/maptalks.js/tree/master/src/geometry/Geometry.js">geometry/Geometry.js</a>, <a target="_blank" href="https://github.com/maptalks/maptalks.js/tree/master/src/geometry/Geometry.js#L584">line 584</a>
+        
+
+    </li></ul></dd>
+    
+
+    
+
+    
+
+    
+</dl>
+
+
+
+
+
+
+
+
+
+
+
+
+
+
+
+
+
+
+
+<hr>
+        
+            
+
+    <!-- <h2>Constructor</h2> -->
+    
+    <li>
+    
+    <h4 class="name" id="event:zindexchange"><i><span class="type-signature"> (inherited)  </span><a href="#event:zindexchange">zindexchange</a></i>
+    
+        
+            <a target="_blank" href="https://github.com/maptalks/maptalks.js/tree/master/src/geometry/Geometry.js#L642" class="improvelink">[source]</a>
+        
+    
+    <!-- 
+        <a target="_blank" href="https://github.com/maptalks/maptalks.js/tree/master/src/geometry/Geometry.js#L642" class="improvelink">[help to improve]</a>
+     -->
+    <!-- <a href="#event:zindexchange" class="improvelink">[link]</a> -->
+    </h4>
+
+    
+    </li>
+    
+    
+
+
+
+
+<div class="description">
+    zindexchange event, fired when geometry's zIndex is changed.
+</div>
+
+
+
+
+<!-- 
+    <h5>Type:</h5>
+    <ul>
+        <li>
+            
+<span class="param-type">Object</span>
+
+
+        </li>
+    </ul>
+ -->
+
+
+
+
+
+<!-- event properties -->
+
+
+
+
+
+
+
+
+
+
+
+
+
+    <h5 class="subsection-title">Properties:</h5>
+
+    
+
+<table class="props">
+    <thead>
+    <tr>
+        
+        <th>Name</th>
+        
+
+        <th>Type</th>
+
+
+
+        
+
+        <th class="last">Description</th>
+    </tr>
+    </thead>
+
+    <tbody>
+    
+
+        <tr>
+            
+                <td class="name"><code>type</code>
+                    
+                </td>
+            
+
+            <td class="type">
+            
+                
+<span class="param-type">String</span>
+
+
+            
+            </td>
+
+
+
+            
+
+            <td class="description last">zindexchange</td>
+        </tr>
+
+    
+
+        <tr>
+            
+                <td class="name"><code>target</code>
+                    
+                </td>
+            
+
+            <td class="type">
+            
+                
+<span class="param-type"><a href="Geometry.html">Geometry</a></span>
+
+
+            
+            </td>
+
+
+
+            
+
+            <td class="description last">the geometry fires the event</td>
+        </tr>
+
+    
+
+        <tr>
+            
+                <td class="name"><code>old</code>
+                    
+                </td>
+            
+
+            <td class="type">
+            
+                
+<span class="param-type">Number</span>
+
+
+            
+            </td>
+
+
+
+            
+
+            <td class="description last">old zIndex</td>
+        </tr>
+
+    
+
+        <tr>
+            
+                <td class="name"><code>new</code>
+                    
+                </td>
+            
+
+            <td class="type">
+            
+                
+<span class="param-type">Number</span>
+
+
+            
+            </td>
+
+
+
+            
+
+            <td class="description last">new zIndex</td>
+        </tr>
+
+    
+    </tbody>
+</table>
+
+
+
+<dl class="details">
+
+    
+
+    
+
+    
+
+    
+    <dt class="tag-overrides">Overrides:</dt>
+    <dd class="tag-overrides"><ul class="dummy"><li>
+        <a href="MultiGeometry.html#event:zindexchange">MultiGeometry#event:zindexchange</a>
+    </li></ul></dd>
+    
+
+    
+
+        
+
+    
+
+    
+
+    
+
+    
+
+    
+
+    
+
+    
+    <dt class="tag-source">Source:</dt>
+    <dd class="tag-source"><ul class="dummy"><li>
+        
+            <a target="_blank" href="https://github.com/maptalks/maptalks.js/tree/master/src/geometry/Geometry.js">geometry/Geometry.js</a>, <a target="_blank" href="https://github.com/maptalks/maptalks.js/tree/master/src/geometry/Geometry.js#L642">line 642</a>
+        
+
+    </li></ul></dd>
+    
+
+    
+
+    
+
+    
+</dl>
+
+
+
+
+
+
+
+
+
+
+
+
+
+
+
+
+
+
+
+<hr>
+        
+            
+
+    <!-- <h2>Constructor</h2> -->
+    
+    <li>
+    
+    <h4 class="name" id="event:removestart"><i><span class="type-signature"> (inherited)  </span><a href="#event:removestart">removestart</a></i>
+    
+        
+            <a target="_blank" href="https://github.com/maptalks/maptalks.js/tree/master/src/geometry/Geometry.js#L781" class="improvelink">[source]</a>
+        
+    
+    <!-- 
+        <a target="_blank" href="https://github.com/maptalks/maptalks.js/tree/master/src/geometry/Geometry.js#L781" class="improvelink">[help to improve]</a>
+     -->
+    <!-- <a href="#event:removestart" class="improvelink">[link]</a> -->
+    </h4>
+
+    
+    </li>
+    
+    
+
+
+
+
+<div class="description">
+    removestart event.
+</div>
+
+
+
+
+<!-- 
+    <h5>Type:</h5>
+    <ul>
+        <li>
+            
+<span class="param-type">Object</span>
+
+
+        </li>
+    </ul>
+ -->
+
+
+
+
+
+<!-- event properties -->
+
+
+
+
+
+
+
+
+
+
+
+
+
+    <h5 class="subsection-title">Properties:</h5>
+
+    
+
+<table class="props">
+    <thead>
+    <tr>
+        
+        <th>Name</th>
+        
+
+        <th>Type</th>
+
+
+
+        
+
+        <th class="last">Description</th>
+    </tr>
+    </thead>
+
+    <tbody>
+    
+
+        <tr>
+            
+                <td class="name"><code>type</code>
+                    
+                </td>
+            
+
+            <td class="type">
+            
+                
+<span class="param-type">String</span>
+
+
+            
+            </td>
+
+
+
+            
+
+            <td class="description last">removestart</td>
+        </tr>
+
+    
+
+        <tr>
+            
+                <td class="name"><code>target</code>
+                    
+                </td>
+            
+
+            <td class="type">
+            
+                
+<span class="param-type"><a href="Geometry.html">Geometry</a></span>
+
+
+            
+            </td>
+
+
+
+            
+
+            <td class="description last">the geometry fires the event</td>
+        </tr>
+
+    
+    </tbody>
+</table>
+
+
+
+<dl class="details">
+
+    
+
+    
+
+    
+
+    
+    <dt class="tag-overrides">Overrides:</dt>
+    <dd class="tag-overrides"><ul class="dummy"><li>
+        <a href="MultiGeometry.html#event:removestart">MultiGeometry#event:removestart</a>
+    </li></ul></dd>
+    
+
+    
+
+        
+
+    
+
+    
+
+    
+
+    
+
+    
+
+    
+
+    
+    <dt class="tag-source">Source:</dt>
+    <dd class="tag-source"><ul class="dummy"><li>
+        
+            <a target="_blank" href="https://github.com/maptalks/maptalks.js/tree/master/src/geometry/Geometry.js">geometry/Geometry.js</a>, <a target="_blank" href="https://github.com/maptalks/maptalks.js/tree/master/src/geometry/Geometry.js#L781">line 781</a>
+        
+
+    </li></ul></dd>
+    
+
+    
+
+    
+
+    
+</dl>
+
+
+
+
+
+
+
+
+
+
+
+
+
+
+
+
+
+
+
+<hr>
+        
+            
+
+    <!-- <h2>Constructor</h2> -->
+    
+    <li>
+    
+    <h4 class="name" id="event:removeend"><i><span class="type-signature"> (inherited)  </span><a href="#event:removeend">removeend</a></i>
+    
+        
+            <a target="_blank" href="https://github.com/maptalks/maptalks.js/tree/master/src/geometry/Geometry.js#L792" class="improvelink">[source]</a>
+        
+    
+    <!-- 
+        <a target="_blank" href="https://github.com/maptalks/maptalks.js/tree/master/src/geometry/Geometry.js#L792" class="improvelink">[help to improve]</a>
+     -->
+    <!-- <a href="#event:removeend" class="improvelink">[link]</a> -->
+    </h4>
+
+    
+    </li>
+    
+    
+
+
+
+
+<div class="description">
+    removeend event.
+</div>
+
+
+
+
+<!-- 
+    <h5>Type:</h5>
+    <ul>
+        <li>
+            
+<span class="param-type">Object</span>
+
+
+        </li>
+    </ul>
+ -->
+
+
+
+
+
+<!-- event properties -->
+
+
+
+
+
+
+
+
+
+
+
+
+
+    <h5 class="subsection-title">Properties:</h5>
+
+    
+
+<table class="props">
+    <thead>
+    <tr>
+        
+        <th>Name</th>
+        
+
+        <th>Type</th>
+
+
+
+        
+
+        <th class="last">Description</th>
+    </tr>
+    </thead>
+
+    <tbody>
+    
+
+        <tr>
+            
+                <td class="name"><code>type</code>
+                    
+                </td>
+            
+
+            <td class="type">
+            
+                
+<span class="param-type">String</span>
+
+
+            
+            </td>
+
+
+
+            
+
+            <td class="description last">removeend</td>
+        </tr>
+
+    
+
+        <tr>
+            
+                <td class="name"><code>target</code>
+                    
+                </td>
+            
+
+            <td class="type">
+            
+                
+<span class="param-type"><a href="Geometry.html">Geometry</a></span>
+
+
+            
+            </td>
+
+
+
+            
+
+            <td class="description last">the geometry fires the event</td>
+        </tr>
+
+    
+    </tbody>
+</table>
+
+
+
+<dl class="details">
+
+    
+
+    
+
+    
+
+    
+    <dt class="tag-overrides">Overrides:</dt>
+    <dd class="tag-overrides"><ul class="dummy"><li>
+        <a href="MultiGeometry.html#event:removeend">MultiGeometry#event:removeend</a>
+    </li></ul></dd>
+    
+
+    
+
+        
+
+    
+
+    
+
+    
+
+    
+
+    
+
+    
+
+    
+    <dt class="tag-source">Source:</dt>
+    <dd class="tag-source"><ul class="dummy"><li>
+        
+            <a target="_blank" href="https://github.com/maptalks/maptalks.js/tree/master/src/geometry/Geometry.js">geometry/Geometry.js</a>, <a target="_blank" href="https://github.com/maptalks/maptalks.js/tree/master/src/geometry/Geometry.js#L792">line 792</a>
+        
+
+    </li></ul></dd>
+    
+
+    
+
+    
+
+    
+</dl>
+
+
+
+
+
+
+
+
+
+
+
+
+
+
+
+
+
+
+
+<hr>
+        
+            
+
+    <!-- <h2>Constructor</h2> -->
+    
+    <li>
+    
+    <h4 class="name" id="event:remove"><i><span class="type-signature"> (inherited)  </span><a href="#event:remove">remove</a></i>
+    
+        
+            <a target="_blank" href="https://github.com/maptalks/maptalks.js/tree/master/src/geometry/Geometry.js#L801" class="improvelink">[source]</a>
+        
+    
+    <!-- 
+        <a target="_blank" href="https://github.com/maptalks/maptalks.js/tree/master/src/geometry/Geometry.js#L801" class="improvelink">[help to improve]</a>
+     -->
+    <!-- <a href="#event:remove" class="improvelink">[link]</a> -->
+    </h4>
+
+    
+    </li>
+    
+    
+
+
+
+
+<div class="description">
+    remove event.
+</div>
+
+
+
+
+<!-- 
+    <h5>Type:</h5>
+    <ul>
+        <li>
+            
+<span class="param-type">Object</span>
+
+
+        </li>
+    </ul>
+ -->
+
+
+
+
+
+<!-- event properties -->
+
+
+
+
+
+
+
+
+
+
+
+
+
+    <h5 class="subsection-title">Properties:</h5>
+
+    
+
+<table class="props">
+    <thead>
+    <tr>
+        
+        <th>Name</th>
+        
+
+        <th>Type</th>
+
+
+
+        
+
+        <th class="last">Description</th>
+    </tr>
+    </thead>
+
+    <tbody>
+    
+
+        <tr>
+            
+                <td class="name"><code>type</code>
+                    
+                </td>
+            
+
+            <td class="type">
+            
+                
+<span class="param-type">String</span>
+
+
+            
+            </td>
+
+
+
+            
+
+            <td class="description last">remove</td>
+        </tr>
+
+    
+
+        <tr>
+            
+                <td class="name"><code>target</code>
+                    
+                </td>
+            
+
+            <td class="type">
+            
+                
+<span class="param-type"><a href="Geometry.html">Geometry</a></span>
+
+
+            
+            </td>
+
+
+
+            
+
+            <td class="description last">the geometry fires the event</td>
+        </tr>
+
+    
+    </tbody>
+</table>
+
+
+
+<dl class="details">
+
+    
+
+    
+
+    
+
+    
+    <dt class="tag-overrides">Overrides:</dt>
+    <dd class="tag-overrides"><ul class="dummy"><li>
+        <a href="MultiGeometry.html#event:remove">MultiGeometry#event:remove</a>
+    </li></ul></dd>
+    
+
+    
+
+        
+
+    
+
+    
+
+    
+
+    
+
+    
+
+    
+
+    
+    <dt class="tag-source">Source:</dt>
+    <dd class="tag-source"><ul class="dummy"><li>
+        
+            <a target="_blank" href="https://github.com/maptalks/maptalks.js/tree/master/src/geometry/Geometry.js">geometry/Geometry.js</a>, <a target="_blank" href="https://github.com/maptalks/maptalks.js/tree/master/src/geometry/Geometry.js#L801">line 801</a>
+        
+
+    </li></ul></dd>
+    
+
+    
+
+    
+
+    
+</dl>
+
+
+
+
+
+
+
+
+
+
+
+
+
+
+
+
+
+
+
+<hr>
+        
+            
+
+    <!-- <h2>Constructor</h2> -->
+    
+    <li>
+    
+    <h4 class="name" id="event:shapechange"><i><span class="type-signature"> (inherited)  </span><a href="#event:shapechange">shapechange</a></i>
+    
+        
+            <a target="_blank" href="https://github.com/maptalks/maptalks.js/tree/master/src/geometry/Geometry.js#L1207" class="improvelink">[source]</a>
+        
+    
+    <!-- 
+        <a target="_blank" href="https://github.com/maptalks/maptalks.js/tree/master/src/geometry/Geometry.js#L1207" class="improvelink">[help to improve]</a>
+     -->
+    <!-- <a href="#event:shapechange" class="improvelink">[link]</a> -->
+    </h4>
+
+    
+    </li>
+    
+    
+
+
+
+
+<div class="description">
+    shapechange event.
+</div>
+
+
+
+
+<!-- 
+    <h5>Type:</h5>
+    <ul>
+        <li>
+            
+<span class="param-type">Object</span>
+
+
+        </li>
+    </ul>
+ -->
+
+
+
+
+
+<!-- event properties -->
+
+
+
+
+
+
+
+
+
+
+
+
+
+    <h5 class="subsection-title">Properties:</h5>
+
+    
+
+<table class="props">
+    <thead>
+    <tr>
+        
+        <th>Name</th>
+        
+
+        <th>Type</th>
+
+
+
+        
+
+        <th class="last">Description</th>
+    </tr>
+    </thead>
+
+    <tbody>
+    
+
+        <tr>
+            
+                <td class="name"><code>type</code>
+                    
+                </td>
+            
+
+            <td class="type">
+            
+                
+<span class="param-type">String</span>
+
+
+            
+            </td>
+
+
+
+            
+
+            <td class="description last">shapechange</td>
+        </tr>
+
+    
+
+        <tr>
+            
+                <td class="name"><code>target</code>
+                    
+                </td>
+            
+
+            <td class="type">
+            
+                
+<span class="param-type"><a href="Geometry.html">Geometry</a></span>
+
+
+            
+            </td>
+
+
+
+            
+
+            <td class="description last">the geometry fires the event</td>
+        </tr>
+
+    
+    </tbody>
+</table>
+
+
+
+<dl class="details">
+
+    
+
+    
+
+    
+
+    
+    <dt class="tag-overrides">Overrides:</dt>
+    <dd class="tag-overrides"><ul class="dummy"><li>
+        <a href="MultiGeometry.html#event:shapechange">MultiGeometry#event:shapechange</a>
+    </li></ul></dd>
+    
+
+    
+
+        
+
+    
+
+    
+
+    
+
+    
+
+    
+
+    
+
+    
+    <dt class="tag-source">Source:</dt>
+    <dd class="tag-source"><ul class="dummy"><li>
+        
+            <a target="_blank" href="https://github.com/maptalks/maptalks.js/tree/master/src/geometry/Geometry.js">geometry/Geometry.js</a>, <a target="_blank" href="https://github.com/maptalks/maptalks.js/tree/master/src/geometry/Geometry.js#L1207">line 1207</a>
+        
+
+    </li></ul></dd>
+    
+
+    
+
+    
+
+    
+</dl>
+
+
+
+
+
+
+
+
+
+
+
+
+
+
+
+
+
+
+
+<hr>
+        
+            
+
+    <!-- <h2>Constructor</h2> -->
+    
+    <li>
+    
+    <h4 class="name" id="event:positionchange"><i><span class="type-signature"> (inherited)  </span><a href="#event:positionchange">positionchange</a></i>
+    
+        
+            <a target="_blank" href="https://github.com/maptalks/maptalks.js/tree/master/src/geometry/Geometry.js#L1221" class="improvelink">[source]</a>
+        
+    
+    <!-- 
+        <a target="_blank" href="https://github.com/maptalks/maptalks.js/tree/master/src/geometry/Geometry.js#L1221" class="improvelink">[help to improve]</a>
+     -->
+    <!-- <a href="#event:positionchange" class="improvelink">[link]</a> -->
+    </h4>
+
+    
+    </li>
+    
+    
+
+
+
+
+<div class="description">
+    positionchange event.
+</div>
+
+
+
+
+<!-- 
+    <h5>Type:</h5>
+    <ul>
+        <li>
+            
+<span class="param-type">Object</span>
+
+
+        </li>
+    </ul>
+ -->
+
+
+
+
+
+<!-- event properties -->
+
+
+
+
+
+
+
+
+
+
+
+
+
+    <h5 class="subsection-title">Properties:</h5>
+
+    
+
+<table class="props">
+    <thead>
+    <tr>
+        
+        <th>Name</th>
+        
+
+        <th>Type</th>
+
+
+
+        
+
+        <th class="last">Description</th>
+    </tr>
+    </thead>
+
+    <tbody>
+    
+
+        <tr>
+            
+                <td class="name"><code>type</code>
+                    
+                </td>
+            
+
+            <td class="type">
+            
+                
+<span class="param-type">String</span>
+
+
+            
+            </td>
+
+
+
+            
+
+            <td class="description last">positionchange</td>
+        </tr>
+
+    
+
+        <tr>
+            
+                <td class="name"><code>target</code>
+                    
+                </td>
+            
+
+            <td class="type">
+            
+                
+<span class="param-type"><a href="Geometry.html">Geometry</a></span>
+
+
+            
+            </td>
+
+
+
+            
+
+            <td class="description last">the geometry fires the event</td>
+        </tr>
+
+    
+    </tbody>
+</table>
+
+
+
+<dl class="details">
+
+    
+
+    
+
+    
+
+    
+    <dt class="tag-overrides">Overrides:</dt>
+    <dd class="tag-overrides"><ul class="dummy"><li>
+        <a href="MultiGeometry.html#event:positionchange">MultiGeometry#event:positionchange</a>
+    </li></ul></dd>
+    
+
+    
+
+        
+
+    
+
+    
+
+    
+
+    
+
+    
+
+    
+
+    
+    <dt class="tag-source">Source:</dt>
+    <dd class="tag-source"><ul class="dummy"><li>
+        
+            <a target="_blank" href="https://github.com/maptalks/maptalks.js/tree/master/src/geometry/Geometry.js">geometry/Geometry.js</a>, <a target="_blank" href="https://github.com/maptalks/maptalks.js/tree/master/src/geometry/Geometry.js#L1221">line 1221</a>
+        
+
+    </li></ul></dd>
+    
+
+    
+
+    
+
+    
+</dl>
+
+
+
+
+
+
+
+
+
+
+
+
+
+
+
+
+
+
+
+<hr>
+        
+            
+
+    <!-- <h2>Constructor</h2> -->
+    
+    <li>
+    
+    <h4 class="name" id="event:symbolchange"><i><span class="type-signature"> (inherited)  </span><a href="#event:symbolchange">symbolchange</a></i>
+    
+        
+            <a target="_blank" href="https://github.com/maptalks/maptalks.js/tree/master/src/geometry/Geometry.js#L1245" class="improvelink">[source]</a>
+        
+    
+    <!-- 
+        <a target="_blank" href="https://github.com/maptalks/maptalks.js/tree/master/src/geometry/Geometry.js#L1245" class="improvelink">[help to improve]</a>
+     -->
+    <!-- <a href="#event:symbolchange" class="improvelink">[link]</a> -->
+    </h4>
+
+    
+    </li>
+    
+    
+
+
+
+
+<div class="description">
+    symbolchange event.
+</div>
+
+
+
+
+<!-- 
+    <h5>Type:</h5>
+    <ul>
+        <li>
+            
+<span class="param-type">Object</span>
+
+
+        </li>
+    </ul>
+ -->
+
+
+
+
+
+<!-- event properties -->
+
+
+
+
+
+
+
+
+
+
+
+
+
+    <h5 class="subsection-title">Properties:</h5>
+
+    
+
+<table class="props">
+    <thead>
+    <tr>
+        
+        <th>Name</th>
+        
+
+        <th>Type</th>
+
+
+
+        
+
+        <th class="last">Description</th>
+    </tr>
+    </thead>
+
+    <tbody>
+    
+
+        <tr>
+            
+                <td class="name"><code>type</code>
+                    
+                </td>
+            
+
+            <td class="type">
+            
+                
+<span class="param-type">String</span>
+
+
+            
+            </td>
+
+
+
+            
+
+            <td class="description last">symbolchange</td>
+        </tr>
+
+    
+
+        <tr>
+            
+                <td class="name"><code>target</code>
+                    
+                </td>
+            
+
+            <td class="type">
+            
+                
+<span class="param-type"><a href="Geometry.html">Geometry</a></span>
+
+
+            
+            </td>
+
+
+
+            
+
+            <td class="description last">the geometry fires the event</td>
+        </tr>
+
+    
+
+        <tr>
+            
+                <td class="name"><code>properties</code>
+                    
+                </td>
+            
+
+            <td class="type">
+            
+                
+<span class="param-type">Object</span>
+
+
+            
+            </td>
+
+
+
+            
+
+            <td class="description last">symbol properties to update if has</td>
+        </tr>
+
+    
+    </tbody>
+</table>
+
+
+
+<dl class="details">
+
+    
+
+    
+
+    
+
+    
+    <dt class="tag-overrides">Overrides:</dt>
+    <dd class="tag-overrides"><ul class="dummy"><li>
+        <a href="MultiGeometry.html#event:symbolchange">MultiGeometry#event:symbolchange</a>
+    </li></ul></dd>
+    
+
+    
+
+        
+
+    
+
+    
+
+    
+
+    
+
+    
+
+    
+
+    
+    <dt class="tag-source">Source:</dt>
+    <dd class="tag-source"><ul class="dummy"><li>
+        
+            <a target="_blank" href="https://github.com/maptalks/maptalks.js/tree/master/src/geometry/Geometry.js">geometry/Geometry.js</a>, <a target="_blank" href="https://github.com/maptalks/maptalks.js/tree/master/src/geometry/Geometry.js#L1245">line 1245</a>
+        
+
+    </li></ul></dd>
+    
+
+    
+
+    
+
+    
+</dl>
+
+
+
+
+
+
+
+
+
+
+
+
+
+
+
+
+
+
+
+<hr>
+        
+            
+
+    <!-- <h2>Constructor</h2> -->
+    
+    <li>
+    
+    <h4 class="name" id="event:editstart"><i><span class="type-signature"> (inherited)  </span><a href="#event:editstart">editstart</a></i>
+    
+        
+            <a target="_blank" href="https://github.com/maptalks/maptalks.js/tree/master/src/geometry/ext/Geometry.Edit.js#L26" class="improvelink">[source]</a>
+        
+    
+    <!-- 
+        <a target="_blank" href="https://github.com/maptalks/maptalks.js/tree/master/src/geometry/ext/Geometry.Edit.js#L26" class="improvelink">[help to improve]</a>
+     -->
+    <!-- <a href="#event:editstart" class="improvelink">[link]</a> -->
+    </h4>
+
+    
+    </li>
+    
+    
+
+
+
+
+<div class="description">
+    start edit event
+</div>
+
+
+
+
+<!-- 
+    <h5>Type:</h5>
+    <ul>
+        <li>
+            
+<span class="param-type">Object</span>
+
+
+        </li>
+    </ul>
+ -->
+
+
+
+
+
+<!-- event properties -->
+
+
+
+
+
+
+
+
+
+
+
+
+
+    <h5 class="subsection-title">Properties:</h5>
+
+    
+
+<table class="props">
+    <thead>
+    <tr>
+        
+        <th>Name</th>
+        
+
+        <th>Type</th>
+
+
+
+        
+
+        <th class="last">Description</th>
+    </tr>
+    </thead>
+
+    <tbody>
+    
+
+        <tr>
+            
+                <td class="name"><code>type</code>
+                    
+                </td>
+            
+
+            <td class="type">
+            
+                
+<span class="param-type">String</span>
+
+
+            
+            </td>
+
+
+
+            
+
+            <td class="description last">editstart</td>
+        </tr>
+
+    
+
+        <tr>
+            
+                <td class="name"><code>target</code>
+                    
+                </td>
+            
+
+            <td class="type">
+            
+                
+<span class="param-type"><a href="Geometry.html">Geometry</a></span>
+
+
+            
+            </td>
+
+
+
+            
+
+            <td class="description last">the geometry fires the event</td>
+        </tr>
+
+    
+    </tbody>
+</table>
+
+
+
+<dl class="details">
+
+    
+
+    
+
+    
+
+    
+    <dt class="tag-overrides">Overrides:</dt>
+    <dd class="tag-overrides"><ul class="dummy"><li>
+        <a href="MultiGeometry.html#event:editstart">MultiGeometry#event:editstart</a>
+    </li></ul></dd>
+    
+
+    
+
+        
+
+    
+
+    
+
+    
+
+    
+
+    
+
+    
+
+    
+    <dt class="tag-source">Source:</dt>
+    <dd class="tag-source"><ul class="dummy"><li>
+        
+            <a target="_blank" href="https://github.com/maptalks/maptalks.js/tree/master/src/geometry/ext/Geometry.Edit.js">geometry/ext/Geometry.Edit.js</a>, <a target="_blank" href="https://github.com/maptalks/maptalks.js/tree/master/src/geometry/ext/Geometry.Edit.js#L26">line 26</a>
+        
+
+    </li></ul></dd>
+    
+
+    
+
+    
+
+    
+</dl>
+
+
+
+
+
+
+
+
+
+
+
+
+
+
+
+
+
+
+
+<hr>
+        
+            
+
+    <!-- <h2>Constructor</h2> -->
+    
+    <li>
+    
+    <h4 class="name" id="event:editend"><i><span class="type-signature"> (inherited)  </span><a href="#event:editend">editend</a></i>
+    
+        
+            <a target="_blank" href="https://github.com/maptalks/maptalks.js/tree/master/src/geometry/ext/Geometry.Edit.js#L49" class="improvelink">[source]</a>
+        
+    
+    <!-- 
+        <a target="_blank" href="https://github.com/maptalks/maptalks.js/tree/master/src/geometry/ext/Geometry.Edit.js#L49" class="improvelink">[help to improve]</a>
+     -->
+    <!-- <a href="#event:editend" class="improvelink">[link]</a> -->
+    </h4>
+
+    
+    </li>
+    
+    
+
+
+
+
+<div class="description">
+    end edit event
+</div>
+
+
+
+
+<!-- 
+    <h5>Type:</h5>
+    <ul>
+        <li>
+            
+<span class="param-type">Object</span>
+
+
+        </li>
+    </ul>
+ -->
+
+
+
+
+
+<!-- event properties -->
+
+
+
+
+
+
+
+
+
+
+
+
+
+    <h5 class="subsection-title">Properties:</h5>
+
+    
+
+<table class="props">
+    <thead>
+    <tr>
+        
+        <th>Name</th>
+        
+
+        <th>Type</th>
+
+
+
+        
+
+        <th class="last">Description</th>
+    </tr>
+    </thead>
+
+    <tbody>
+    
+
+        <tr>
+            
+                <td class="name"><code>type</code>
+                    
+                </td>
+            
+
+            <td class="type">
+            
+                
+<span class="param-type">String</span>
+
+
+            
+            </td>
+
+
+
+            
+
+            <td class="description last">editend</td>
+        </tr>
+
+    
+
+        <tr>
+            
+                <td class="name"><code>target</code>
+                    
+                </td>
+            
+
+            <td class="type">
+            
+                
+<span class="param-type"><a href="Geometry.html">Geometry</a></span>
+
+
+            
+            </td>
+
+
+
+            
+
+            <td class="description last">the geometry fires the event</td>
+        </tr>
+
+    
+    </tbody>
+</table>
+
+
+
+<dl class="details">
+
+    
+
+    
+
+    
+
+    
+    <dt class="tag-overrides">Overrides:</dt>
+    <dd class="tag-overrides"><ul class="dummy"><li>
+        <a href="MultiGeometry.html#event:editend">MultiGeometry#event:editend</a>
+    </li></ul></dd>
+    
+
+    
+
+        
+
+    
+
+    
+
+    
+
+    
+
+    
+
+    
+
+    
+    <dt class="tag-source">Source:</dt>
+    <dd class="tag-source"><ul class="dummy"><li>
+        
+            <a target="_blank" href="https://github.com/maptalks/maptalks.js/tree/master/src/geometry/ext/Geometry.Edit.js">geometry/ext/Geometry.Edit.js</a>, <a target="_blank" href="https://github.com/maptalks/maptalks.js/tree/master/src/geometry/ext/Geometry.Edit.js#L49">line 49</a>
+        
+
+    </li></ul></dd>
+    
+
+    
+
+    
+
+    
+</dl>
+
+
+
+
+
+
+
+
+
+
+
+
+
+
+
+
+
+
+
+<hr>
+        
+            
+
+    <!-- <h2>Constructor</h2> -->
+    
+    <li>
+    
+    <h4 class="name" id="event:redoedit"><i><span class="type-signature"> (inherited)  </span><a href="#event:redoedit">redoedit</a></i>
+    
+        
+            <a target="_blank" href="https://github.com/maptalks/maptalks.js/tree/master/src/geometry/ext/Geometry.Edit.js#L77" class="improvelink">[source]</a>
+        
+    
+    <!-- 
+        <a target="_blank" href="https://github.com/maptalks/maptalks.js/tree/master/src/geometry/ext/Geometry.Edit.js#L77" class="improvelink">[help to improve]</a>
+     -->
+    <!-- <a href="#event:redoedit" class="improvelink">[link]</a> -->
+    </h4>
+
+    
+    </li>
+    
+    
+
+
+
+
+<div class="description">
+    redo edit event
+</div>
+
+
+
+
+<!-- 
+    <h5>Type:</h5>
+    <ul>
+        <li>
+            
+<span class="param-type">Object</span>
+
+
+        </li>
+    </ul>
+ -->
+
+
+
+
+
+<!-- event properties -->
+
+
+
+
+
+
+
+
+
+
+
+
+
+    <h5 class="subsection-title">Properties:</h5>
+
+    
+
+<table class="props">
+    <thead>
+    <tr>
+        
+        <th>Name</th>
+        
+
+        <th>Type</th>
+
+
+
+        
+
+        <th class="last">Description</th>
+    </tr>
+    </thead>
+
+    <tbody>
+    
+
+        <tr>
+            
+                <td class="name"><code>type</code>
+                    
+                </td>
+            
+
+            <td class="type">
+            
+                
+<span class="param-type">String</span>
+
+
+            
+            </td>
+
+
+
+            
+
+            <td class="description last">redoedit</td>
+        </tr>
+
+    
+
+        <tr>
+            
+                <td class="name"><code>target</code>
+                    
+                </td>
+            
+
+            <td class="type">
+            
+                
+<span class="param-type"><a href="Geometry.html">Geometry</a></span>
+
+
+            
+            </td>
+
+
+
+            
+
+            <td class="description last">the geometry fires the event</td>
+        </tr>
+
+    
+    </tbody>
+</table>
+
+
+
+<dl class="details">
+
+    
+
+    
+
+    
+
+    
+    <dt class="tag-overrides">Overrides:</dt>
+    <dd class="tag-overrides"><ul class="dummy"><li>
+        <a href="MultiGeometry.html#event:redoedit">MultiGeometry#event:redoedit</a>
+    </li></ul></dd>
+    
+
+    
+
+        
+
+    
+
+    
+
+    
+
+    
+
+    
+
+    
+
+    
+    <dt class="tag-source">Source:</dt>
+    <dd class="tag-source"><ul class="dummy"><li>
+        
+            <a target="_blank" href="https://github.com/maptalks/maptalks.js/tree/master/src/geometry/ext/Geometry.Edit.js">geometry/ext/Geometry.Edit.js</a>, <a target="_blank" href="https://github.com/maptalks/maptalks.js/tree/master/src/geometry/ext/Geometry.Edit.js#L77">line 77</a>
+        
+
+    </li></ul></dd>
+    
+
+    
+
+    
+
+    
+</dl>
+
+
+
+
+
+
+
+
+
+
+
+
+
+
+
+
+
+
+
+<hr>
+        
+            
+
+    <!-- <h2>Constructor</h2> -->
+    
+    <li>
+    
+    <h4 class="name" id="event:undoedit"><i><span class="type-signature"> (inherited)  </span><a href="#event:undoedit">undoedit</a></i>
+    
+        
+            <a target="_blank" href="https://github.com/maptalks/maptalks.js/tree/master/src/geometry/ext/Geometry.Edit.js#L100" class="improvelink">[source]</a>
+        
+    
+    <!-- 
+        <a target="_blank" href="https://github.com/maptalks/maptalks.js/tree/master/src/geometry/ext/Geometry.Edit.js#L100" class="improvelink">[help to improve]</a>
+     -->
+    <!-- <a href="#event:undoedit" class="improvelink">[link]</a> -->
+    </h4>
+
+    
+    </li>
+    
+    
+
+
+
+
+<div class="description">
+    undo edit event
+</div>
+
+
+
+
+<!-- 
+    <h5>Type:</h5>
+    <ul>
+        <li>
+            
+<span class="param-type">Object</span>
+
+
+        </li>
+    </ul>
+ -->
+
+
+
+
+
+<!-- event properties -->
+
+
+
+
+
+
+
+
+
+
+
+
+
+    <h5 class="subsection-title">Properties:</h5>
+
+    
+
+<table class="props">
+    <thead>
+    <tr>
+        
+        <th>Name</th>
+        
+
+        <th>Type</th>
+
+
+
+        
+
+        <th class="last">Description</th>
+    </tr>
+    </thead>
+
+    <tbody>
+    
+
+        <tr>
+            
+                <td class="name"><code>type</code>
+                    
+                </td>
+            
+
+            <td class="type">
+            
+                
+<span class="param-type">String</span>
+
+
+            
+            </td>
+
+
+
+            
+
+            <td class="description last">undoedit</td>
+        </tr>
+
+    
+
+        <tr>
+            
+                <td class="name"><code>target</code>
+                    
+                </td>
+            
+
+            <td class="type">
+            
+                
+<span class="param-type"><a href="Geometry.html">Geometry</a></span>
+
+
+            
+            </td>
+
+
+
+            
+
+            <td class="description last">the geometry fires the event</td>
+        </tr>
+
+    
+    </tbody>
+</table>
+
+
+
+<dl class="details">
+
+    
+
+    
+
+    
+
+    
+    <dt class="tag-overrides">Overrides:</dt>
+    <dd class="tag-overrides"><ul class="dummy"><li>
+        <a href="MultiGeometry.html#event:undoedit">MultiGeometry#event:undoedit</a>
+    </li></ul></dd>
+    
+
+    
+
+        
+
+    
+
+    
+
+    
+
+    
+
+    
+
+    
+
+    
+    <dt class="tag-source">Source:</dt>
+    <dd class="tag-source"><ul class="dummy"><li>
+        
+            <a target="_blank" href="https://github.com/maptalks/maptalks.js/tree/master/src/geometry/ext/Geometry.Edit.js">geometry/ext/Geometry.Edit.js</a>, <a target="_blank" href="https://github.com/maptalks/maptalks.js/tree/master/src/geometry/ext/Geometry.Edit.js#L100">line 100</a>
+        
+
+    </li></ul></dd>
+    
+
+    
+
+    
+
+    
+</dl>
+
+
+
+
+
+
+
+
+
+
+
+
+
+
+
+
+
+
+
+<hr>
+        
+            
+
+    <!-- <h2>Constructor</h2> -->
+    
+    <li>
+    
+    <h4 class="name" id="event:canceledit"><i><span class="type-signature"> (inherited)  </span><a href="#event:canceledit">canceledit</a></i>
+    
+        
+            <a target="_blank" href="https://github.com/maptalks/maptalks.js/tree/master/src/geometry/ext/Geometry.Edit.js#L123" class="improvelink">[source]</a>
+        
+    
+    <!-- 
+        <a target="_blank" href="https://github.com/maptalks/maptalks.js/tree/master/src/geometry/ext/Geometry.Edit.js#L123" class="improvelink">[help to improve]</a>
+     -->
+    <!-- <a href="#event:canceledit" class="improvelink">[link]</a> -->
+    </h4>
+
+    
+    </li>
+    
+    
+
+
+
+
+<div class="description">
+    cancel edit event
+</div>
+
+
+
+
+<!-- 
+    <h5>Type:</h5>
+    <ul>
+        <li>
+            
+<span class="param-type">Object</span>
+
+
+        </li>
+    </ul>
+ -->
+
+
+
+
+
+<!-- event properties -->
+
+
+
+
+
+
+
+
+
+
+
+
+
+    <h5 class="subsection-title">Properties:</h5>
+
+    
+
+<table class="props">
+    <thead>
+    <tr>
+        
+        <th>Name</th>
+        
+
+        <th>Type</th>
+
+
+
+        
+
+        <th class="last">Description</th>
+    </tr>
+    </thead>
+
+    <tbody>
+    
+
+        <tr>
+            
+                <td class="name"><code>type</code>
+                    
+                </td>
+            
+
+            <td class="type">
+            
+                
+<span class="param-type">String</span>
+
+
+            
+            </td>
+
+
+
+            
+
+            <td class="description last">canceledit</td>
+        </tr>
+
+    
+
+        <tr>
+            
+                <td class="name"><code>target</code>
+                    
+                </td>
+            
+
+            <td class="type">
+            
+                
+<span class="param-type"><a href="Geometry.html">Geometry</a></span>
+
+
+            
+            </td>
+
+
+
+            
+
+            <td class="description last">the geometry fires the event</td>
+        </tr>
+
+    
+    </tbody>
+</table>
+
+
+
+<dl class="details">
+
+    
+
+    
+
+    
+
+    
+    <dt class="tag-overrides">Overrides:</dt>
+    <dd class="tag-overrides"><ul class="dummy"><li>
+        <a href="MultiGeometry.html#event:canceledit">MultiGeometry#event:canceledit</a>
+    </li></ul></dd>
+    
+
+    
+
+        
+
+    
+
+    
+
+    
+
+    
+
+    
+
+    
+
+    
+    <dt class="tag-source">Source:</dt>
+    <dd class="tag-source"><ul class="dummy"><li>
+        
+            <a target="_blank" href="https://github.com/maptalks/maptalks.js/tree/master/src/geometry/ext/Geometry.Edit.js">geometry/ext/Geometry.Edit.js</a>, <a target="_blank" href="https://github.com/maptalks/maptalks.js/tree/master/src/geometry/ext/Geometry.Edit.js#L123">line 123</a>
+        
+
+    </li></ul></dd>
+    
+
+    
+
+    
+
+    
+</dl>
+
+
+
+
+
+
+
+
+
+
+
+
+
+
+
+
+
+
+
+<hr>
+        
+            
+
+    <!-- <h2>Constructor</h2> -->
+    
+    <li>
+    
+    <h4 class="name" id="event:dragstart"><i><span class="type-signature"> (inherited)  </span><a href="#event:dragstart">dragstart</a></i>
+    
+        
+            <a target="_blank" href="https://github.com/maptalks/maptalks.js/tree/master/src/geometry/ext/Geometry.Drag.js#L191" class="improvelink">[source]</a>
+        
+    
+    <!-- 
+        <a target="_blank" href="https://github.com/maptalks/maptalks.js/tree/master/src/geometry/ext/Geometry.Drag.js#L191" class="improvelink">[help to improve]</a>
+     -->
+    <!-- <a href="#event:dragstart" class="improvelink">[link]</a> -->
+    </h4>
+
+    
+    </li>
+    
+    
+
+
+
+
+<div class="description">
+    drag start event
+</div>
+
+
+
+
+<!-- 
+    <h5>Type:</h5>
+    <ul>
+        <li>
+            
+<span class="param-type">Object</span>
+
+
+        </li>
+    </ul>
+ -->
+
+
+
+
+
+<!-- event properties -->
+
+
+
+
+
+
+
+
+
+
+
+
+
+    <h5 class="subsection-title">Properties:</h5>
+
+    
+
+<table class="props">
+    <thead>
+    <tr>
+        
+        <th>Name</th>
+        
+
+        <th>Type</th>
+
+
+
+        
+
+        <th class="last">Description</th>
+    </tr>
+    </thead>
+
+    <tbody>
+    
+
+        <tr>
+            
+                <td class="name"><code>type</code>
+                    
+                </td>
+            
+
+            <td class="type">
+            
+                
+<span class="param-type">String</span>
+
+
+            
+            </td>
+
+
+
+            
+
+            <td class="description last">dragstart</td>
+        </tr>
+
+    
+
+        <tr>
+            
+                <td class="name"><code>target</code>
+                    
+                </td>
+            
+
+            <td class="type">
+            
+                
+<span class="param-type"><a href="Geometry.html">Geometry</a></span>
+
+
+            
+            </td>
+
+
+
+            
+
+            <td class="description last">the geometry fires event</td>
+        </tr>
+
+    
+
+        <tr>
+            
+                <td class="name"><code>coordinate</code>
+                    
+                </td>
+            
+
+            <td class="type">
+            
+                
+<span class="param-type"><a href="Coordinate.html">Coordinate</a></span>
+
+
+            
+            </td>
+
+
+
+            
+
+            <td class="description last">coordinate of the event</td>
+        </tr>
+
+    
+
+        <tr>
+            
+                <td class="name"><code>containerPoint</code>
+                    
+                </td>
+            
+
+            <td class="type">
+            
+                
+<span class="param-type"><a href="Point.html">Point</a></span>
+
+
+            
+            </td>
+
+
+
+            
+
+            <td class="description last">container point of the event</td>
+        </tr>
+
+    
+
+        <tr>
+            
+                <td class="name"><code>viewPoint</code>
+                    
+                </td>
+            
+
+            <td class="type">
+            
+                
+<span class="param-type"><a href="Point.html">Point</a></span>
+
+
+            
+            </td>
+
+
+
+            
+
+            <td class="description last">view point of the event</td>
+        </tr>
+
+    
+
+        <tr>
+            
+                <td class="name"><code>domEvent</code>
+                    
+                </td>
+            
+
+            <td class="type">
+            
+                
+<span class="param-type">Event</span>
+
+
+            
+            </td>
+
+
+
+            
+
+            <td class="description last">dom event</td>
+        </tr>
+
+    
+    </tbody>
+</table>
+
+
+
+<dl class="details">
+
+    
+
+    
+
+    
+
+    
+    <dt class="tag-overrides">Overrides:</dt>
+    <dd class="tag-overrides"><ul class="dummy"><li>
+        <a href="MultiGeometry.html#event:dragstart">MultiGeometry#event:dragstart</a>
+    </li></ul></dd>
+    
+
+    
+
+        
+
+    
+
+    
+
+    
+
+    
+
+    
+
+    
+
+    
+    <dt class="tag-source">Source:</dt>
+    <dd class="tag-source"><ul class="dummy"><li>
+        
+            <a target="_blank" href="https://github.com/maptalks/maptalks.js/tree/master/src/geometry/ext/Geometry.Drag.js">geometry/ext/Geometry.Drag.js</a>, <a target="_blank" href="https://github.com/maptalks/maptalks.js/tree/master/src/geometry/ext/Geometry.Drag.js#L191">line 191</a>
+        
+
+    </li></ul></dd>
+    
+
+    
+
+    
+
+    
+</dl>
+
+
+
+
+
+
+
+
+
+
+
+
+
+
+
+
+
+
+
+<hr>
+        
+            
+
+    <!-- <h2>Constructor</h2> -->
+    
+    <li>
+    
+    <h4 class="name" id="event:dragging"><i><span class="type-signature"> (inherited)  </span><a href="#event:dragging">dragging</a></i>
+    
+        
+            <a target="_blank" href="https://github.com/maptalks/maptalks.js/tree/master/src/geometry/ext/Geometry.Drag.js#L243" class="improvelink">[source]</a>
+        
+    
+    <!-- 
+        <a target="_blank" href="https://github.com/maptalks/maptalks.js/tree/master/src/geometry/ext/Geometry.Drag.js#L243" class="improvelink">[help to improve]</a>
+     -->
+    <!-- <a href="#event:dragging" class="improvelink">[link]</a> -->
+    </h4>
+
+    
+    </li>
+    
+    
+
+
+
+
+<div class="description">
+    dragging event
+</div>
+
+
+
+
+<!-- 
+    <h5>Type:</h5>
+    <ul>
+        <li>
+            
+<span class="param-type">Object</span>
+
+
+        </li>
+    </ul>
+ -->
+
+
+
+
+
+<!-- event properties -->
+
+
+
+
+
+
+
+
+
+
+
+
+
+    <h5 class="subsection-title">Properties:</h5>
+
+    
+
+<table class="props">
+    <thead>
+    <tr>
+        
+        <th>Name</th>
+        
+
+        <th>Type</th>
+
+
+
+        
+
+        <th class="last">Description</th>
+    </tr>
+    </thead>
+
+    <tbody>
+    
+
+        <tr>
+            
+                <td class="name"><code>type</code>
+                    
+                </td>
+            
+
+            <td class="type">
+            
+                
+<span class="param-type">String</span>
+
+
+            
+            </td>
+
+
+
+            
+
+            <td class="description last">dragging</td>
+        </tr>
+
+    
+
+        <tr>
+            
+                <td class="name"><code>target</code>
+                    
+                </td>
+            
+
+            <td class="type">
+            
+                
+<span class="param-type"><a href="Geometry.html">Geometry</a></span>
+
+
+            
+            </td>
+
+
+
+            
+
+            <td class="description last">the geometry fires event</td>
+        </tr>
+
+    
+
+        <tr>
+            
+                <td class="name"><code>coordinate</code>
+                    
+                </td>
+            
+
+            <td class="type">
+            
+                
+<span class="param-type"><a href="Coordinate.html">Coordinate</a></span>
+
+
+            
+            </td>
+
+
+
+            
+
+            <td class="description last">coordinate of the event</td>
+        </tr>
+
+    
+
+        <tr>
+            
+                <td class="name"><code>containerPoint</code>
+                    
+                </td>
+            
+
+            <td class="type">
+            
+                
+<span class="param-type"><a href="Point.html">Point</a></span>
+
+
+            
+            </td>
+
+
+
+            
+
+            <td class="description last">container point of the event</td>
+        </tr>
+
+    
+
+        <tr>
+            
+                <td class="name"><code>viewPoint</code>
+                    
+                </td>
+            
+
+            <td class="type">
+            
+                
+<span class="param-type"><a href="Point.html">Point</a></span>
+
+
+            
+            </td>
+
+
+
+            
+
+            <td class="description last">view point of the event</td>
+        </tr>
+
+    
+
+        <tr>
+            
+                <td class="name"><code>domEvent</code>
+                    
+                </td>
+            
+
+            <td class="type">
+            
+                
+<span class="param-type">Event</span>
+
+
+            
+            </td>
+
+
+
+            
+
+            <td class="description last">dom event</td>
+        </tr>
+
+    
+    </tbody>
+</table>
+
+
+
+<dl class="details">
+
+    
+
+    
+
+    
+
+    
+    <dt class="tag-overrides">Overrides:</dt>
+    <dd class="tag-overrides"><ul class="dummy"><li>
+        <a href="MultiGeometry.html#event:dragging">MultiGeometry#event:dragging</a>
+    </li></ul></dd>
+    
+
+    
+
+        
+
+    
+
+    
+
+    
+
+    
+
+    
+
+    
+
+    
+    <dt class="tag-source">Source:</dt>
+    <dd class="tag-source"><ul class="dummy"><li>
+        
+            <a target="_blank" href="https://github.com/maptalks/maptalks.js/tree/master/src/geometry/ext/Geometry.Drag.js">geometry/ext/Geometry.Drag.js</a>, <a target="_blank" href="https://github.com/maptalks/maptalks.js/tree/master/src/geometry/ext/Geometry.Drag.js#L243">line 243</a>
+        
+
+    </li></ul></dd>
+    
+
+    
+
+    
+
+    
+</dl>
+
+
+
+
+
+
+
+
+
+
+
+
+
+
+
+
+
+
+
+<hr>
+        
+            
+
+    <!-- <h2>Constructor</h2> -->
+    
+    <li>
+    
+    <h4 class="name" id="event:dragend"><i><span class="type-signature"> (inherited)  </span><a href="#event:dragend">dragend</a></i>
+    
+        
+            <a target="_blank" href="https://github.com/maptalks/maptalks.js/tree/master/src/geometry/ext/Geometry.Drag.js#L285" class="improvelink">[source]</a>
+        
+    
+    <!-- 
+        <a target="_blank" href="https://github.com/maptalks/maptalks.js/tree/master/src/geometry/ext/Geometry.Drag.js#L285" class="improvelink">[help to improve]</a>
+     -->
+    <!-- <a href="#event:dragend" class="improvelink">[link]</a> -->
+    </h4>
+
+    
+    </li>
+    
+    
+
+
+
+
+<div class="description">
+    dragend event
+</div>
+
+
+
+
+<!-- 
+    <h5>Type:</h5>
+    <ul>
+        <li>
+            
+<span class="param-type">Object</span>
+
+
+        </li>
+    </ul>
+ -->
+
+
+
+
+
+<!-- event properties -->
+
+
+
+
+
+
+
+
+
+
+
+
+
+    <h5 class="subsection-title">Properties:</h5>
+
+    
+
+<table class="props">
+    <thead>
+    <tr>
+        
+        <th>Name</th>
+        
+
+        <th>Type</th>
+
+
+
+        
+
+        <th class="last">Description</th>
+    </tr>
+    </thead>
+
+    <tbody>
+    
+
+        <tr>
+            
+                <td class="name"><code>type</code>
+                    
+                </td>
+            
+
+            <td class="type">
+            
+                
+<span class="param-type">String</span>
+
+
+            
+            </td>
+
+
+
+            
+
+            <td class="description last">dragend</td>
+        </tr>
+
+    
+
+        <tr>
+            
+                <td class="name"><code>target</code>
+                    
+                </td>
+            
+
+            <td class="type">
+            
+                
+<span class="param-type"><a href="Geometry.html">Geometry</a></span>
+
+
+            
+            </td>
+
+
+
+            
+
+            <td class="description last">the geometry fires event</td>
+        </tr>
+
+    
+
+        <tr>
+            
+                <td class="name"><code>coordinate</code>
+                    
+                </td>
+            
+
+            <td class="type">
+            
+                
+<span class="param-type"><a href="Coordinate.html">Coordinate</a></span>
+
+
+            
+            </td>
+
+
+
+            
+
+            <td class="description last">coordinate of the event</td>
+        </tr>
+
+    
+
+        <tr>
+            
+                <td class="name"><code>containerPoint</code>
+                    
+                </td>
+            
+
+            <td class="type">
+            
+                
+<span class="param-type"><a href="Point.html">Point</a></span>
+
+
+            
+            </td>
+
+
+
+            
+
+            <td class="description last">container point of the event</td>
+        </tr>
+
+    
+
+        <tr>
+            
+                <td class="name"><code>viewPoint</code>
+                    
+                </td>
+            
+
+            <td class="type">
+            
+                
+<span class="param-type"><a href="Point.html">Point</a></span>
+
+
+            
+            </td>
+
+
+
+            
+
+            <td class="description last">view point of the event</td>
+        </tr>
+
+    
+
+        <tr>
+            
+                <td class="name"><code>domEvent</code>
+                    
+                </td>
+            
+
+            <td class="type">
+            
+                
+<span class="param-type">Event</span>
+
+
+            
+            </td>
+
+
+
+            
+
+            <td class="description last">dom event</td>
+        </tr>
+
+    
+    </tbody>
+</table>
+
+
+
+<dl class="details">
+
+    
+
+    
+
+    
+
+    
+    <dt class="tag-overrides">Overrides:</dt>
+    <dd class="tag-overrides"><ul class="dummy"><li>
+        <a href="MultiGeometry.html#event:dragend">MultiGeometry#event:dragend</a>
+    </li></ul></dd>
+    
+
+    
+
+        
+
+    
+
+    
+
+    
+
+    
+
+    
+
+    
+
+    
+    <dt class="tag-source">Source:</dt>
+    <dd class="tag-source"><ul class="dummy"><li>
+        
+            <a target="_blank" href="https://github.com/maptalks/maptalks.js/tree/master/src/geometry/ext/Geometry.Drag.js">geometry/ext/Geometry.Drag.js</a>, <a target="_blank" href="https://github.com/maptalks/maptalks.js/tree/master/src/geometry/ext/Geometry.Drag.js#L285">line 285</a>
+        
+
+    </li></ul></dd>
+    
+
+    
+
+    
+
+    
+</dl>
+
+
+
+
+
+
+
+
+
+
+
+
+
+
+
+
+
+
+
+<hr>
+        
+            
+
+    <!-- <h2>Constructor</h2> -->
+    
+    <li>
+    
+    <h4 class="name" id="event:animateend"><i><span class="type-signature"> (inherited)  </span><a href="#event:animateend">animateend</a></i>
+    
+        
+            <a target="_blank" href="https://github.com/maptalks/maptalks.js/tree/master/src/geometry/ext/Geometry.Animation.js#L167" class="improvelink">[source]</a>
+        
+    
+    <!-- 
+        <a target="_blank" href="https://github.com/maptalks/maptalks.js/tree/master/src/geometry/ext/Geometry.Animation.js#L167" class="improvelink">[help to improve]</a>
+     -->
+    <!-- <a href="#event:animateend" class="improvelink">[link]</a> -->
+    </h4>
+
+    
+    </li>
+    
+    
+
+
+
+
+<div class="description">
+    fired when geometry's animation ended.
+</div>
+
+
+
+
+<!-- 
+    <h5>Type:</h5>
+    <ul>
+        <li>
+            
+<span class="param-type">Object</span>
+
+
+        </li>
+    </ul>
+ -->
+
+
+
+
+
+<!-- event properties -->
+
+
+
+
+
+
+
+
+
+
+
+
+
+    <h5 class="subsection-title">Properties:</h5>
+
+    
+
+<table class="props">
+    <thead>
+    <tr>
+        
+        <th>Name</th>
+        
+
+        <th>Type</th>
+
+
+
+        
+
+        <th class="last">Description</th>
+    </tr>
+    </thead>
+
+    <tbody>
+    
+
+        <tr>
+            
+                <td class="name"><code>type</code>
+                    
+                </td>
+            
+
+            <td class="type">
+            
+                
+<span class="param-type">String</span>
+
+
+            
+            </td>
+
+
+
+            
+
+            <td class="description last">animateend</td>
+        </tr>
+
+    
+
+        <tr>
+            
+                <td class="name"><code>target</code>
+                    
+                </td>
+            
+
+            <td class="type">
+            
+                
+<span class="param-type"><a href="Geometry.html">Geometry</a></span>
+
+
+            
+            </td>
+
+
+
+            
+
+            <td class="description last">the geometry fires the event</td>
+        </tr>
+
+    
+    </tbody>
+</table>
+
+
+
+<dl class="details">
+
+    
+
+    
+
+    
+
+    
+    <dt class="tag-overrides">Overrides:</dt>
+    <dd class="tag-overrides"><ul class="dummy"><li>
+        <a href="MultiGeometry.html#event:animateend">MultiGeometry#event:animateend</a>
+    </li></ul></dd>
+    
+
+    
+
+        
+
+    
+
+    
+
+    
+
+    
+
+    
+
+    
+
+    
+    <dt class="tag-source">Source:</dt>
+    <dd class="tag-source"><ul class="dummy"><li>
+        
+            <a target="_blank" href="https://github.com/maptalks/maptalks.js/tree/master/src/geometry/ext/Geometry.Animation.js">geometry/ext/Geometry.Animation.js</a>, <a target="_blank" href="https://github.com/maptalks/maptalks.js/tree/master/src/geometry/ext/Geometry.Animation.js#L167">line 167</a>
+        
+
+    </li></ul></dd>
+    
+
+    
+
+    
+
+    
+</dl>
+
+
+
+
+
+
+
+
+
+
+
+
+
+
+
+
+
+
+
+<hr>
+        
+            
+
+    <!-- <h2>Constructor</h2> -->
+    
+    <li>
+    
+    <h4 class="name" id="event:animating"><i><span class="type-signature"> (inherited)  </span><a href="#event:animating">animating</a></i>
+    
+        
+            <a target="_blank" href="https://github.com/maptalks/maptalks.js/tree/master/src/geometry/ext/Geometry.Animation.js#L178" class="improvelink">[source]</a>
+        
+    
+    <!-- 
+        <a target="_blank" href="https://github.com/maptalks/maptalks.js/tree/master/src/geometry/ext/Geometry.Animation.js#L178" class="improvelink">[help to improve]</a>
+     -->
+    <!-- <a href="#event:animating" class="improvelink">[link]</a> -->
+    </h4>
+
+    
+    </li>
+    
+    
+
+
+
+
+<div class="description">
+    fired when geometry is animating.
+</div>
+
+
+
+
+<!-- 
+    <h5>Type:</h5>
+    <ul>
+        <li>
+            
+<span class="param-type">Object</span>
+
+
+        </li>
+    </ul>
+ -->
+
+
+
+
+
+<!-- event properties -->
+
+
+
+
+
+
+
+
+
+
+
+
+
+    <h5 class="subsection-title">Properties:</h5>
+
+    
+
+<table class="props">
+    <thead>
+    <tr>
+        
+        <th>Name</th>
+        
+
+        <th>Type</th>
+
+
+
+        
+
+        <th class="last">Description</th>
+    </tr>
+    </thead>
+
+    <tbody>
+    
+
+        <tr>
+            
+                <td class="name"><code>type</code>
+                    
+                </td>
+            
+
+            <td class="type">
+            
+                
+<span class="param-type">String</span>
+
+
+            
+            </td>
+
+
+
+            
+
+            <td class="description last">animating</td>
+        </tr>
+
+    
+
+        <tr>
+            
+                <td class="name"><code>target</code>
+                    
+                </td>
+            
+
+            <td class="type">
+            
+                
+<span class="param-type"><a href="Geometry.html">Geometry</a></span>
+
+
+            
+            </td>
+
+
+
+            
+
+            <td class="description last">the geometry fires the event</td>
+        </tr>
+
+    
+    </tbody>
+</table>
+
+
+
+<dl class="details">
+
+    
+
+    
+
+    
+
+    
+    <dt class="tag-overrides">Overrides:</dt>
+    <dd class="tag-overrides"><ul class="dummy"><li>
+        <a href="MultiGeometry.html#event:animating">MultiGeometry#event:animating</a>
+    </li></ul></dd>
+    
+
+    
+
+        
+
+    
+
+    
+
+    
+
+    
+
+    
+
+    
+
+    
+    <dt class="tag-source">Source:</dt>
+    <dd class="tag-source"><ul class="dummy"><li>
+        
+            <a target="_blank" href="https://github.com/maptalks/maptalks.js/tree/master/src/geometry/ext/Geometry.Animation.js">geometry/ext/Geometry.Animation.js</a>, <a target="_blank" href="https://github.com/maptalks/maptalks.js/tree/master/src/geometry/ext/Geometry.Animation.js#L178">line 178</a>
+        
+
+    </li></ul></dd>
+    
+
+    
+
+    
+
+    
+</dl>
+
+
+
+
+
+
+
+
+
+
+
+
+
+
+
+
+
+
+
+<hr>
+        
+            
+
+    <!-- <h2>Constructor</h2> -->
+    
+    <li>
+    
+    <h4 class="name" id="event:animatestart"><i><span class="type-signature"> (inherited)  </span><a href="#event:animatestart">animatestart</a></i>
+    
+        
+            <a target="_blank" href="https://github.com/maptalks/maptalks.js/tree/master/src/geometry/ext/Geometry.Animation.js#L188" class="improvelink">[source]</a>
+        
+    
+    <!-- 
+        <a target="_blank" href="https://github.com/maptalks/maptalks.js/tree/master/src/geometry/ext/Geometry.Animation.js#L188" class="improvelink">[help to improve]</a>
+     -->
+    <!-- <a href="#event:animatestart" class="improvelink">[link]</a> -->
+    </h4>
+
+    
+    </li>
+    
+    
+
+
+
+
+<div class="description">
+    fired when geometry's animation start.
+</div>
+
+
+
+
+<!-- 
+    <h5>Type:</h5>
+    <ul>
+        <li>
+            
+<span class="param-type">Object</span>
+
+
+        </li>
+    </ul>
+ -->
+
+
+
+
+
+<!-- event properties -->
+
+
+
+
+
+
+
+
+
+
+
+
+
+    <h5 class="subsection-title">Properties:</h5>
+
+    
+
+<table class="props">
+    <thead>
+    <tr>
+        
+        <th>Name</th>
+        
+
+        <th>Type</th>
+
+
+
+        
+
+        <th class="last">Description</th>
+    </tr>
+    </thead>
+
+    <tbody>
+    
+
+        <tr>
+            
+                <td class="name"><code>type</code>
+                    
+                </td>
+            
+
+            <td class="type">
+            
+                
+<span class="param-type">String</span>
+
+
+            
+            </td>
+
+
+
+            
+
+            <td class="description last">animatestart</td>
+        </tr>
+
+    
+
+        <tr>
+            
+                <td class="name"><code>target</code>
+                    
+                </td>
+            
+
+            <td class="type">
+            
+                
+<span class="param-type"><a href="Geometry.html">Geometry</a></span>
+
+
+            
+            </td>
+
+
+
+            
+
+            <td class="description last">the geometry fires the event</td>
+        </tr>
+
+    
+    </tbody>
+</table>
+
+
+
+<dl class="details">
+
+    
+
+    
+
+    
+
+    
+    <dt class="tag-overrides">Overrides:</dt>
+    <dd class="tag-overrides"><ul class="dummy"><li>
+        <a href="MultiGeometry.html#event:animatestart">MultiGeometry#event:animatestart</a>
+    </li></ul></dd>
+    
+
+    
+
+        
+
+    
+
+    
+
+    
+
+    
+
+    
+
+    
+
+    
+    <dt class="tag-source">Source:</dt>
+    <dd class="tag-source"><ul class="dummy"><li>
+        
+            <a target="_blank" href="https://github.com/maptalks/maptalks.js/tree/master/src/geometry/ext/Geometry.Animation.js">geometry/ext/Geometry.Animation.js</a>, <a target="_blank" href="https://github.com/maptalks/maptalks.js/tree/master/src/geometry/ext/Geometry.Animation.js#L188">line 188</a>
+        
+
+    </li></ul></dd>
+    
+
+    
+
+    
+
+    
+</dl>
+
+
+
+
+
+
+
+
+
+
+
+
+
+
+
+
+
+
+
+<hr>
+        
+            
+
+    <!-- <h2>Constructor</h2> -->
+    
+    <li>
+    
+    <h4 class="name" id="event:handledragstart"><i><span class="type-signature"> (inherited)  </span><a href="#event:handledragstart">handledragstart</a></i>
+    
+        
+            <a target="_blank" href="https://github.com/maptalks/maptalks.js/tree/master/src/geometry/editor/GeometryEditor.js#L344" class="improvelink">[source]</a>
+        
+    
+    <!-- 
+        <a target="_blank" href="https://github.com/maptalks/maptalks.js/tree/master/src/geometry/editor/GeometryEditor.js#L344" class="improvelink">[help to improve]</a>
+     -->
+    <!-- <a href="#event:handledragstart" class="improvelink">[link]</a> -->
+    </h4>
+
+    
+    </li>
+    
+    
+
+
+
+
+<div class="description">
+    change geometry shape start event, fired when drag to change geometry shape.
+</div>
+
+
+
+
+<!-- 
+    <h5>Type:</h5>
+    <ul>
+        <li>
+            
+<span class="param-type">Object</span>
+
+
+        </li>
+    </ul>
+ -->
+
+
+
+
+
+<!-- event properties -->
+
+
+
+
+
+
+
+
+
+
+
+
+
+    <h5 class="subsection-title">Properties:</h5>
+
+    
+
+<table class="props">
+    <thead>
+    <tr>
+        
+        <th>Name</th>
+        
+
+        <th>Type</th>
+
+
+
+        
+
+        <th class="last">Description</th>
+    </tr>
+    </thead>
+
+    <tbody>
+    
+
+        <tr>
+            
+                <td class="name"><code>type</code>
+                    
+                </td>
+            
+
+            <td class="type">
+            
+                
+<span class="param-type">String</span>
+
+
+            
+            </td>
+
+
+
+            
+
+            <td class="description last">handledragstart</td>
+        </tr>
+
+    
+
+        <tr>
+            
+                <td class="name"><code>target</code>
+                    
+                </td>
+            
+
+            <td class="type">
+            
+                
+<span class="param-type"><a href="Geometry.html">Geometry</a></span>
+
+
+            
+            </td>
+
+
+
+            
+
+            <td class="description last">the geometry fires the event</td>
+        </tr>
+
+    
+    </tbody>
+</table>
+
+
+
+<dl class="details">
+
+    
+
+    
+
+    
+
+    
+    <dt class="tag-overrides">Overrides:</dt>
+    <dd class="tag-overrides"><ul class="dummy"><li>
+        <a href="MultiGeometry.html#event:handledragstart">MultiGeometry#event:handledragstart</a>
+    </li></ul></dd>
+    
+
+    
+
+        
+
+    
+
+    
+
+    
+
+    
+
+    
+
+    
+
+    
+    <dt class="tag-source">Source:</dt>
+    <dd class="tag-source"><ul class="dummy"><li>
+        
+            <a target="_blank" href="https://github.com/maptalks/maptalks.js/tree/master/src/geometry/editor/GeometryEditor.js">geometry/editor/GeometryEditor.js</a>, <a target="_blank" href="https://github.com/maptalks/maptalks.js/tree/master/src/geometry/editor/GeometryEditor.js#L344">line 344</a>
+        
+
+    </li></ul></dd>
+    
+
+    
+
+    
+
+    
+</dl>
+
+
+
+
+
+
+
+
+
+
+
+
+
+
+
+
+
+
+
+<hr>
+        
+            
+
+    <!-- <h2>Constructor</h2> -->
+    
+    <li>
+    
+    <h4 class="name" id="event:handledragging"><i><span class="type-signature"> (inherited)  </span><a href="#event:handledragging">handledragging</a></i>
+    
+        
+            <a target="_blank" href="https://github.com/maptalks/maptalks.js/tree/master/src/geometry/editor/GeometryEditor.js#L361" class="improvelink">[source]</a>
+        
+    
+    <!-- 
+        <a target="_blank" href="https://github.com/maptalks/maptalks.js/tree/master/src/geometry/editor/GeometryEditor.js#L361" class="improvelink">[help to improve]</a>
+     -->
+    <!-- <a href="#event:handledragging" class="improvelink">[link]</a> -->
+    </h4>
+
+    
+    </li>
+    
+    
+
+
+
+
+<div class="description">
+    changing geometry shape event, fired when dragging to change geometry shape.
+</div>
+
+
+
+
+<!-- 
+    <h5>Type:</h5>
+    <ul>
+        <li>
+            
+<span class="param-type">Object</span>
+
+
+        </li>
+    </ul>
+ -->
+
+
+
+
+
+<!-- event properties -->
+
+
+
+
+
+
+
+
+
+
+
+
+
+    <h5 class="subsection-title">Properties:</h5>
+
+    
+
+<table class="props">
+    <thead>
+    <tr>
+        
+        <th>Name</th>
+        
+
+        <th>Type</th>
+
+
+
+        
+
+        <th class="last">Description</th>
+    </tr>
+    </thead>
+
+    <tbody>
+    
+
+        <tr>
+            
+                <td class="name"><code>type</code>
+                    
+                </td>
+            
+
+            <td class="type">
+            
+                
+<span class="param-type">String</span>
+
+
+            
+            </td>
+
+
+
+            
+
+            <td class="description last">handledragging</td>
+        </tr>
+
+    
+
+        <tr>
+            
+                <td class="name"><code>target</code>
+                    
+                </td>
+            
+
+            <td class="type">
+            
+                
+<span class="param-type"><a href="Geometry.html">Geometry</a></span>
+
+
+            
+            </td>
+
+
+
+            
+
+            <td class="description last">the geometry fires the event</td>
+        </tr>
+
+    
+    </tbody>
+</table>
+
+
+
+<dl class="details">
+
+    
+
+    
+
+    
+
+    
+    <dt class="tag-overrides">Overrides:</dt>
+    <dd class="tag-overrides"><ul class="dummy"><li>
+        <a href="MultiGeometry.html#event:handledragging">MultiGeometry#event:handledragging</a>
+    </li></ul></dd>
+    
+
+    
+
+        
+
+    
+
+    
+
+    
+
+    
+
+    
+
+    
+
+    
+    <dt class="tag-source">Source:</dt>
+    <dd class="tag-source"><ul class="dummy"><li>
+        
+            <a target="_blank" href="https://github.com/maptalks/maptalks.js/tree/master/src/geometry/editor/GeometryEditor.js">geometry/editor/GeometryEditor.js</a>, <a target="_blank" href="https://github.com/maptalks/maptalks.js/tree/master/src/geometry/editor/GeometryEditor.js#L361">line 361</a>
+        
+
+    </li></ul></dd>
+    
+
+    
+
+    
+
+    
+</dl>
+
+
+
+
+
+
+
+
+
+
+
+
+
+
+
+
+
+
+
+<hr>
+        
+            
+
+    <!-- <h2>Constructor</h2> -->
+    
+    <li>
+    
+    <h4 class="name" id="event:handledragend"><i><span class="type-signature"> (inherited)  </span><a href="#event:handledragend">handledragend</a></i>
+    
+        
+            <a target="_blank" href="https://github.com/maptalks/maptalks.js/tree/master/src/geometry/editor/GeometryEditor.js#L377" class="improvelink">[source]</a>
+        
+    
+    <!-- 
+        <a target="_blank" href="https://github.com/maptalks/maptalks.js/tree/master/src/geometry/editor/GeometryEditor.js#L377" class="improvelink">[help to improve]</a>
+     -->
+    <!-- <a href="#event:handledragend" class="improvelink">[link]</a> -->
+    </h4>
+
+    
+    </li>
+    
+    
+
+
+
+
+<div class="description">
+    changed geometry shape event, fired when drag end to change geometry shape.
+</div>
+
+
+
+
+<!-- 
+    <h5>Type:</h5>
+    <ul>
+        <li>
+            
+<span class="param-type">Object</span>
+
+
+        </li>
+    </ul>
+ -->
+
+
+
+
+
+<!-- event properties -->
+
+
+
+
+
+
+
+
+
+
+
+
+
+    <h5 class="subsection-title">Properties:</h5>
+
+    
+
+<table class="props">
+    <thead>
+    <tr>
+        
+        <th>Name</th>
+        
+
+        <th>Type</th>
+
+
+
+        
+
+        <th class="last">Description</th>
+    </tr>
+    </thead>
+
+    <tbody>
+    
+
+        <tr>
+            
+                <td class="name"><code>type</code>
+                    
+                </td>
+            
+
+            <td class="type">
+            
+                
+<span class="param-type">String</span>
+
+
+            
+            </td>
+
+
+
+            
+
+            <td class="description last">handledragend</td>
+        </tr>
+
+    
+
+        <tr>
+            
+                <td class="name"><code>target</code>
+                    
+                </td>
+            
+
+            <td class="type">
+            
+                
+<span class="param-type"><a href="Geometry.html">Geometry</a></span>
+
+
+            
+            </td>
+
+
+
+            
+
+            <td class="description last">the geometry fires the event</td>
+        </tr>
+
+    
+    </tbody>
+</table>
+
+
+
+<dl class="details">
+
+    
+
+    
+
+    
+
+    
+    <dt class="tag-overrides">Overrides:</dt>
+    <dd class="tag-overrides"><ul class="dummy"><li>
+        <a href="MultiGeometry.html#event:handledragend">MultiGeometry#event:handledragend</a>
+    </li></ul></dd>
+    
+
+    
+
+        
+
+    
+
+    
+
+    
+
+    
+
+    
+
+    
+
+    
+    <dt class="tag-source">Source:</dt>
+    <dd class="tag-source"><ul class="dummy"><li>
+        
+            <a target="_blank" href="https://github.com/maptalks/maptalks.js/tree/master/src/geometry/editor/GeometryEditor.js">geometry/editor/GeometryEditor.js</a>, <a target="_blank" href="https://github.com/maptalks/maptalks.js/tree/master/src/geometry/editor/GeometryEditor.js#L377">line 377</a>
+        
+
+    </li></ul></dd>
+    
+
+    
+
+    
+
+    
+</dl>
+
+
+
+
+
+
+
+
+
+
+
+
+
+
+
+
+
+
+
+<hr>
+        
+            
+
+    <!-- <h2>Constructor</h2> -->
+    
+    <li>
+    
+    <h4 class="name" id="event:editrecord"><i><span class="type-signature"> (inherited)  </span><a href="#event:editrecord">editrecord</a></i>
+    
+        
+            <a target="_blank" href="https://github.com/maptalks/maptalks.js/tree/master/src/geometry/editor/GeometryEditor.js#L1184" class="improvelink">[source]</a>
+        
+    
+    <!-- 
+        <a target="_blank" href="https://github.com/maptalks/maptalks.js/tree/master/src/geometry/editor/GeometryEditor.js#L1184" class="improvelink">[help to improve]</a>
+     -->
+    <!-- <a href="#event:editrecord" class="improvelink">[link]</a> -->
+    </h4>
+
+    
+    </li>
+    
+    
+
+
+
+
+<div class="description">
+    edit record event, fired when an edit happend and being recorded
+</div>
+
+
+
+
+<!-- 
+    <h5>Type:</h5>
+    <ul>
+        <li>
+            
+<span class="param-type">Object</span>
+
+
+        </li>
+    </ul>
+ -->
+
+
+
+
+
+<!-- event properties -->
+
+
+
+
+
+
+
+
+
+
+
+
+
+    <h5 class="subsection-title">Properties:</h5>
+
+    
+
+<table class="props">
+    <thead>
+    <tr>
+        
+        <th>Name</th>
+        
+
+        <th>Type</th>
+
+
+
+        
+
+        <th class="last">Description</th>
+    </tr>
+    </thead>
+
+    <tbody>
+    
+
+        <tr>
+            
+                <td class="name"><code>type</code>
+                    
+                </td>
+            
+
+            <td class="type">
+            
+                
+<span class="param-type">String</span>
+
+
+            
+            </td>
+
+
+
+            
+
+            <td class="description last">editrecord</td>
+        </tr>
+
+    
+
+        <tr>
+            
+                <td class="name"><code>target</code>
+                    
+                </td>
+            
+
+            <td class="type">
+            
+                
+<span class="param-type"><a href="Geometry.html">Geometry</a></span>
+
+
+            
+            </td>
+
+
+
+            
+
+            <td class="description last">the geometry fires the event</td>
+        </tr>
+
+    
+    </tbody>
+</table>
+
+
+
+<dl class="details">
+
+    
+
+    
+
+    
+
+    
+    <dt class="tag-overrides">Overrides:</dt>
+    <dd class="tag-overrides"><ul class="dummy"><li>
+        <a href="MultiGeometry.html#event:editrecord">MultiGeometry#event:editrecord</a>
+    </li></ul></dd>
+    
+
+    
+
+        
+
+    
+
+    
+
+    
+
+    
+
+    
+
+    
+
+    
+    <dt class="tag-source">Source:</dt>
+    <dd class="tag-source"><ul class="dummy"><li>
+        
+            <a target="_blank" href="https://github.com/maptalks/maptalks.js/tree/master/src/geometry/editor/GeometryEditor.js">geometry/editor/GeometryEditor.js</a>, <a target="_blank" href="https://github.com/maptalks/maptalks.js/tree/master/src/geometry/editor/GeometryEditor.js#L1184">line 1184</a>
+        
+
+    </li></ul></dd>
+    
+
+    
+
+    
+
+    
+</dl>
+
+
+
+
+
+
+
+
+
+
+
+
+
+
+
+
+
+
+
+<hr>
+        
+            
+
+    <!-- <h2>Constructor</h2> -->
+    
+    <li>
+    
+    <h4 class="name" id="event:add"><i><span class="type-signature"> (inherited)  </span><a href="#event:add">add</a></i>
+    
+        
+            <a target="_blank" href="https://github.com/maptalks/maptalks.js/tree/master/src/layer/OverlayLayer.js#L314" class="improvelink">[source]</a>
+        
+    
+    <!-- 
+        <a target="_blank" href="https://github.com/maptalks/maptalks.js/tree/master/src/layer/OverlayLayer.js#L314" class="improvelink">[help to improve]</a>
+     -->
+    <!-- <a href="#event:add" class="improvelink">[link]</a> -->
+    </h4>
+
+    
+    </li>
+    
+    
+
+
+
+
+<div class="description">
+    add event.
+</div>
+
+
+
+
+<!-- 
+    <h5>Type:</h5>
+    <ul>
+        <li>
+            
+<span class="param-type">Object</span>
+
+
+        </li>
+    </ul>
+ -->
+
+
+
+
+
+<!-- event properties -->
+
+
+
+
+
+
+
+
+
+
+
+
+
+    <h5 class="subsection-title">Properties:</h5>
+
+    
+
+<table class="props">
+    <thead>
+    <tr>
+        
+        <th>Name</th>
+        
+
+        <th>Type</th>
+
+
+
+        
+
+        <th class="last">Description</th>
+    </tr>
+    </thead>
+
+    <tbody>
+    
+
+        <tr>
+            
+                <td class="name"><code>type</code>
+                    
+                </td>
+            
+
+            <td class="type">
+            
+                
+<span class="param-type">String</span>
+
+
+            
+            </td>
+
+
+
+            
+
+            <td class="description last">add</td>
+        </tr>
+
+    
+
+        <tr>
+            
+                <td class="name"><code>target</code>
+                    
+                </td>
+            
+
+            <td class="type">
+            
+                
+<span class="param-type"><a href="Geometry.html">Geometry</a></span>
+
+
+            
+            </td>
+
+
+
+            
+
+            <td class="description last">geometry</td>
+        </tr>
+
+    
+
+        <tr>
+            
+                <td class="name"><code>layer</code>
+                    
+                </td>
+            
+
+            <td class="type">
+            
+                
+<span class="param-type"><a href="Layer.html">Layer</a></span>
+
+
+            
+            </td>
+
+
+
+            
+
+            <td class="description last">the layer added to.</td>
+        </tr>
+
+    
+    </tbody>
+</table>
+
+
+
+<dl class="details">
+
+    
+
+    
+
+    
+
+    
+    <dt class="tag-overrides">Overrides:</dt>
+    <dd class="tag-overrides"><ul class="dummy"><li>
+        <a href="MultiGeometry.html#event:add">MultiGeometry#event:add</a>
+    </li></ul></dd>
+    
+
+    
+
+        
+
+    
+
+    
+
+    
+
+    
+
+    
+
+    
+
+    
+    <dt class="tag-source">Source:</dt>
+    <dd class="tag-source"><ul class="dummy"><li>
+        
+            <a target="_blank" href="https://github.com/maptalks/maptalks.js/tree/master/src/layer/OverlayLayer.js">layer/OverlayLayer.js</a>, <a target="_blank" href="https://github.com/maptalks/maptalks.js/tree/master/src/layer/OverlayLayer.js#L314">line 314</a>
+        
+
+    </li></ul></dd>
+    
+
+    
+
+    
+
+    
+</dl>
+
+
+
+
+
+
+
+
+
+
+
+
+
+
+
+
+
+
+
+<hr>
+        
+            
+
+    <!-- <h2>Constructor</h2> -->
+    
+    <li>
+    
+    <h4 class="name" id="event:openmenu"><i><span class="type-signature"> (inherited)  </span><a href="#event:openmenu">openmenu</a></i>
+    
+        
+            <a target="_blank" href="https://github.com/maptalks/maptalks.js/tree/master/src/ui/Menuable.js#L67" class="improvelink">[source]</a>
+        
+    
+    <!-- 
+        <a target="_blank" href="https://github.com/maptalks/maptalks.js/tree/master/src/ui/Menuable.js#L67" class="improvelink">[help to improve]</a>
+     -->
+    <!-- <a href="#event:openmenu" class="improvelink">[link]</a> -->
+    </h4>
+
+    
+    </li>
+    
+    
+
+
+
+
+<div class="description">
+    openmenu event
+</div>
+
+
+
+
+<!-- 
+    <h5>Type:</h5>
+    <ul>
+        <li>
+            
+<span class="param-type">Object</span>
+
+
+        </li>
+    </ul>
+ -->
+
+
+
+
+
+<!-- event properties -->
+
+
+
+
+
+
+
+
+
+
+
+
+
+    <h5 class="subsection-title">Properties:</h5>
+
+    
+
+<table class="props">
+    <thead>
+    <tr>
+        
+        <th>Name</th>
+        
+
+        <th>Type</th>
+
+
+
+        
+
+        <th class="last">Description</th>
+    </tr>
+    </thead>
+
+    <tbody>
+    
+
+        <tr>
+            
+                <td class="name"><code>type</code>
+                    
+                </td>
+            
+
+            <td class="type">
+            
+                
+<span class="param-type">String</span>
+
+
+            
+            </td>
+
+
+
+            
+
+            <td class="description last">openmenu</td>
+        </tr>
+
+    
+
+        <tr>
+            
+                <td class="name"><code>target</code>
+                    
+                </td>
+            
+
+            <td class="type">
+            
+                
+<span class="param-type"><a href="Geometry.html">Geometry</a></span>
+
+
+            
+            </td>
+
+
+
+            
+
+            <td class="description last">the geometry fires the event</td>
+        </tr>
+
+    
+    </tbody>
+</table>
+
+
+
+<dl class="details">
+
+    
+
+    
+
+    
+
+    
+    <dt class="tag-overrides">Overrides:</dt>
+    <dd class="tag-overrides"><ul class="dummy"><li>
+        <a href="MultiGeometry.html#event:openmenu">MultiGeometry#event:openmenu</a>
+    </li></ul></dd>
+    
+
+    
+
+        
+
+    
+
+    
+
+    
+
+    
+
+    
+
+    
+
+    
+    <dt class="tag-source">Source:</dt>
+    <dd class="tag-source"><ul class="dummy"><li>
+        
+            <a target="_blank" href="https://github.com/maptalks/maptalks.js/tree/master/src/ui/Menuable.js">ui/Menuable.js</a>, <a target="_blank" href="https://github.com/maptalks/maptalks.js/tree/master/src/ui/Menuable.js#L67">line 67</a>
+        
+
+    </li></ul></dd>
+    
+
+    
+
+    
+
+    
+</dl>
+
+
+
+
+
+
+
+
+
+
+
+
+
+
+
+
+
+
+
+<hr>
+        
+            
+
+    <!-- <h2>Constructor</h2> -->
+    
+    <li>
+    
+    <h4 class="name" id="event:closemenu"><i><span class="type-signature"> (inherited)  </span><a href="#event:closemenu">closemenu</a></i>
+    
+        
+            <a target="_blank" href="https://github.com/maptalks/maptalks.js/tree/master/src/ui/Menuable.js#L131" class="improvelink">[source]</a>
+        
+    
+    <!-- 
+        <a target="_blank" href="https://github.com/maptalks/maptalks.js/tree/master/src/ui/Menuable.js#L131" class="improvelink">[help to improve]</a>
+     -->
+    <!-- <a href="#event:closemenu" class="improvelink">[link]</a> -->
+    </h4>
+
+    
+    </li>
+    
+    
+
+
+
+
+<div class="description">
+    closemenu event
+</div>
+
+
+
+
+<!-- 
+    <h5>Type:</h5>
+    <ul>
+        <li>
+            
+<span class="param-type">Object</span>
+
+
+        </li>
+    </ul>
+ -->
+
+
+
+
+
+<!-- event properties -->
+
+
+
+
+
+
+
+
+
+
+
+
+
+    <h5 class="subsection-title">Properties:</h5>
+
+    
+
+<table class="props">
+    <thead>
+    <tr>
+        
+        <th>Name</th>
+        
+
+        <th>Type</th>
+
+
+
+        
+
+        <th class="last">Description</th>
+    </tr>
+    </thead>
+
+    <tbody>
+    
+
+        <tr>
+            
+                <td class="name"><code>type</code>
+                    
+                </td>
+            
+
+            <td class="type">
+            
+                
+<span class="param-type">String</span>
+
+
+            
+            </td>
+
+
+
+            
+
+            <td class="description last">closemenu</td>
+        </tr>
+
+    
+
+        <tr>
+            
+                <td class="name"><code>target</code>
+                    
+                </td>
+            
+
+            <td class="type">
+            
+                
+<span class="param-type"><a href="Geometry.html">Geometry</a></span>
+
+
+            
+            </td>
+
+
+
+            
+
+            <td class="description last">the geometry fires the event</td>
+        </tr>
+
+    
+    </tbody>
+</table>
+
+
+
+<dl class="details">
+
+    
+
+    
+
+    
+
+    
+    <dt class="tag-overrides">Overrides:</dt>
+    <dd class="tag-overrides"><ul class="dummy"><li>
+        <a href="MultiGeometry.html#event:closemenu">MultiGeometry#event:closemenu</a>
+    </li></ul></dd>
+    
+
+    
+
+        
+
+    
+
+    
+
+    
+
+    
+
+    
+
+    
+
+    
+    <dt class="tag-source">Source:</dt>
+    <dd class="tag-source"><ul class="dummy"><li>
+        
+            <a target="_blank" href="https://github.com/maptalks/maptalks.js/tree/master/src/ui/Menuable.js">ui/Menuable.js</a>, <a target="_blank" href="https://github.com/maptalks/maptalks.js/tree/master/src/ui/Menuable.js#L131">line 131</a>
+        
+
+    </li></ul></dd>
+    
+
+    
+
+    
+
+    
+</dl>
+
+
+
+
+
+
+
+
+
+
+
+
+
+
+
+
+
+
+
+<hr>
+        
+            
+
+    <!-- <h2>Constructor</h2> -->
+    
+    <li>
+    
+    <h4 class="name" id="event:removemenu"><i><span class="type-signature"> (inherited)  </span><a href="#event:removemenu">removemenu</a></i>
+    
+        
+            <a target="_blank" href="https://github.com/maptalks/maptalks.js/tree/master/src/ui/Menuable.js#L161" class="improvelink">[source]</a>
+        
+    
+    <!-- 
+        <a target="_blank" href="https://github.com/maptalks/maptalks.js/tree/master/src/ui/Menuable.js#L161" class="improvelink">[help to improve]</a>
+     -->
+    <!-- <a href="#event:removemenu" class="improvelink">[link]</a> -->
+    </h4>
+
+    
+    </li>
+    
+    
+
+
+
+
+<div class="description">
+    removemenu event
+</div>
+
+
+
+
+<!-- 
+    <h5>Type:</h5>
+    <ul>
+        <li>
+            
+<span class="param-type">Object</span>
+
+
+        </li>
+    </ul>
+ -->
+
+
+
+
+
+<!-- event properties -->
+
+
+
+
+
+
+
+
+
+
+
+
+
+    <h5 class="subsection-title">Properties:</h5>
+
+    
+
+<table class="props">
+    <thead>
+    <tr>
+        
+        <th>Name</th>
+        
+
+        <th>Type</th>
+
+
+
+        
+
+        <th class="last">Description</th>
+    </tr>
+    </thead>
+
+    <tbody>
+    
+
+        <tr>
+            
+                <td class="name"><code>type</code>
+                    
+                </td>
+            
+
+            <td class="type">
+            
+                
+<span class="param-type">String</span>
+
+
+            
+            </td>
+
+
+
+            
+
+            <td class="description last">removemenu</td>
+        </tr>
+
+    
+
+        <tr>
+            
+                <td class="name"><code>target</code>
+                    
+                </td>
+            
+
+            <td class="type">
+            
+                
+<span class="param-type"><a href="Geometry.html">Geometry</a></span>
+
+
+            
+            </td>
+
+
+
+            
+
+            <td class="description last">the geometry fires the event</td>
+        </tr>
+
+    
+    </tbody>
+</table>
+
+
+
+<dl class="details">
+
+    
+
+    
+
+    
+
+    
+    <dt class="tag-overrides">Overrides:</dt>
+    <dd class="tag-overrides"><ul class="dummy"><li>
+        <a href="MultiGeometry.html#event:removemenu">MultiGeometry#event:removemenu</a>
+    </li></ul></dd>
+    
+
+    
+
+        
+
+    
+
+    
+
+    
+
+    
+
+    
+
+    
+
+    
+    <dt class="tag-source">Source:</dt>
+    <dd class="tag-source"><ul class="dummy"><li>
+        
+            <a target="_blank" href="https://github.com/maptalks/maptalks.js/tree/master/src/ui/Menuable.js">ui/Menuable.js</a>, <a target="_blank" href="https://github.com/maptalks/maptalks.js/tree/master/src/ui/Menuable.js#L161">line 161</a>
+        
+
+    </li></ul></dd>
+    
+
+    
+
+    
+
+    
+</dl>
+
+
+
+
+
+
+
+
+
+
+
+
+
+
+
+
+
+
+
+<hr>
+        
+    
+</article>
+
+</section>
+
+
+
+
+</div>
+
+<nav class="page-nav">
+    <h2><a href="index.html">V1.0.0-rc.18</a></h2><h4>Classes</h4><ul></ul><h5>Map</h5><ul><li><a href="Map.html">Map</a></li></ul><h5>Layer</h5><ul><li><a href="Layer.html">Layer</a></li><li><a href="TileSystem.html">TileSystem</a></li><li><a href="TileLayer.html">TileLayer</a></li><li><a href="GroupTileLayer.html">GroupTileLayer</a></li><li><a href="WMSTileLayer.html">WMSTileLayer</a></li><li><a href="OverlayLayer.html">OverlayLayer</a></li><li><a href="VectorLayer.html">VectorLayer</a></li><li><a href="CanvasLayer.html">CanvasLayer</a></li><li><a href="ParticleLayer.html">ParticleLayer</a></li><li><a href="ImageLayer.html">ImageLayer</a></li></ul><h5>Geometry</h5><ul><li><a href="Geometry.html">Geometry</a></li><li><a href="Path.html">Path</a></li><li><a href="Marker.html">Marker</a></li><li><a href="TextMarker.html">TextMarker</a></li><li><a href="Label.html">Label</a></li><li><a href="TextBox.html">TextBox</a></li><li><a href="Polygon.html">Polygon</a></li><li><a href="LineString.html">LineString</a></li><li><a href="Curve.html">Curve</a></li><li><a href="ArcCurve.html">ArcCurve</a></li><li><a href="QuadBezierCurve.html">QuadBezierCurve</a></li><li><a href="CubicBezierCurve.html">CubicBezierCurve</a></li><li><a href="ConnectorLine.html">ConnectorLine</a></li><li><a href="ArcConnectorLine.html">ArcConnectorLine</a></li><li><a href="Ellipse.html">Ellipse</a></li><li><a href="Circle.html">Circle</a></li><li><a href="Sector.html">Sector</a></li><li><a href="Rectangle.html">Rectangle</a></li><li><a href="GeometryCollection.html">GeometryCollection</a></li><li><a href="MultiGeometry.html">MultiGeometry</a></li><li><a href="MultiPoint.html">MultiPoint</a></li><li><a href="MultiLineString.html">MultiLineString</a></li><li><a href="MultiPolygon.html">MultiPolygon</a></li><li><a href="GeoJSON.html">GeoJSON</a></li><li><a href="GeometryEditor.html">GeometryEditor</a></li></ul><h5>Basic types</h5><ul><li><a href="Coordinate.html">Coordinate</a></li><li><a href="Extent.html">Extent</a></li><li><a href="Point.html">Point</a></li><li><a href="PointExtent.html">PointExtent</a></li><li><a href="Position.html">Position</a></li><li><a href="Size.html">Size</a></li></ul><h5>Maptool</h5><ul><li><a href="MapTool.html">MapTool</a></li><li><a href="DrawTool.html">DrawTool</a></li><li><a href="DistanceTool.html">DistanceTool</a></li><li><a href="AreaTool.html">AreaTool</a></li></ul><h5>Ui</h5><ul><li><a href="ui.UIComponent.html">ui.UIComponent</a></li><li><a href="ui.UIMarker.html">ui.UIMarker</a></li><li><a href="ui.InfoWindow.html">ui.InfoWindow</a></li><li><a href="ui.ToolTip.html">ui.ToolTip</a></li><li><a href="ui.Menu.html">ui.Menu</a></li></ul><h5>Control</h5><ul><li><a href="control.Control.html">control.Control</a></li><li><a href="control.Zoom.html">control.Zoom</a></li><li><a href="control.LayerSwitcher.html">control.LayerSwitcher</a></li><li><a href="control.Attribution.html">control.Attribution</a></li><li><a href="control.Scale.html">control.Scale</a></li><li><a href="control.Panel.html">control.Panel</a></li><li><a href="control.Toolbar.html">control.Toolbar</a></li><li><a href="control.Overview.html">control.Overview</a></li></ul><h5>Core</h5><ul><li><a href="Ajax.html">Ajax</a></li><li><a href="Class.html">Class</a></li><li><a href="MapboxUtil.html">MapboxUtil</a></li><li><a href="Util.html">Util</a></li><li><a href="DomUtil.html">DomUtil</a></li><li><a href="StringUtil.html">StringUtil</a></li><li><a href="worker.module.exports.html">worker.module.exports</a></li></ul><h5>Animation</h5><ul><li><a href="animation.Easing.html">animation.Easing</a></li><li><a href="animation.Frame.html">animation.Frame</a></li><li><a href="animation.Player.html">animation.Player</a></li><li><a href="animation.Animation.html">animation.Animation</a></li></ul><h5>Geo</h5><ul><li><a href="CRS.html">CRS</a></li><li><a href="measurer.Identity.html">measurer.Identity</a></li><li><a href="measurer.DEFAULT.html">measurer.DEFAULT</a></li><li><a href="measurer.Measurer.html">measurer.Measurer</a></li><li><a href="measurer.WGS84Sphere.html">measurer.WGS84Sphere</a></li><li><a href="measurer.BaiduSphere.html">measurer.BaiduSphere</a></li><li><a href="projection.DEFAULT.html">projection.DEFAULT</a></li><li><a href="projection.BAIDU.html">projection.BAIDU</a></li><li><a href="projection.EPSG3857.html">projection.EPSG3857</a></li><li><a href="projection.EPSG4326.html">projection.EPSG4326</a></li><li><a href="projection.EPSG4490.html">projection.EPSG4490</a></li><li><a href="projection.IDENTITY.html">projection.IDENTITY</a></li><li><a href="Transformation.html">Transformation</a></li></ul><h5>Handler</h5><ul><li><a href="Handler.html">Handler</a></li><li><a href="DragHandler.html">DragHandler</a></li></ul><h5>Other</h5><ul><li><a href="CollisionIndex.html">CollisionIndex</a></li><li><a href="renderer.CanvasRenderer.html">renderer.CanvasRenderer</a></li></ul><h4>Namespaces</h4><ul><li><a href="measurer.html">measurer</a></li><li><a href="projection.html">projection</a></li><li><a href="renderer.html">renderer</a></li></ul><h4>Mixins</h4><ul><li><a href="Eventable.html">Eventable</a></li><li><a href="JSONAble.html">JSONAble</a></li><li><a href="measurer.Common.html">measurer.Common</a></li><li><a href="projection.Common.html">projection.Common</a></li><li><a href="Handlerable.html">Handlerable</a></li><li><a href="CenterMixin.html">CenterMixin</a></li><li><a href="TextEditable.html">TextEditable</a></li><li><a href="Renderable.html">Renderable</a></li><li><a href="ui.Menuable.html">ui.Menuable</a></li></ul><h3>Global</h3><ul><li><a href="global.html#INTERNAL_LAYER_PREFIX">INTERNAL_LAYER_PREFIX</a></li><li><a href="global.html#RESOURCE_PROPERTIES">RESOURCE_PROPERTIES</a></li><li><a href="global.html#RESOURCE_SIZE_PROPERTIES">RESOURCE_SIZE_PROPERTIES</a></li><li><a href="global.html#NUMERICAL_PROPERTIES">NUMERICAL_PROPERTIES</a></li><li><a href="global.html#COLOR_PROPERTIES">COLOR_PROPERTIES</a></li><li><a href="global.html#getListeningEvents">getListeningEvents</a></li><li><a href="global.html#isEmpty">isEmpty</a></li><li><a href="global.html#IS_NODE">IS_NODE</a></li><li><a href="global.html#identity">identity</a></li><li><a href="global.html#copy">copy</a></li><li><a href="global.html#describeText">describeText</a></li><li><a href="global.html#isDashLine">isDashLine</a></li><li><a href="global.html#set">set</a></li><li><a href="global.html#add">add</a></li><li><a href="global.html#subtract">subtract</a></li><li><a href="global.html#length">length</a></li><li><a href="global.html#normalize">normalize</a></li><li><a href="global.html#dot">dot</a></li><li><a href="global.html#scale">scale</a></li><li><a href="global.html#cross">cross</a></li><li><a href="global.html#distance">distance</a></li><li><a href="global.html#transformMat4">transformMat4</a></li><li><a href="global.html#isActive">isActive</a></li><li><a href="global.html#broadcast">broadcast</a></li><li><a href="global.html#send">send</a></li><li><a href="global.html#receive">receive</a></li><li><a href="global.html#remove">remove</a></li><li><a href="global.html#post">post</a></li><li><a href="global.html#getDedicatedWorker">getDedicatedWorker</a></li><li><a href="global.html#registerWorkerAdapter">registerWorkerAdapter</a></li></ul>
+</nav>
+
+<br class="clear">
+
+<footer>
+    Documentation generated by <a href="https://github.com/jsdoc3/jsdoc">JSDoc 3.6.10</a> on Fri Mar 10 2023 12:04:28 GMT+0800 (香港标准时间)
+</footer>
+
+<script> prettyPrint(); </script>
+<script src="scripts/linenumber.js"> </script>
+
+</body>
 </html>