--- conflicted
+++ resolved
@@ -1,11724 +1,11716 @@
-<!DOCTYPE html>
-<html lang="en">
-<head>
-    <meta charset="utf-8">
-    <meta http-equiv="X-UA-Compatible" content="IE=EDGE">
-    <title>Class: UIMarker</title>
-
-    <script src="scripts/prettify/prettify.js"> </script>
-    <script src="scripts/prettify/lang-css.js"> </script>
-    <link type="text/css" rel="stylesheet" href="styles/prettify-tomorrow.css">
-    <link type="text/css" rel="stylesheet" href="styles/jsdoc-default.css">
-    <link type="text/css" rel="stylesheet" href="styles/custom.css">
-    <!--[if lt IE 9]>
-    <script src="scripts/html5shiv.min.js"></script>
-    <script src="scripts/respond.min.js"></script>
-    <![endif]-->
-</head>
-
-<body>
-
-<div style="position:fixed;top:0px;left:0px;"><h1 class="page-title">Class: UIMarker</h1></div>
-<div id="main" style="margin-top:77px;">
-    
-
-
-
-
-
-<nav class="classnav scroll-styled">
-
-    <h5><a href="#main" style="color:#000">class : ui.UIMarker</a></h5>
-    
-        <h5>Members</h5>
-        <ul>
-        
-            <li><a href="#options">options</a></li>
-        
-        </ul>
-    
-
-    
-
-        
-            
-            
-            
-            
-            
-            
-            
-            
-            
-            
-            
-            
-            
-            
-            
-            
-            
-            
-            
-            
-            
-            
-            
-            
-            
-            
-            
-            
-        
-        <h5>Methods</h5>
-        <ul>
-        
-            
-                <li><a href="#setCoordinates">
-            
-                setCoordinates</a></li>
-        
-            
-                <li><a href="#getCoordinates">
-            
-                getCoordinates</a></li>
-        
-            
-                <li><a href="#setContent">
-            
-                setContent</a></li>
-        
-            
-                <li><a href="#getContent">
-            
-                getContent</a></li>
-        
-            
-                <li><a href="#show">
-            
-                show</a></li>
-        
-            
-                <li><a href="#flash">
-            
-                flash</a></li>
-        
-            
-                <li><a href="#buildOn">
-            
-                buildOn</a></li>
-        
-            
-                <li><a href="#getOffset">
-            
-                getOffset</a></li>
-        
-            
-                <li><a href="#getTransformOrigin">
-            
-                getTransformOrigin</a></li>
-        
-            
-                <li><a href="#isDragging">
-            
-                isDragging</a></li>
-        
-            
-                <li><a class="inherit" href="#addTo">
-            
-                addTo</a></li>
-        
-            
-                <li><a class="inherit" href="#getMap">
-            
-                getMap</a></li>
-        
-            
-                <li><a class="inherit" href="#hide">
-            
-                hide</a></li>
-        
-            
-                <li><a class="inherit" href="#isVisible">
-            
-                isVisible</a></li>
-        
-            
-                <li><a class="inherit" href="#remove">
-            
-                remove</a></li>
-        
-            
-                <li><a class="inherit" href="#getSize">
-            
-                getSize</a></li>
-        
-            
-                <li><a class="inherit" href="#on">
-            
-                on</a></li>
-        
-            
-                <li><a class="inherit" href="#addEventListener">
-            
-                addEventListener</a></li>
-        
-            
-                <li><a class="inherit" href="#once">
-            
-                once</a></li>
-        
-            
-                <li><a class="inherit" href="#off">
-            
-                off</a></li>
-        
-            
-                <li><a class="inherit" href="#removeEventListener">
-            
-                removeEventListener</a></li>
-        
-            
-                <li><a class="inherit" href="#listens">
-            
-                listens</a></li>
-        
-            
-                <li><a class="inherit" href="#copyEventListeners">
-            
-                copyEventListeners</a></li>
-        
-            
-                <li><a class="inherit" href="#fire">
-            
-                fire</a></li>
-        
-            
-                <li><a class="inherit" href="#callInitHooks">
-            
-                callInitHooks</a></li>
-        
-            
-                <li><a class="inherit" href="#setOptions">
-            
-                setOptions</a></li>
-        
-            
-                <li><a class="inherit" href="#config">
-            
-                config</a></li>
-        
-            
-                <li><a class="inherit" href="#onConfig">
-            
-                onConfig</a></li>
-        
-        </ul>
-    
-
-    
-        <h5>Events</h5>
-        <ul>
-        
-            <li><a href="#event:mousedown">mousedown</a></li>
-        
-            <li><a href="#event:mouseup">mouseup</a></li>
-        
-            <li><a href="#event:mouseenter">mouseenter</a></li>
-        
-            <li><a href="#event:mouseover">mouseover</a></li>
-        
-            <li><a href="#event:mouseout">mouseout</a></li>
-        
-            <li><a href="#event:mousemove">mousemove</a></li>
-        
-            <li><a href="#event:click">click</a></li>
-        
-            <li><a href="#event:dblclick">dblclick</a></li>
-        
-            <li><a href="#event:contextmenu">contextmenu</a></li>
-        
-            <li><a href="#event:keypress">keypress</a></li>
-        
-            <li><a href="#event:touchstart">touchstart</a></li>
-        
-            <li><a href="#event:touchmove">touchmove</a></li>
-        
-            <li><a href="#event:touchend">touchend</a></li>
-        
-            <li><a href="#event:positionchange">positionchange</a></li>
-        
-            <li><a href="#event:contentchange">contentchange</a></li>
-        
-            <li><a href="#event:dragstart">dragstart</a></li>
-        
-            <li><a href="#event:dragging">dragging</a></li>
-        
-            <li><a href="#event:dragend">dragend</a></li>
-        
-            <li><a href="#event:add">add</a></li>
-        
-            <li><a href="#event:showstart">showstart</a></li>
-        
-            <li><a href="#event:showend">showend</a></li>
-        
-            <li><a href="#event:hide">hide</a></li>
-        
-            <li><a href="#event:remove">remove</a></li>
-        
-        </ul>
-    
-</nav>
-
-
-<section class="classmain">
-    
-
-
-<header>
-    
-        <h2>UIMarker</h2>
-        
-            <div class="class-description">Class for UI Marker, a html based marker positioned by geographic coordinate. <br></div>
-        
-    
-</header>
-
-<article>
-    <div class="container-overview">
-    
-        
-
-    <!-- <h2>Constructor</h2> -->
-    
-    <h4 class="name" id="UIMarker"><span class="type-signature"></span>new <a href="#UIMarker">ui.UIMarker</a><span class="signature">(coordinate, options)</span>
-    
-        
-            <a target="_blank" href="https://github.com/maptalks/maptalks.js/tree/master/src/ui/UIMarker.js#L213" class="improvelink">[source]</a>
-        
-    
-    <!-- 
-        <a target="_blank" href="https://github.com/maptalks/maptalks.js/tree/master/src/ui/UIMarker.js#L213" class="improvelink">[help to improve]</a>
-     -->
-    <!-- <a href="#UIMarker" class="improvelink">[link]</a> -->
-    </h4>
-
-    
-    
-
-
-
-
-<div class="description">
-    As it's renderered by HTMLElement such as a DIV, it: <br>
-1. always on the top of all the map layers <br>
-2. can't be snapped as it's not drawn on the canvas. <br>
-</div>
-
-
-    <!--<h5>Example:</h5>-->
-    
-    
-        <pre class="prettyprint"><code>var dom = document.createElement('div');
-dom.innerHTML = 'hello ui marker';
-var marker = new maptalks.ui.UIMarker([0, 0], {
-     draggable : true,
-     content : dom
- }).addTo(map);</code></pre>
-    
-
-
-
-
-<!--  -->
-
-
-
-
-    
-
-<table class="params">
-    <thead>
-    <tr>
-        
-        <th>Parameter</th>
-        
-        <th>Type</th>
-
-        
-
-        <th class="last">Description</th>
-    </tr>
-    </thead>
-
-    <tbody>
-    
-
-        <tr>
-            
-                <td class="name"><code>coordinate</code>
-                
-                </td>
-            
-
-            <td class="type">
-            
-                
-<span class="param-type"><a href="Coordinate.html">Coordinate</a></span>
-
-
-            
-            </td>
-
-            
-
-            <td class="description last">UIMarker's coordinates</td>
-        </tr>
-
-    
-
-        <tr>
-            
-                <td class="name"><code>options</code>
-                
-                </td>
-            
-
-            <td class="type">
-            
-                
-<span class="param-type">Object</span>
-
-
-            
-            </td>
-
-            
-
-            <td class="description last">options defined in UIMarker</td>
-        </tr>
-
-    
-    </tbody>
-</table>
-
-
-
-<!-- event properties -->
-
-
-
-
-    <h5>Extends:</h5>
-    
-
-
-    <ul>
-        <li><a href="ui.UIComponent.html">ui.UIComponent</a></li>
-    </ul>
-
-
-
-
-
-
-    <h5>Mixes From:</h5>
-    <ul><li>
-        
-            <a href="Handlerable.html">Handlerable</a>
-            
-        
-    </li></ul>
-
-
-
-
-
-
-
-
-
-
-
-<h5>Fires:</h5>
-<ul>
-    <li><a href="#event:mousedown">mousedown</a></li>
-
-    <li><a href="#event:mouseup">mouseup</a></li>
-
-    <li><a href="#event:mouseenter">mouseenter</a></li>
-
-    <li><a href="#event:mouseover">mouseover</a></li>
-
-    <li><a href="#event:mouseout">mouseout</a></li>
-
-    <li><a href="#event:mousemove">mousemove</a></li>
-
-    <li><a href="#event:click">click</a></li>
-
-    <li><a href="#event:dblclick">dblclick</a></li>
-
-    <li><a href="#event:contextmenu">contextmenu</a></li>
-
-    <li><a href="#event:keypress">keypress</a></li>
-
-    <li><a href="#event:touchstart">touchstart</a></li>
-
-    <li><a href="#event:touchmove">touchmove</a></li>
-
-    <li><a href="#event:touchend">touchend</a></li>
-
-    <li><a href="#event:positionchange">positionchange</a></li>
-
-    <li><a href="#event:contentchange">contentchange</a></li>
-
-    <li><a href="#event:dragstart">dragstart</a></li>
-
-    <li><a href="#event:dragging">dragging</a></li>
-
-    <li><a href="#event:dragend">dragend</a></li>
-
-    <li><a href="#event:add">add</a></li>
-
-    <li><a href="#event:showstart">showstart</a></li>
-
-    <li><a href="#event:showend">showend</a></li>
-
-    <li><a href="#event:hide">hide</a></li>
-
-    <li><a href="#event:remove">remove</a></li>
-</ul>
-
-
-
-
-
-
-
-
-
-
-
-
-
-
-<hr>
-    
-    </div>
-
-    <!-- 
-        <h3 class="subsection-title">Extends</h3>
-
-        
-
-
-    <ul>
-        <li><a href="ui.UIComponent.html">ui.UIComponent</a></li>
-    </ul>
-
-
-     -->
-
-    
-
-    
-
-     
-
-    
-
-    
-        <h3 class="subsection-title">Members</h3>
-
-        
-            
-<li>
-<h4 class="name" id="options"><span class="type-signature">(constant) </span>options<span class="type-signature"></span>
-
-<!-- 
-        <a target="_blank" href="https://github.com/maptalks/maptalks.js/tree/master/src/ui/UIMarker.js#L25" class="improvelink">[help to improve]</a>
-    
-    <a href="#options" class="improvelink">[link]</a></h4> -->
-</li>
-
-
-
-
-
-
-
-
-
-
-
-
-
-
-    <h5 class="subsection-title">Properties:</h5>
-
-    
-
-<table class="props">
-    <thead>
-    <tr>
-        
-        <th>Name</th>
-        
-
-        <th>Type</th>
-
-
-
-        
-
-        <th class="last">Description</th>
-    </tr>
-    </thead>
-
-    <tbody>
-    
-
-        <tr>
-            
-                <td class="name"><code>options</code>
-                    
-                </td>
-            
-
-            <td class="type">
-            
-                
-<span class="param-type">Object</span>
-
-
-            
-            </td>
-
-
-
-            
-
-            <td class="description last">construct options
-                <h6>Properties</h6>
-
-<table class="props">
-    <thead>
-    <tr>
-        
-        <th>Name</th>
-        
-
-        <th>Type</th>
-
-
-
-        
-        <th>Default</th>
-        
-
-        <th class="last">Description</th>
-    </tr>
-    </thead>
-
-    <tbody>
-    
-
-        <tr>
-            
-                <td class="name"><code>containerClass</code>
-                    
-                        
-                           <span class="signature-attributes">opt</span>
-                        
-                        
-
-                    
-                </td>
-            
-
-            <td class="type">
-            
-                
-<span class="param-type">String</span>
-
-
-            
-            </td>
-
-
-
-            
-                <td class="default">
-                
-                    null
-                
-                </td>
-            
-
-            <td class="description last">css class name applied to UIMarker's DOM container</td>
-        </tr>
-
-    
-
-        <tr>
-            
-                <td class="name"><code>draggable</code>
-                    
-                        
-                           <span class="signature-attributes">opt</span>
-                        
-                        
-
-                    
-                </td>
-            
-
-            <td class="type">
-            
-                
-<span class="param-type">Boolean</span>
-
-
-            
-            </td>
-
-
-
-            
-                <td class="default">
-                
-                    false
-                
-                </td>
-            
-
-            <td class="description last">if the marker can be dragged.</td>
-        </tr>
-
-    
-
-        <tr>
-            
-                <td class="name"><code>single</code>
-                    
-                        
-                           <span class="signature-attributes">opt</span>
-                        
-                        
-
-                    
-                </td>
-            
-
-            <td class="type">
-            
-                
-<span class="param-type">Number</span>
-
-
-            
-            </td>
-
-
-
-            
-                <td class="default">
-                
-                    false
-                
-                </td>
-            
-
-            <td class="description last">if the marker is a global single one.</td>
-        </tr>
-
-    
-
-        <tr>
-            
-                <td class="name"><code>content</code>
-                    
-                        
-                        
-
-                    
-                </td>
-            
-
-            <td class="type">
-            
-                
-<span class="param-type">String</span>
-|
-
-<span class="param-type">HTMLElement</span>
-
-
-            
-            </td>
-
-
-
-            
-                <td class="default">
-                
-                </td>
-            
-
-            <td class="description last">content of the marker, can be a string type HTML code or a HTMLElement.</td>
-        </tr>
-
-    
-
-        <tr>
-            
-                <td class="name"><code>altitude</code>
-                    
-                        
-                           <span class="signature-attributes">opt</span>
-                        
-                        
-
-                    
-                </td>
-            
-
-            <td class="type">
-            
-                
-<span class="param-type">Number</span>
-
-
-            
-            </td>
-
-
-
-            
-                <td class="default">
-                
-                    0
-                
-                </td>
-            
-
-            <td class="description last">altitude.</td>
-        </tr>
-
-    
-
-        <tr>
-            
-                <td class="name"><code>minZoom</code>
-                    
-                        
-                           <span class="signature-attributes">opt</span>
-                        
-                        
-
-                    
-                </td>
-            
-
-            <td class="type">
-            
-                
-<span class="param-type">Number</span>
-
-
-            
-            </td>
-
-
-
-            
-                <td class="default">
-                
-                    0
-                
-                </td>
-            
-
-            <td class="description last">the minimum zoom to display .</td>
-        </tr>
-
-    
-
-        <tr>
-            
-                <td class="name"><code>maxZoom</code>
-                    
-                        
-                           <span class="signature-attributes">opt</span>
-                        
-                        
-
-                    
-                </td>
-            
-
-            <td class="type">
-            
-                
-<span class="param-type">Number</span>
-
-
-            
-            </td>
-
-
-
-            
-                <td class="default">
-                
-                    null
-                
-                </td>
-            
-
-            <td class="description last">the maximum zoom to display.</td>
-        </tr>
-
-    
-
-        <tr>
-            
-                <td class="name"><code>horizontalAlignment</code>
-                    
-                        
-                           <span class="signature-attributes">opt</span>
-                        
-                        
-
-                    
-                </td>
-            
-
-            <td class="type">
-            
-                
-<span class="param-type">String</span>
-
-
-            
-            </td>
-
-
-
-            
-                <td class="default">
-                
-                    middle
-                
-                </td>
-            
-
-            <td class="description last">horizontal Alignment 'middle','left','right'</td>
-        </tr>
-
-    
-
-        <tr>
-            
-                <td class="name"><code>verticalAlignment</code>
-                    
-                        
-                           <span class="signature-attributes">opt</span>
-                        
-                        
-
-                    
-                </td>
-            
-
-            <td class="type">
-            
-                
-<span class="param-type">String</span>
-
-
-            
-            </td>
-
-
-
-            
-                <td class="default">
-                
-                    middle
-                
-                </td>
-            
-
-            <td class="description last">vertical Alignment 'middle','top','bottom'</td>
-        </tr>
-
-    
-
-        <tr>
-            
-                <td class="name"><code>eventsPropagation</code>
-                    
-                        
-                           <span class="signature-attributes">opt</span>
-                        
-                        
-
-                    
-                </td>
-            
-
-            <td class="type">
-            
-                
-<span class="param-type">Boolean</span>
-
-
-            
-            </td>
-
-
-
-            
-                <td class="default">
-                
-                    false
-                
-                </td>
-            
-
-            <td class="description last">whether stop ALL events' propagation.</td>
-        </tr>
-
-    
-
-        <tr>
-            
-                <td class="name"><code>eventsToStop</code>
-                    
-                        
-                           <span class="signature-attributes">opt</span>
-                        
-                        
-
-                    
-                </td>
-            
-
-            <td class="type">
-            
-                
-<span class="param-type">Boolean</span>
-
-
-            
-            </td>
-
-
-
-            
-                <td class="default">
-                
-                    null
-                
-                </td>
-            
-
-            <td class="description last">UI's dom events to stop propagation if eventsPropagation is true.</td>
-        </tr>
-
-    
-
-        <tr>
-            
-                <td class="name"><code>dx</code>
-                    
-                        
-                           <span class="signature-attributes">opt</span>
-                        
-                        
-
-                    
-                </td>
-            
-
-            <td class="type">
-            
-                
-<span class="param-type">Number</span>
-
-
-            
-            </td>
-
-
-
-            
-                <td class="default">
-                
-                    0
-                
-                </td>
-            
-
-            <td class="description last">pixel offset on x axis</td>
-        </tr>
-
-    
-
-        <tr>
-            
-                <td class="name"><code>dy</code>
-                    
-                        
-                           <span class="signature-attributes">opt</span>
-                        
-                        
-
-                    
-                </td>
-            
-
-            <td class="type">
-            
-                
-<span class="param-type">Number</span>
-
-
-            
-            </td>
-
-
-
-            
-                <td class="default">
-                
-                    0
-                
-                </td>
-            
-
-            <td class="description last">pixel offset on y axis</td>
-        </tr>
-
-    
-
-        <tr>
-            
-                <td class="name"><code>autoPan</code>
-                    
-                        
-                           <span class="signature-attributes">opt</span>
-                        
-                        
-
-                    
-                </td>
-            
-
-            <td class="type">
-            
-                
-<span class="param-type">Boolean</span>
-
-
-            
-            </td>
-
-
-
-            
-                <td class="default">
-                
-                    false
-                
-                </td>
-            
-
-            <td class="description last">set it to false if you don't want the map to do panning animation to fit the opened UI.</td>
-        </tr>
-
-    
-
-        <tr>
-            
-                <td class="name"><code>autoPanDuration</code>
-                    
-                        
-                           <span class="signature-attributes">opt</span>
-                        
-                        
-
-                    
-                </td>
-            
-
-            <td class="type">
-            
-                
-<span class="param-type">Boolean</span>
-
-
-            
-            </td>
-
-
-
-            
-                <td class="default">
-                
-                    600
-                
-                </td>
-            
-
-            <td class="description last">duration for auto panning animation.</td>
-        </tr>
-
-    
-
-        <tr>
-            
-                <td class="name"><code>animation</code>
-                    
-                        
-                           <span class="signature-attributes">opt</span>
-                        
-                        
-
-                    
-                </td>
-            
-
-            <td class="type">
-            
-                
-<span class="param-type">Boolean</span>
-
-
-            
-            </td>
-
-
-
-            
-                <td class="default">
-                
-                    null
-                
-                </td>
-            
-
-            <td class="description last">fade | scale | fade,scale, add animation effect when showing and hiding.</td>
-        </tr>
-
-    
-
-        <tr>
-            
-                <td class="name"><code>animationDuration</code>
-                    
-                        
-                           <span class="signature-attributes">opt</span>
-                        
-                        
-
-                    
-                </td>
-            
-
-            <td class="type">
-            
-                
-<span class="param-type">Number</span>
-
-
-            
-            </td>
-
-
-
-            
-                <td class="default">
-                
-                    300
-                
-                </td>
-            
-
-            <td class="description last">animation duration, in milliseconds.</td>
-        </tr>
-
-    
-
-        <tr>
-            
-                <td class="name"><code>animationOnHide</code>
-                    
-                        
-                           <span class="signature-attributes">opt</span>
-                        
-                        
-
-                    
-                </td>
-            
-
-            <td class="type">
-            
-                
-<span class="param-type">Number</span>
-
-
-            
-            </td>
-
-
-
-            
-                <td class="default">
-                
-                    false
-                
-                </td>
-            
-
-            <td class="description last">if calls animation on hiding.</td>
-        </tr>
-
-    
-
-        <tr>
-            
-                <td class="name"><code>pitchWithMap</code>
-                    
-                        
-                           <span class="signature-attributes">opt</span>
-                        
-                        
-
-                    
-                </td>
-            
-
-            <td class="type">
-            
-                
-<span class="param-type">Boolean</span>
-
-
-            
-            </td>
-
-
-
-            
-                <td class="default">
-                
-                    false
-                
-                </td>
-            
-
-            <td class="description last">whether tilt with map</td>
-        </tr>
-
-    
-
-        <tr>
-            
-                <td class="name"><code>rotateWithMap</code>
-                    
-                        
-                           <span class="signature-attributes">opt</span>
-                        
-                        
-
-                    
-                </td>
-            
-
-            <td class="type">
-            
-                
-<span class="param-type">Boolean</span>
-
-
-            
-            </td>
-
-
-
-            
-                <td class="default">
-                
-                    false
-                
-                </td>
-            
-
-            <td class="description last">whether rotate with map</td>
-        </tr>
-
-    
-
-        <tr>
-            
-                <td class="name"><code>collision</code>
-                    
-                        
-                           <span class="signature-attributes">opt</span>
-                        
-                        
-
-                    
-                </td>
-            
-
-            <td class="type">
-            
-                
-<span class="param-type">Boolean</span>
-
-
-            
-            </td>
-
-
-
-            
-                <td class="default">
-                
-                    false
-                
-                </td>
-            
-
-            <td class="description last">whether collision</td>
-        </tr>
-
-    
-
-        <tr>
-            
-                <td class="name"><code>collisionBufferSize</code>
-                    
-                        
-                           <span class="signature-attributes">opt</span>
-                        
-                        
-
-                    
-                </td>
-            
-
-            <td class="type">
-            
-                
-<span class="param-type">Number</span>
-
-
-            
-            </td>
-
-
-
-            
-                <td class="default">
-                
-                    2
-                
-                </td>
-            
-
-            <td class="description last">collision buffer size</td>
-        </tr>
-
-    
-
-        <tr>
-            
-                <td class="name"><code>collisionWeight</code>
-                    
-                        
-                           <span class="signature-attributes">opt</span>
-                        
-                        
-
-                    
-                </td>
-            
-
-            <td class="type">
-            
-                
-<span class="param-type">Number</span>
-
-
-            
-            </td>
-
-
-
-            
-                <td class="default">
-                
-                    0
-                
-                </td>
-            
-
-            <td class="description last">Collision weight, large priority collision</td>
-        </tr>
-
-    
-
-        <tr>
-            
-                <td class="name"><code>collisionFadeIn</code>
-                    
-                        
-                           <span class="signature-attributes">opt</span>
-                        
-                        
-
-                    
-                </td>
-            
-
-            <td class="type">
-            
-                
-<span class="param-type">Boolean</span>
-
-
-            
-            </td>
-
-
-
-            
-                <td class="default">
-                
-                    false
-                
-                </td>
-            
-
-            <td class="description last">Collision fade in animation</td>
-        </tr>
-
-    
-    </tbody>
-</table>
-
-            </td>
-        </tr>
-
-    
-    </tbody>
-</table>
-
-
-
-<dl class="details">
-
-    
-
-    
-
-    
-
-    
-    <dt class="tag-overrides">Overrides:</dt>
-    <dd class="tag-overrides"><ul class="dummy"><li>
-        <a href="ui.UIComponent.html#options">ui.UIComponent#options</a>
-    </li></ul></dd>
-    
-
-    
-
-        
-
-    
-
-    
-
-    
-
-    
-
-    
-
-    
-
-    
-    <dt class="tag-source">Source:</dt>
-    <dd class="tag-source"><ul class="dummy"><li>
-        
-            <a target="_blank" href="https://github.com/maptalks/maptalks.js/tree/master/src/ui/UIMarker.js">ui/UIMarker.js</a>, <a target="_blank" href="https://github.com/maptalks/maptalks.js/tree/master/src/ui/UIMarker.js#L25">line 25</a>
-        
-
-    </li></ul></dd>
-    
-
-    
-
-    
-
-    
-</dl>
-
-
-
-
-
-
-<hr>
-        
-    
-
-    
-        
-
-        
-                    <h3 class="subsection-title">Methods</h3>
-                
-            
-
-    <!-- <h2>Constructor</h2> -->
-    
-    <li>
-    
-    <h4 class="name" id="setCoordinates"><span class="type-signature"></span><a href="#setCoordinates">setCoordinates</a><span class="signature">(coordinates)</span>
-    
-        
-            <a target="_blank" href="https://github.com/maptalks/maptalks.js/tree/master/src/ui/UIMarker.js#L238" class="improvelink">[source]</a>
-        
-    
-    <!-- 
-        <a target="_blank" href="https://github.com/maptalks/maptalks.js/tree/master/src/ui/UIMarker.js#L238" class="improvelink">[help to improve]</a>
-     -->
-    <!-- <a href="#setCoordinates" class="improvelink">[link]</a> -->
-    </h4>
-
-    
-    </li>
-    
-    
-
-
-
-
-<div class="description">
-    Sets the coordinates
-</div>
-
-
-
-
-<!--  -->
-
-
-
-
-    
-
-<table class="params">
-    <thead>
-    <tr>
-        
-        <th>Parameter</th>
-        
-        <th>Type</th>
-
-        
-
-        <th class="last">Description</th>
-    </tr>
-    </thead>
-
-    <tbody>
-    
-
-        <tr>
-            
-                <td class="name"><code>coordinates</code>
-                
-                </td>
-            
-
-            <td class="type">
-            
-                
-<span class="param-type"><a href="Coordinate.html">Coordinate</a></span>
-
-
-            
-            </td>
-
-            
-
-            <td class="description last">UIMarker's coordinate</td>
-        </tr>
-
-    
-    </tbody>
-</table>
-
-
-
-<!-- event properties -->
-
-
-
-
-
-
-
-
-
-
-
-
-
-
-
-
-
-
-
-
-<h5>Fires:</h5>
-<ul>
-    <li><a href="#event:positionchange">positionchange</a></li>
-</ul>
-
-
-
-
-
-
-
-
-
-<h5>Returns:</h5>
-<span class="type-signature">UIMarker</span>:
-
-        
-<!-- <div class="param-desc"> -->
-    this
-<!-- </div> -->
-
-
-
-    
-
-
-<hr>
-        
-            
-
-    <!-- <h2>Constructor</h2> -->
-    
-    <li>
-    
-    <h4 class="name" id="getCoordinates"><span class="type-signature"></span><a href="#getCoordinates">getCoordinates</a><span class="signature">()</span>
-    
-        
-            <a target="_blank" href="https://github.com/maptalks/maptalks.js/tree/master/src/ui/UIMarker.js#L261" class="improvelink">[source]</a>
-        
-    
-    <!-- 
-        <a target="_blank" href="https://github.com/maptalks/maptalks.js/tree/master/src/ui/UIMarker.js#L261" class="improvelink">[help to improve]</a>
-     -->
-    <!-- <a href="#getCoordinates" class="improvelink">[link]</a> -->
-    </h4>
-
-    
-    </li>
-    
-    
-
-
-
-
-<div class="description">
-    Gets the coordinates
-</div>
-
-
-
-
-<!--  -->
-
-
-
-
-
-<!-- event properties -->
-
-
-
-
-
-
-
-
-
-
-
-
-
-
-
-
-
-
-
-
-
-
-
-
-
-
-
-
-<h5>Returns:</h5>
-<span class="type-signature"><a href="Coordinate.html">Coordinate</a></span>:
-
-        
-<!-- <div class="param-desc"> -->
-    coordinates
-<!-- </div> -->
-
-
-
-    
-
-
-<hr>
-        
-            
-
-    <!-- <h2>Constructor</h2> -->
-    
-    <li>
-    
-    <h4 class="name" id="setContent"><span class="type-signature"></span><a href="#setContent">setContent</a><span class="signature">(content)</span>
-    
-        
-            <a target="_blank" href="https://github.com/maptalks/maptalks.js/tree/master/src/ui/UIMarker.js#L296" class="improvelink">[source]</a>
-        
-    
-    <!-- 
-        <a target="_blank" href="https://github.com/maptalks/maptalks.js/tree/master/src/ui/UIMarker.js#L296" class="improvelink">[help to improve]</a>
-     -->
-    <!-- <a href="#setContent" class="improvelink">[link]</a> -->
-    </h4>
-
-    
-    </li>
-    
-    
-
-
-
-
-<div class="description">
-    Sets the content of the UIMarker
-</div>
-
-
-
-
-<!--  -->
-
-
-
-
-    
-
-<table class="params">
-    <thead>
-    <tr>
-        
-        <th>Parameter</th>
-        
-        <th>Type</th>
-
-        
-
-        <th class="last">Description</th>
-    </tr>
-    </thead>
-
-    <tbody>
-    
-
-        <tr>
-            
-                <td class="name"><code>content</code>
-                
-                </td>
-            
-
-            <td class="type">
-            
-                
-<span class="param-type">String</span>
-|
-
-<span class="param-type">HTMLElement</span>
-
-
-            
-            </td>
-
-            
-
-            <td class="description last">UIMarker's content</td>
-        </tr>
-
-    
-    </tbody>
-</table>
-
-
-
-<!-- event properties -->
-
-
-
-
-
-
-
-
-
-
-
-
-
-
-
-
-
-
-
-
-<h5>Fires:</h5>
-<ul>
-    <li><a href="#event:contentchange">contentchange</a></li>
-</ul>
-
-
-
-
-
-
-
-
-
-<h5>Returns:</h5>
-<span class="type-signature">UIMarker</span>:
-
-        
-<!-- <div class="param-desc"> -->
-    this
-<!-- </div> -->
-
-
-
-    
-
-
-<hr>
-        
-            
-
-    <!-- <h2>Constructor</h2> -->
-    
-    <li>
-    
-    <h4 class="name" id="getContent"><span class="type-signature"></span><a href="#getContent">getContent</a><span class="signature">()</span>
-    
-        
-            <a target="_blank" href="https://github.com/maptalks/maptalks.js/tree/master/src/ui/UIMarker.js#L323" class="improvelink">[source]</a>
-        
-    
-    <!-- 
-        <a target="_blank" href="https://github.com/maptalks/maptalks.js/tree/master/src/ui/UIMarker.js#L323" class="improvelink">[help to improve]</a>
-     -->
-    <!-- <a href="#getContent" class="improvelink">[link]</a> -->
-    </h4>
-
-    
-    </li>
-    
-    
-
-
-
-
-<div class="description">
-    Gets the content of the UIMarker
-</div>
-
-
-
-
-<!--  -->
-
-
-
-
-
-<!-- event properties -->
-
-
-
-
-
-
-
-
-
-
-
-
-
-
-
-
-
-
-
-
-
-
-
-
-
-
-
-
-<h5>Returns:</h5>
-<span class="type-signature">String|HTMLElement</span>:
-
-        
-<!-- <div class="param-desc"> -->
-    content
-<!-- </div> -->
-
-
-
-    
-
-
-<hr>
-        
-            
-
-    <!-- <h2>Constructor</h2> -->
-    
-    <li>
-    
-    <h4 class="name" id="show"><span class="type-signature"></span><a href="#show">show</a><span class="signature">()</span>
-    
-        
-            <a target="_blank" href="https://github.com/maptalks/maptalks.js/tree/master/src/ui/UIMarker.js#L337" class="improvelink">[source]</a>
-        
-    
-    <!-- 
-        <a target="_blank" href="https://github.com/maptalks/maptalks.js/tree/master/src/ui/UIMarker.js#L337" class="improvelink">[help to improve]</a>
-     -->
-    <!-- <a href="#show" class="improvelink">[link]</a> -->
-    </h4>
-
-    
-    </li>
-    
-    
-
-
-
-
-<div class="description">
-    Show the UIMarker
-</div>
-
-
-
-
-<!--  -->
-
-
-
-
-
-<!-- event properties -->
-
-
-
-
-
-
-
-
-
-
-
-
-
-
-
-
-
-
-
-
-<h5>Fires:</h5>
-<ul>
-    <li><a href="#event:showstart">showstart</a></li>
-
-    <li><a href="#event:showend">showend</a></li>
-</ul>
-
-
-
-
-
-
-
-
-
-<h5>Returns:</h5>
-<span class="type-signature">UIMarker</span>:
-
-        
-<!-- <div class="param-desc"> -->
-    this
-<!-- </div> -->
-
-
-
-    
-
-
-<hr>
-        
-            
-
-    <!-- <h2>Constructor</h2> -->
-    
-    <li>
-    
-    <h4 class="name" id="flash"><span class="type-signature"></span><a href="#flash">flash</a><span class="signature">(interval<span class="signature-attributes">opt</span>, count<span class="signature-attributes">opt</span>, cb<span class="signature-attributes">opt</span>, context<span class="signature-attributes">opt</span>)</span>
-    
-        
-            <a target="_blank" href="https://github.com/maptalks/maptalks.js/tree/master/src/ui/UIMarker.js#L350" class="improvelink">[source]</a>
-        
-    
-    <!-- 
-        <a target="_blank" href="https://github.com/maptalks/maptalks.js/tree/master/src/ui/UIMarker.js#L350" class="improvelink">[help to improve]</a>
-     -->
-    <!-- <a href="#flash" class="improvelink">[link]</a> -->
-    </h4>
-
-    
-    </li>
-    
-    
-
-
-
-
-<div class="description">
-    Flash the UIMarker, show and hide by certain internal for times of count.
-</div>
-
-
-
-
-<!--  -->
-
-
-
-
-    
-
-<table class="params">
-    <thead>
-    <tr>
-        
-        <th>Parameter</th>
-        
-        <th>Type</th>
-
-        
-        <th>Default</th>
-        
-
-        <th class="last">Description</th>
-    </tr>
-    </thead>
-
-    <tbody>
-    
-
-        <tr>
-            
-                <td class="name"><code>interval</code>
-                
-                    
-                        <span class="signature-attributes">opt</span>
-                    
-                    
-                    
-                
-                </td>
-            
-
-            <td class="type">
-            
-                
-<span class="param-type">Number</span>
-
-
-            
-            </td>
-
-            
-                <td class="default">
-                
-                    100
-                
-                </td>
-            
-
-            <td class="description last">interval of flash, in millisecond (ms)</td>
-        </tr>
-
-    
-
-        <tr>
-            
-                <td class="name"><code>count</code>
-                
-                    
-                        <span class="signature-attributes">opt</span>
-                    
-                    
-                    
-                
-                </td>
-            
-
-            <td class="type">
-            
-                
-<span class="param-type">Number</span>
-
-
-            
-            </td>
-
-            
-                <td class="default">
-                
-                    4
-                
-                </td>
-            
-
-            <td class="description last">flash times</td>
-        </tr>
-
-    
-
-        <tr>
-            
-                <td class="name"><code>cb</code>
-                
-                    
-                        <span class="signature-attributes">opt</span>
-                    
-                    
-                    
-                
-                </td>
-            
-
-            <td class="type">
-            
-                
-<span class="param-type">function</span>
-
-
-            
-            </td>
-
-            
-                <td class="default">
-                
-                    null
-                
-                </td>
-            
-
-            <td class="description last">callback function when flash ended</td>
-        </tr>
-
-    
-
-        <tr>
-            
-                <td class="name"><code>context</code>
-                
-                    
-                        <span class="signature-attributes">opt</span>
-                    
-                    
-                    
-                
-                </td>
-            
-
-            <td class="type">
-            
-                
-<span class="param-type">*</span>
-
-
-            
-            </td>
-
-            
-                <td class="default">
-                
-                    null
-                
-                </td>
-            
-
-            <td class="description last">callback context</td>
-        </tr>
-
-    
-    </tbody>
-</table>
-
-
-
-<!-- event properties -->
-
-
-
-
-
-
-
-
-
-
-
-
-
-
-
-
-
-
-
-
-
-
-
-
-
-
-
-
-<h5>Returns:</h5>
-<span class="type-signature">UIMarker</span>:
-
-        
-<!-- <div class="param-desc"> -->
-    this
-<!-- </div> -->
-
-
-
-    
-
-
-<hr>
-        
-            
-
-    <!-- <h2>Constructor</h2> -->
-    
-    <li>
-    
-    <h4 class="name" id="buildOn"><span class="type-signature">(protected) </span><a href="#buildOn">buildOn</a><span class="signature">(map)</span>
-    
-        
-            <a target="_blank" href="https://github.com/maptalks/maptalks.js/tree/master/src/ui/UIMarker.js#L360" class="improvelink">[source]</a>
-        
-    
-    <!-- 
-        <a target="_blank" href="https://github.com/maptalks/maptalks.js/tree/master/src/ui/UIMarker.js#L360" class="improvelink">[help to improve]</a>
-     -->
-    <!-- <a href="#buildOn" class="improvelink">[link]</a> -->
-    </h4>
-
-    
-    </li>
-    
-    
-
-
-
-
-<div class="description">
-    A callback method to build UIMarker's HTMLElement
-</div>
-
-
-
-
-<!--  -->
-
-
-
-
-    
-
-<table class="params">
-    <thead>
-    <tr>
-        
-        <th>Parameter</th>
-        
-        <th>Type</th>
-
-        
-
-        <th class="last">Description</th>
-    </tr>
-    </thead>
-
-    <tbody>
-    
-
-        <tr>
-            
-                <td class="name"><code>map</code>
-                
-                </td>
-            
-
-            <td class="type">
-            
-                
-<span class="param-type"><a href="Map.html">Map</a></span>
-
-
-            
-            </td>
-
-            
-
-            <td class="description last">map to be built on</td>
-        </tr>
-
-    
-    </tbody>
-</table>
-
-
-
-<!-- event properties -->
-
-
-
-
-
-
-
-
-
-
-
-
-
-
-
-
-
-
-
-
-
-
-
-
-
-
-
-
-<h5>Returns:</h5>
-<span class="type-signature">HTMLElement</span>:
-
-        
-<!-- <div class="param-desc"> -->
-    UIMarker's HTMLElement
-<!-- </div> -->
-
-
-
-    
-
-
-<hr>
-        
-            
-
-    <!-- <h2>Constructor</h2> -->
-    
-    <li>
-    
-    <h4 class="name" id="getOffset"><span class="type-signature">(protected) </span><a href="#getOffset">getOffset</a><span class="signature">()</span>
-    
-        
-            <a target="_blank" href="https://github.com/maptalks/maptalks.js/tree/master/src/ui/UIMarker.js#L387" class="improvelink">[source]</a>
-        
-    
-    <!-- 
-        <a target="_blank" href="https://github.com/maptalks/maptalks.js/tree/master/src/ui/UIMarker.js#L387" class="improvelink">[help to improve]</a>
-     -->
-    <!-- <a href="#getOffset" class="improvelink">[link]</a> -->
-    </h4>
-
-    
-    </li>
-    
-    
-
-
-
-
-<div class="description">
-    Gets UIMarker's HTMLElement's position offset, it's caculated dynamically accordiing to its actual size.
-</div>
-
-
-
-
-<!--  -->
-
-
-
-
-
-<!-- event properties -->
-
-
-
-
-
-
-
-
-
-
-
-
-
-
-
-
-
-
-
-
-
-
-
-
-
-
-
-
-<h5>Returns:</h5>
-<span class="type-signature"><a href="Point.html">Point</a></span>:
-
-        
-<!-- <div class="param-desc"> -->
-    offset
-<!-- </div> -->
-
-
-
-    
-
-
-<hr>
-        
-            
-
-    <!-- <h2>Constructor</h2> -->
-    
-    <li>
-    
-    <h4 class="name" id="getTransformOrigin"><span class="type-signature">(protected) </span><a href="#getTransformOrigin">getTransformOrigin</a><span class="signature">()</span>
-    
-        
-            <a target="_blank" href="https://github.com/maptalks/maptalks.js/tree/master/src/ui/UIMarker.js#L410" class="improvelink">[source]</a>
-        
-    
-    <!-- 
-        <a target="_blank" href="https://github.com/maptalks/maptalks.js/tree/master/src/ui/UIMarker.js#L410" class="improvelink">[help to improve]</a>
-     -->
-    <!-- <a href="#getTransformOrigin" class="improvelink">[link]</a> -->
-    </h4>
-
-    
-    </li>
-    
-    
-
-
-
-
-<div class="description">
-    Gets UIMarker's transform origin for animation transform
-</div>
-
-
-
-
-<!--  -->
-
-
-
-
-
-<!-- event properties -->
-
-
-
-
-
-
-
-
-
-
-
-
-
-
-
-
-
-
-
-
-
-
-
-
-
-
-
-
-<h5>Returns:</h5>
-<span class="type-signature"><a href="Point.html">Point</a></span>:
-
-        
-<!-- <div class="param-desc"> -->
-    transform origin
-<!-- </div> -->
-
-
-
-    
-
-
-<hr>
-        
-            
-
-    <!-- <h2>Constructor</h2> -->
-    
-    <li>
-    
-    <h4 class="name" id="isDragging"><span class="type-signature"></span><a href="#isDragging">isDragging</a><span class="signature">()</span>
-    
-        
-            <a target="_blank" href="https://github.com/maptalks/maptalks.js/tree/master/src/ui/UIMarker.js#L423" class="improvelink">[source]</a>
-        
-    
-    <!-- 
-        <a target="_blank" href="https://github.com/maptalks/maptalks.js/tree/master/src/ui/UIMarker.js#L423" class="improvelink">[help to improve]</a>
-     -->
-    <!-- <a href="#isDragging" class="improvelink">[link]</a> -->
-    </h4>
-
-    
-    </li>
-    
-    
-
-
-
-
-<div class="description">
-    Whether the uimarker is being dragged.
-</div>
-
-
-
-
-<!--  -->
-
-
-
-
-
-<!-- event properties -->
-
-
-
-
-
-
-
-
-
-
-
-
-
-
-
-
-
-
-
-
-
-
-
-
-
-
-
-
-<h5>Returns:</h5>
-<span class="type-signature">Boolean</span>:
-
-        
-
-
-    
-
-
-<hr>
-        
-            
-
-    <!-- <h2>Constructor</h2> -->
-    
-    <li>
-    
-    <h4 class="name" id="addTo"><span class="type-signature"></span><i><span class="type-signature"> (inherited)  </span><a href="#addTo">addTo</a><span class="signature">(owner)</span></i>
-    
-        
-            <a target="_blank" href="https://github.com/maptalks/maptalks.js/tree/master/src/ui/UIComponent.js#L101" class="improvelink">[source]</a>
-        
-    
-    <!-- 
-        <a target="_blank" href="https://github.com/maptalks/maptalks.js/tree/master/src/ui/UIComponent.js#L101" class="improvelink">[help to improve]</a>
-     -->
-    <!-- <a href="#addTo" class="improvelink">[link]</a> -->
-    </h4>
-
-    
-    </li>
-    
-    
-
-
-
-
-<div class="description">
-    Adds the UI Component to a geometry or a map
-</div>
-
-
-
-
-<!--  -->
-
-
-
-
-    
-
-<table class="params">
-    <thead>
-    <tr>
-        
-        <th>Parameter</th>
-        
-        <th>Type</th>
-
-        
-
-        <th class="last">Description</th>
-    </tr>
-    </thead>
-
-    <tbody>
-    
-
-        <tr>
-            
-                <td class="name"><code>owner</code>
-                
-                </td>
-            
-
-            <td class="type">
-            
-                
-<span class="param-type"><a href="Geometry.html">Geometry</a></span>
-|
-
-<span class="param-type"><a href="Map.html">Map</a></span>
-
-
-            
-            </td>
-
-            
-
-            <td class="description last">geometry or map to addto.</td>
-        </tr>
-
-    
-    </tbody>
-</table>
-
-
-
-<!-- event properties -->
-
-
-
-
-
-
-
-
-
-
-
-
-
-
-
-
-
-
-
-
-<h5>Fires:</h5>
-<ul>
-    <li><a href="#event:add">add</a></li>
-</ul>
-
-
-
-
-
-
-
-
-
-<h5>Returns:</h5>
-<span class="type-signature"><a href="ui.UIComponent.html">ui.UIComponent</a></span>:
-
-        
-<!-- <div class="param-desc"> -->
-    this
-<!-- </div> -->
-
-
-
-    
-
-
-<hr>
-        
-            
-
-    <!-- <h2>Constructor</h2> -->
-    
-    <li>
-    
-    <h4 class="name" id="getMap"><span class="type-signature"></span><i><span class="type-signature"> (inherited)  </span><a href="#getMap">getMap</a><span class="signature">()</span></i>
-    
-        
-            <a target="_blank" href="https://github.com/maptalks/maptalks.js/tree/master/src/ui/UIComponent.js#L125" class="improvelink">[source]</a>
-        
-    
-    <!-- 
-        <a target="_blank" href="https://github.com/maptalks/maptalks.js/tree/master/src/ui/UIComponent.js#L125" class="improvelink">[help to improve]</a>
-     -->
-    <!-- <a href="#getMap" class="improvelink">[link]</a> -->
-    </h4>
-
-    
-    </li>
-    
-    
-
-
-
-
-<div class="description">
-    Get the map it added to
-</div>
-
-
-
-
-<!--  -->
-
-
-
-
-
-<!-- event properties -->
-
-
-
-
-
-
-
-
-
-
-
-
-
-
-
-
-
-
-
-
-
-
-
-
-
-
-
-
-<h5>Returns:</h5>
-<span class="type-signature"><a href="Map.html">Map</a></span>:
-
-        
-<!-- <div class="param-desc"> -->
-    map instance
-<!-- </div> -->
-
-
-
-    
-
-
-<hr>
-        
-            
-
-    <!-- <h2>Constructor</h2> -->
-    
-    <li>
-    
-    <h4 class="name" id="hide"><span class="type-signature"></span><i><span class="type-signature"> (inherited)  </span><a href="#hide">hide</a><span class="signature">()</span></i>
-    
-        
-            <a target="_blank" href="https://github.com/maptalks/maptalks.js/tree/master/src/ui/UIComponent.js#L299" class="improvelink">[source]</a>
-        
-    
-    <!-- 
-        <a target="_blank" href="https://github.com/maptalks/maptalks.js/tree/master/src/ui/UIComponent.js#L299" class="improvelink">[help to improve]</a>
-     -->
-    <!-- <a href="#hide" class="improvelink">[link]</a> -->
-    </h4>
-
-    
-    </li>
-    
-    
-
-
-
-
-<div class="description">
-    Hide the UI Component.
-</div>
-
-
-
-
-<!--  -->
-
-
-
-
-
-<!-- event properties -->
-
-
-
-
-
-
-
-
-
-
-
-
-
-
-
-
-
-
-
-
-<h5>Fires:</h5>
-<ul>
-    <li><a href="#event:hide">hide</a></li>
-</ul>
-
-
-
-
-
-
-
-
-
-<h5>Returns:</h5>
-<span class="type-signature"><a href="ui.UIComponent.html">ui.UIComponent</a></span>:
-
-        
-<!-- <div class="param-desc"> -->
-    this
-<!-- </div> -->
-
-
-
-    
-
-
-<hr>
-        
-            
-
-    <!-- <h2>Constructor</h2> -->
-    
-    <li>
-    
-    <h4 class="name" id="isVisible"><span class="type-signature"></span><i><span class="type-signature"> (inherited)  </span><a href="#isVisible">isVisible</a><span class="signature">()</span></i>
-    
-        
-            <a target="_blank" href="https://github.com/maptalks/maptalks.js/tree/master/src/ui/UIComponent.js#L349" class="improvelink">[source]</a>
-        
-    
-    <!-- 
-        <a target="_blank" href="https://github.com/maptalks/maptalks.js/tree/master/src/ui/UIComponent.js#L349" class="improvelink">[help to improve]</a>
-     -->
-    <!-- <a href="#isVisible" class="improvelink">[link]</a> -->
-    </h4>
-
-    
-    </li>
-    
-    
-
-
-
-
-<div class="description">
-    Decide whether the ui component is open
-</div>
-
-
-
-
-<!--  -->
-
-
-
-
-
-<!-- event properties -->
-
-
-
-
-
-
-
-
-
-
-
-
-
-
-
-
-
-
-
-
-
-
-
-
-
-
-
-
-<h5>Returns:</h5>
-<span class="type-signature">Boolean</span>:
-
-        
-<!-- <div class="param-desc"> -->
-    true|false
-<!-- </div> -->
-
-
-
-    
-
-
-<hr>
-        
-            
-
-    <!-- <h2>Constructor</h2> -->
-    
-    <li>
-    
-    <h4 class="name" id="remove"><span class="type-signature"></span><i><span class="type-signature"> (inherited)  </span><a href="#remove">remove</a><span class="signature">()</span></i>
-    
-        
-            <a target="_blank" href="https://github.com/maptalks/maptalks.js/tree/master/src/ui/UIComponent.js#L363" class="improvelink">[source]</a>
-        
-    
-    <!-- 
-        <a target="_blank" href="https://github.com/maptalks/maptalks.js/tree/master/src/ui/UIComponent.js#L363" class="improvelink">[help to improve]</a>
-     -->
-    <!-- <a href="#remove" class="improvelink">[link]</a> -->
-    </h4>
-
-    
-    </li>
-    
-    
-
-
-
-
-<div class="description">
-    Remove the UI Component
-</div>
-
-
-
-
-<!--  -->
-
-
-
-
-
-<!-- event properties -->
-
-
-
-
-
-
-
-
-
-
-
-
-
-
-
-
-
-
-
-
-<h5>Fires:</h5>
-<ul>
-    <li><a href="#event:hide">hide</a></li>
-
-    <li><a href="#event:remove">remove</a></li>
-</ul>
-
-
-
-
-
-
-
-
-
-<h5>Returns:</h5>
-<span class="type-signature"><a href="ui.UIComponent.html">ui.UIComponent</a></span>:
-
-        
-<!-- <div class="param-desc"> -->
-    this
-<!-- </div> -->
-
-
-
-    
-
-
-<hr>
-        
-            
-
-    <!-- <h2>Constructor</h2> -->
-    
-    <li>
-    
-    <h4 class="name" id="getSize"><span class="type-signature"></span><i><span class="type-signature"> (inherited)  </span><a href="#getSize">getSize</a><span class="signature">()</span></i>
-    
-        
-            <a target="_blank" href="https://github.com/maptalks/maptalks.js/tree/master/src/ui/UIComponent.js#L398" class="improvelink">[source]</a>
-        
-    
-    <!-- 
-        <a target="_blank" href="https://github.com/maptalks/maptalks.js/tree/master/src/ui/UIComponent.js#L398" class="improvelink">[help to improve]</a>
-     -->
-    <!-- <a href="#getSize" class="improvelink">[link]</a> -->
-    </h4>
-
-    
-    </li>
-    
-    
-
-
-
-
-<div class="description">
-    Get pixel size of the UI Component.
-</div>
-
-
-
-
-<!--  -->
-
-
-
-
-
-<!-- event properties -->
-
-
-
-
-
-
-
-
-
-
-
-
-
-
-
-
-
-
-
-
-
-
-
-
-
-
-
-
-<h5>Returns:</h5>
-<span class="type-signature"><a href="Size.html">Size</a></span>:
-
-        
-<!-- <div class="param-desc"> -->
-    size
-<!-- </div> -->
-
-
-
-    
-
-
-<hr>
-        
-            
-
-    <!-- <h2>Constructor</h2> -->
-    
-    <li>
-    
-    <h4 class="name" id="on"><span class="type-signature"></span><i><span class="type-signature"> (inherited)  </span><a href="#on">on</a><span class="signature">(eventsOn, handler, context<span class="signature-attributes">opt</span>)</span></i>
-    
-        
-            <a target="_blank" href="https://github.com/maptalks/maptalks.js/tree/master/src/core/Eventable.js#L11" class="improvelink">[source]</a>
-        
-    
-    <!-- 
-        <a target="_blank" href="https://github.com/maptalks/maptalks.js/tree/master/src/core/Eventable.js#L11" class="improvelink">[help to improve]</a>
-     -->
-    <!-- <a href="#on" class="improvelink">[link]</a> -->
-    </h4>
-
-    
-    </li>
-    
-    
-
-
-
-
-<div class="description">
-    Register a handler function to be called whenever this event is fired.
-</div>
-
-
-    <!--<h5>Example:</h5>-->
-    
-    
-        <pre class="prettyprint"><code>foo.on('mousedown mousemove mouseup', onMouseEvent, foo);</code></pre>
-    
-
-
-
-
-<!--  -->
-
-
-
-
-    
-
-<table class="params">
-    <thead>
-    <tr>
-        
-        <th>Parameter</th>
-        
-        <th>Type</th>
-
-        
-        <th>Default</th>
-        
-
-        <th class="last">Description</th>
-    </tr>
-    </thead>
-
-    <tbody>
-    
-
-        <tr>
-            
-                <td class="name"><code>eventsOn</code>
-                
-                    
-                    
-                    
-                
-                </td>
-            
-
-            <td class="type">
-            
-                
-<span class="param-type">String</span>
-
-
-            
-            </td>
-
-            
-                <td class="default">
-                
-                </td>
-            
-
-            <td class="description last">event types to register, seperated by space if more than one.</td>
-        </tr>
-
-    
-
-        <tr>
-            
-                <td class="name"><code>handler</code>
-                
-                    
-                    
-                    
-                
-                </td>
-            
-
-            <td class="type">
-            
-                
-<span class="param-type">function</span>
-
-
-            
-            </td>
-
-            
-                <td class="default">
-                
-                </td>
-            
-
-            <td class="description last">handler function to be called</td>
-        </tr>
-
-    
-
-        <tr>
-            
-                <td class="name"><code>context</code>
-                
-                    
-                        <span class="signature-attributes">opt</span>
-                    
-                    
-                    
-                
-                </td>
-            
-
-            <td class="type">
-            
-                
-<span class="param-type">Object</span>
-
-
-            
-            </td>
-
-            
-                <td class="default">
-                
-                    null
-                
-                </td>
-            
-
-            <td class="description last">the context of the handler</td>
-        </tr>
-
-    
-    </tbody>
-</table>
-
-
-
-<!-- event properties -->
-
-
-
-
-
-
-
-    <h5>Mixes From:</h5>
-    <ul><li>
-        
-            <a href="Eventable.html#.on">Eventable.on</a>
-            
-        
-    </li></ul>
-
-
-
-
-
-
-
-
-
-
-
-
-
-
-
-
-
-
-
-
-
-
-<h5>Returns:</h5>
-<span class="type-signature">Any</span>:
-
-        
-<!-- <div class="param-desc"> -->
-    this
-<!-- </div> -->
-
-
-
-    
-
-
-<hr>
-        
-            
-
-    <!-- <h2>Constructor</h2> -->
-    
-    <li>
-    
-    <h4 class="name" id="addEventListener"><span class="type-signature"></span><i><span class="type-signature"> (inherited)  </span><a href="#addEventListener">addEventListener</a><span class="signature">(eventTypes, handler, context<span class="signature-attributes">opt</span>)</span></i>
-    
-        
-            <a target="_blank" href="https://github.com/maptalks/maptalks.js/tree/master/src/core/Eventable.js#L65" class="improvelink">[source]</a>
-        
-    
-    <!-- 
-        <a target="_blank" href="https://github.com/maptalks/maptalks.js/tree/master/src/core/Eventable.js#L65" class="improvelink">[help to improve]</a>
-     -->
-    <!-- <a href="#addEventListener" class="improvelink">[link]</a> -->
-    </h4>
-
-    
-    </li>
-    
-    
-
-
-
-
-<div class="description">
-    Alias for <a href="Eventable.html#.on">on</a>
-</div>
-
-
-
-
-<!--  -->
-
-
-
-
-    
-
-<table class="params">
-    <thead>
-    <tr>
-        
-        <th>Parameter</th>
-        
-        <th>Type</th>
-
-        
-        <th>Default</th>
-        
-
-        <th class="last">Description</th>
-    </tr>
-    </thead>
-
-    <tbody>
-    
-
-        <tr>
-            
-                <td class="name"><code>eventTypes</code>
-                
-                    
-                    
-                    
-                
-                </td>
-            
-
-            <td class="type">
-            
-                
-<span class="param-type">String</span>
-
-
-            
-            </td>
-
-            
-                <td class="default">
-                
-                </td>
-            
-
-            <td class="description last">event types to register, seperated by space if more than one.</td>
-        </tr>
-
-    
-
-        <tr>
-            
-                <td class="name"><code>handler</code>
-                
-                    
-                    
-                    
-                
-                </td>
-            
-
-            <td class="type">
-            
-                
-<span class="param-type">function</span>
-
-
-            
-            </td>
-
-            
-                <td class="default">
-                
-                </td>
-            
-
-            <td class="description last">handler function to be called</td>
-        </tr>
-
-    
-
-        <tr>
-            
-                <td class="name"><code>context</code>
-                
-                    
-                        <span class="signature-attributes">opt</span>
-                    
-                    
-                    
-                
-                </td>
-            
-
-            <td class="type">
-            
-                
-<span class="param-type">Object</span>
-
-
-            
-            </td>
-
-            
-                <td class="default">
-                
-                    null
-                
-                </td>
-            
-
-            <td class="description last">the context of the handler</td>
-        </tr>
-
-    
-    </tbody>
-</table>
-
-
-
-<!-- event properties -->
-
-
-
-
-
-
-
-    <h5>Mixes From:</h5>
-    <ul><li>
-        
-            <a href="Eventable.html#.addEventListener">Eventable.addEventListener</a>
-            
-        
-    </li></ul>
-
-
-
-
-
-
-
-
-
-
-
-
-
-
-
-
-
-
-
-
-
-
-<h5>Returns:</h5>
-<span class="type-signature"></span>:
-
-        
-<!-- <div class="param-desc"> -->
-    this
-<!-- </div> -->
-
-
-
-    
-
-
-<hr>
-        
-            
-
-    <!-- <h2>Constructor</h2> -->
-    
-    <li>
-    
-    <h4 class="name" id="once"><span class="type-signature"></span><i><span class="type-signature"> (inherited)  </span><a href="#once">once</a><span class="signature">(eventTypes, handler, context<span class="signature-attributes">opt</span>)</span></i>
-    
-        
-            <a target="_blank" href="https://github.com/maptalks/maptalks.js/tree/master/src/core/Eventable.js#L78" class="improvelink">[source]</a>
-        
-    
-    <!-- 
-        <a target="_blank" href="https://github.com/maptalks/maptalks.js/tree/master/src/core/Eventable.js#L78" class="improvelink">[help to improve]</a>
-     -->
-    <!-- <a href="#once" class="improvelink">[link]</a> -->
-    </h4>
-
-    
-    </li>
-    
-    
-
-
-
-
-<div class="description">
-    Same as on, except the listener will only get fired once and then removed.
-</div>
-
-
-    <!--<h5>Example:</h5>-->
-    
-    
-        <pre class="prettyprint"><code>foo.once('mousedown mousemove mouseup', onMouseEvent, foo);</code></pre>
-    
-
-
-
-
-<!--  -->
-
-
-
-
-    
-
-<table class="params">
-    <thead>
-    <tr>
-        
-        <th>Parameter</th>
-        
-        <th>Type</th>
-
-        
-        <th>Default</th>
-        
-
-        <th class="last">Description</th>
-    </tr>
-    </thead>
-
-    <tbody>
-    
-
-        <tr>
-            
-                <td class="name"><code>eventTypes</code>
-                
-                    
-                    
-                    
-                
-                </td>
-            
-
-            <td class="type">
-            
-                
-<span class="param-type">String</span>
-
-
-            
-            </td>
-
-            
-                <td class="default">
-                
-                </td>
-            
-
-            <td class="description last">event types to register, seperated by space if more than one.</td>
-        </tr>
-
-    
-
-        <tr>
-            
-                <td class="name"><code>handler</code>
-                
-                    
-                    
-                    
-                
-                </td>
-            
-
-            <td class="type">
-            
-                
-<span class="param-type">function</span>
-
-
-            
-            </td>
-
-            
-                <td class="default">
-                
-                </td>
-            
-
-            <td class="description last">listener handler</td>
-        </tr>
-
-    
-
-        <tr>
-            
-                <td class="name"><code>context</code>
-                
-                    
-                        <span class="signature-attributes">opt</span>
-                    
-                    
-                    
-                
-                </td>
-            
-
-            <td class="type">
-            
-                
-<span class="param-type">Object</span>
-
-
-            
-            </td>
-
-            
-                <td class="default">
-                
-                    null
-                
-                </td>
-            
-
-            <td class="description last">the context of the handler</td>
-        </tr>
-
-    
-    </tbody>
-</table>
-
-
-
-<!-- event properties -->
-
-
-
-
-
-
-
-    <h5>Mixes From:</h5>
-    <ul><li>
-        
-            <a href="Eventable.html#.once">Eventable.once</a>
-            
-        
-    </li></ul>
-
-
-
-
-
-
-
-
-
-
-
-
-
-
-
-
-
-
-
-
-
-
-<h5>Returns:</h5>
-<span class="type-signature"></span>:
-
-        
-<!-- <div class="param-desc"> -->
-    this
-<!-- </div> -->
-
-
-
-    
-
-
-<hr>
-        
-            
-
-    <!-- <h2>Constructor</h2> -->
-    
-    <li>
-    
-    <h4 class="name" id="off"><span class="type-signature"></span><i><span class="type-signature"> (inherited)  </span><a href="#off">off</a><span class="signature">(eventsOff, handler, context<span class="signature-attributes">opt</span>)</span></i>
-    
-        
-            <a target="_blank" href="https://github.com/maptalks/maptalks.js/tree/master/src/core/Eventable.js#L106" class="improvelink">[source]</a>
-        
-    
-    <!-- 
-        <a target="_blank" href="https://github.com/maptalks/maptalks.js/tree/master/src/core/Eventable.js#L106" class="improvelink">[help to improve]</a>
-     -->
-    <!-- <a href="#off" class="improvelink">[link]</a> -->
-    </h4>
-
-    
-    </li>
-    
-    
-
-
-
-
-<div class="description">
-    Unregister the event handler for the specified event types.
-</div>
-
-
-    <!--<h5>Example:</h5>-->
-    
-    
-        <pre class="prettyprint"><code>foo.off('mousedown mousemove mouseup', onMouseEvent, foo);</code></pre>
-    
-
-
-
-
-<!--  -->
-
-
-
-
-    
-
-<table class="params">
-    <thead>
-    <tr>
-        
-        <th>Parameter</th>
-        
-        <th>Type</th>
-
-        
-        <th>Default</th>
-        
-
-        <th class="last">Description</th>
-    </tr>
-    </thead>
-
-    <tbody>
-    
-
-        <tr>
-            
-                <td class="name"><code>eventsOff</code>
-                
-                    
-                    
-                    
-                
-                </td>
-            
-
-            <td class="type">
-            
-                
-<span class="param-type">String</span>
-
-
-            
-            </td>
-
-            
-                <td class="default">
-                
-                </td>
-            
-
-            <td class="description last">event types to unregister, seperated by space if more than one.</td>
-        </tr>
-
-    
-
-        <tr>
-            
-                <td class="name"><code>handler</code>
-                
-                    
-                    
-                    
-                
-                </td>
-            
-
-            <td class="type">
-            
-                
-<span class="param-type">function</span>
-
-
-            
-            </td>
-
-            
-                <td class="default">
-                
-                </td>
-            
-
-            <td class="description last">listener handler</td>
-        </tr>
-
-    
-
-        <tr>
-            
-                <td class="name"><code>context</code>
-                
-                    
-                        <span class="signature-attributes">opt</span>
-                    
-                    
-                    
-                
-                </td>
-            
-
-            <td class="type">
-            
-                
-<span class="param-type">Object</span>
-
-
-            
-            </td>
-
-            
-                <td class="default">
-                
-                    null
-                
-                </td>
-            
-
-            <td class="description last">the context of the handler</td>
-        </tr>
-
-    
-    </tbody>
-</table>
-
-
-
-<!-- event properties -->
-
-
-
-
-
-
-
-    <h5>Mixes From:</h5>
-    <ul><li>
-        
-            <a href="Eventable.html#.off">Eventable.off</a>
-            
-        
-    </li></ul>
-
-
-
-
-
-
-
-
-
-
-
-
-
-
-
-
-
-
-
-
-
-
-<h5>Returns:</h5>
-<span class="type-signature"></span>:
-
-        
-<!-- <div class="param-desc"> -->
-    this
-<!-- </div> -->
-
-
-
-    
-
-
-<hr>
-        
-            
-
-    <!-- <h2>Constructor</h2> -->
-    
-    <li>
-    
-    <h4 class="name" id="removeEventListener"><span class="type-signature"></span><i><span class="type-signature"> (inherited)  </span><a href="#removeEventListener">removeEventListener</a><span class="signature">(eventTypes, handler, context<span class="signature-attributes">opt</span>)</span></i>
-    
-        
-            <a target="_blank" href="https://github.com/maptalks/maptalks.js/tree/master/src/core/Eventable.js#L153" class="improvelink">[source]</a>
-        
-    
-    <!-- 
-        <a target="_blank" href="https://github.com/maptalks/maptalks.js/tree/master/src/core/Eventable.js#L153" class="improvelink">[help to improve]</a>
-     -->
-    <!-- <a href="#removeEventListener" class="improvelink">[link]</a> -->
-    </h4>
-
-    
-    </li>
-    
-    
-
-
-
-
-<div class="description">
-    Alias for <a href="Eventable.html#.off">off</a>
-</div>
-
-
-
-
-<!--  -->
-
-
-
-
-    
-
-<table class="params">
-    <thead>
-    <tr>
-        
-        <th>Parameter</th>
-        
-        <th>Type</th>
-
-        
-        <th>Default</th>
-        
-
-        <th class="last">Description</th>
-    </tr>
-    </thead>
-
-    <tbody>
-    
-
-        <tr>
-            
-                <td class="name"><code>eventTypes</code>
-                
-                    
-                    
-                    
-                
-                </td>
-            
-
-            <td class="type">
-            
-                
-<span class="param-type">String</span>
-
-
-            
-            </td>
-
-            
-                <td class="default">
-                
-                </td>
-            
-
-            <td class="description last">event types to unregister, seperated by space if more than one.</td>
-        </tr>
-
-    
-
-        <tr>
-            
-                <td class="name"><code>handler</code>
-                
-                    
-                    
-                    
-                
-                </td>
-            
-
-            <td class="type">
-            
-                
-<span class="param-type">function</span>
-
-
-            
-            </td>
-
-            
-                <td class="default">
-                
-                </td>
-            
-
-            <td class="description last">listener handler</td>
-        </tr>
-
-    
-
-        <tr>
-            
-                <td class="name"><code>context</code>
-                
-                    
-                        <span class="signature-attributes">opt</span>
-                    
-                    
-                    
-                
-                </td>
-            
-
-            <td class="type">
-            
-                
-<span class="param-type">Object</span>
-
-
-            
-            </td>
-
-            
-                <td class="default">
-                
-                    null
-                
-                </td>
-            
-
-            <td class="description last">the context of the handler</td>
-        </tr>
-
-    
-    </tbody>
-</table>
-
-
-
-<!-- event properties -->
-
-
-
-
-
-
-
-    <h5>Mixes From:</h5>
-    <ul><li>
-        
-            <a href="Eventable.html#.removeEventListener">Eventable.removeEventListener</a>
-            
-        
-    </li></ul>
-
-
-
-
-
-
-
-
-
-
-
-
-
-
-
-
-
-
-
-
-
-
-<h5>Returns:</h5>
-<span class="type-signature"></span>:
-
-        
-<!-- <div class="param-desc"> -->
-    this
-<!-- </div> -->
-
-
-
-    
-
-
-<hr>
-        
-            
-
-    <!-- <h2>Constructor</h2> -->
-    
-    <li>
-    
-    <h4 class="name" id="listens"><span class="type-signature"></span><i><span class="type-signature"> (inherited)  </span><a href="#listens">listens</a><span class="signature">(eventType, hanlder<span class="signature-attributes">opt</span>, context<span class="signature-attributes">opt</span>)</span></i>
-    
-        
-            <a target="_blank" href="https://github.com/maptalks/maptalks.js/tree/master/src/core/Eventable.js#L166" class="improvelink">[source]</a>
-        
-    
-    <!-- 
-        <a target="_blank" href="https://github.com/maptalks/maptalks.js/tree/master/src/core/Eventable.js#L166" class="improvelink">[help to improve]</a>
-     -->
-    <!-- <a href="#listens" class="improvelink">[link]</a> -->
-    </h4>
-
-    
-    </li>
-    
-    
-
-
-
-
-<div class="description">
-    Returns listener's count registered for the event type.
-</div>
-
-
-
-
-<!--  -->
-
-
-
-
-    
-
-<table class="params">
-    <thead>
-    <tr>
-        
-        <th>Parameter</th>
-        
-        <th>Type</th>
-
-        
-        <th>Default</th>
-        
-
-        <th class="last">Description</th>
-    </tr>
-    </thead>
-
-    <tbody>
-    
-
-        <tr>
-            
-                <td class="name"><code>eventType</code>
-                
-                    
-                    
-                    
-                
-                </td>
-            
-
-            <td class="type">
-            
-                
-<span class="param-type">String</span>
-
-
-            
-            </td>
-
-            
-                <td class="default">
-                
-                </td>
-            
-
-            <td class="description last">an event type</td>
-        </tr>
-
-    
-
-        <tr>
-            
-                <td class="name"><code>hanlder</code>
-                
-                    
-                        <span class="signature-attributes">opt</span>
-                    
-                    
-                    
-                
-                </td>
-            
-
-            <td class="type">
-            
-                
-<span class="param-type">function</span>
-
-
-            
-            </td>
-
-            
-                <td class="default">
-                
-                    null
-                
-                </td>
-            
-
-            <td class="description last">listener function</td>
-        </tr>
-
-    
-
-        <tr>
-            
-                <td class="name"><code>context</code>
-                
-                    
-                        <span class="signature-attributes">opt</span>
-                    
-                    
-                    
-                
-                </td>
-            
-
-            <td class="type">
-            
-                
-<span class="param-type">Object</span>
-
-
-            
-            </td>
-
-            
-                <td class="default">
-                
-                    null
-                
-                </td>
-            
-
-            <td class="description last">the context of the handler</td>
-        </tr>
-
-    
-    </tbody>
-</table>
-
-
-
-<!-- event properties -->
-
-
-
-
-
-
-
-    <h5>Mixes From:</h5>
-    <ul><li>
-        
-            <a href="Eventable.html#.listens">Eventable.listens</a>
-            
-        
-    </li></ul>
-
-
-
-
-
-
-
-
-
-
-
-
-
-
-
-
-
-
-
-
-
-
-<h5>Returns:</h5>
-<span class="type-signature">Number</span>:
-
-        
-
-
-    
-
-
-<hr>
-        
-            
-
-    <!-- <h2>Constructor</h2> -->
-    
-    <li>
-    
-    <h4 class="name" id="copyEventListeners"><span class="type-signature"></span><i><span class="type-signature"> (inherited)  </span><a href="#copyEventListeners">copyEventListeners</a><span class="signature">(target)</span></i>
-    
-        
-            <a target="_blank" href="https://github.com/maptalks/maptalks.js/tree/master/src/core/Eventable.js#L207" class="improvelink">[source]</a>
-        
-    
-    <!-- 
-        <a target="_blank" href="https://github.com/maptalks/maptalks.js/tree/master/src/core/Eventable.js#L207" class="improvelink">[help to improve]</a>
-     -->
-    <!-- <a href="#copyEventListeners" class="improvelink">[link]</a> -->
-    </h4>
-
-    
-    </li>
-    
-    
-
-
-
-
-<div class="description">
-    Copy all the event listener to the target object
-</div>
-
-
-
-
-<!--  -->
-
-
-
-
-    
-
-<table class="params">
-    <thead>
-    <tr>
-        
-        <th>Parameter</th>
-        
-        <th>Type</th>
-
-        
-
-        <th class="last">Description</th>
-    </tr>
-    </thead>
-
-    <tbody>
-    
-
-        <tr>
-            
-                <td class="name"><code>target</code>
-                
-                </td>
-            
-
-            <td class="type">
-            
-                
-<span class="param-type">Object</span>
-
-
-            
-            </td>
-
-            
-
-            <td class="description last">target object to copy to.</td>
-        </tr>
-
-    
-    </tbody>
-</table>
-
-
-
-<!-- event properties -->
-
-
-
-
-
-
-
-    <h5>Mixes From:</h5>
-    <ul><li>
-        
-            <a href="Eventable.html#.copyEventListeners">Eventable.copyEventListeners</a>
-            
-        
-    </li></ul>
-
-
-
-
-
-
-
-
-
-
-
-
-
-
-
-
-
-
-
-
-
-
-<h5>Returns:</h5>
-<span class="type-signature"></span>:
-
-        
-<!-- <div class="param-desc"> -->
-    this
-<!-- </div> -->
-
-
-
-    
-
-
-<hr>
-        
-            
-
-    <!-- <h2>Constructor</h2> -->
-    
-    <li>
-    
-    <h4 class="name" id="fire"><span class="type-signature"></span><i><span class="type-signature"> (inherited)  </span><a href="#fire">fire</a><span class="signature">(eventType, param)</span></i>
-    
-        
-            <a target="_blank" href="https://github.com/maptalks/maptalks.js/tree/master/src/core/Eventable.js#L228" class="improvelink">[source]</a>
-        
-    
-    <!-- 
-        <a target="_blank" href="https://github.com/maptalks/maptalks.js/tree/master/src/core/Eventable.js#L228" class="improvelink">[help to improve]</a>
-     -->
-    <!-- <a href="#fire" class="improvelink">[link]</a> -->
-    </h4>
-
-    
-    </li>
-    
-    
-
-
-
-
-<div class="description">
-    Fire an event, causing all handlers for that event name to run.
-</div>
-
-
-
-
-<!--  -->
-
-
-
-
-    
-
-<table class="params">
-    <thead>
-    <tr>
-        
-        <th>Parameter</th>
-        
-        <th>Type</th>
-
-        
-
-        <th class="last">Description</th>
-    </tr>
-    </thead>
-
-    <tbody>
-    
-
-        <tr>
-            
-                <td class="name"><code>eventType</code>
-                
-                </td>
-            
-
-            <td class="type">
-            
-                
-<span class="param-type">String</span>
-
-
-            
-            </td>
-
-            
-
-            <td class="description last">an event type to fire</td>
-        </tr>
-
-    
-
-        <tr>
-            
-                <td class="name"><code>param</code>
-                
-                </td>
-            
-
-            <td class="type">
-            
-                
-<span class="param-type">Object</span>
-
-
-            
-            </td>
-
-            
-
-            <td class="description last">parameters for the listener function.</td>
-        </tr>
-
-    
-    </tbody>
-</table>
-
-
-
-<!-- event properties -->
-
-
-
-
-
-
-
-    <h5>Mixes From:</h5>
-    <ul><li>
-        
-            <a href="Eventable.html#.fire">Eventable.fire</a>
-            
-        
-    </li></ul>
-
-
-
-
-
-
-
-
-
-
-
-
-
-
-
-
-
-
-
-
-
-
-<h5>Returns:</h5>
-<span class="type-signature"></span>:
-
-        
-<!-- <div class="param-desc"> -->
-    this
-<!-- </div> -->
-
-
-
-    
-
-
-<hr>
-        
-            
-
-    <!-- <h2>Constructor</h2> -->
-    
-    <li>
-    
-    <h4 class="name" id="callInitHooks"><span class="type-signature"></span><i><span class="type-signature"> (inherited)  </span><a href="#callInitHooks">callInitHooks</a><span class="signature">()</span></i>
-    
-        
-            <a target="_blank" href="https://github.com/maptalks/maptalks.js/tree/master/src/core/Class.js#L80" class="improvelink">[source]</a>
-        
-    
-    <!-- 
-        <a target="_blank" href="https://github.com/maptalks/maptalks.js/tree/master/src/core/Class.js#L80" class="improvelink">[help to improve]</a>
-     -->
-    <!-- <a href="#callInitHooks" class="improvelink">[link]</a> -->
-    </h4>
-
-    
-    </li>
-    
-    
-
-
-
-
-<div class="description">
-    Visit and call all the init hooks defined on Class and its parents.
-</div>
-
-
-
-
-<!--  -->
-
-
-
-
-
-<!-- event properties -->
-
-
-
-
-
-
-
-
-
-
-
-
-
-
-
-
-
-
-
-
-
-
-
-
-
-
-
-
-<h5>Returns:</h5>
-<span class="type-signature"><a href="Class.html">Class</a></span>:
-
-        
-<!-- <div class="param-desc"> -->
-    this
-<!-- </div> -->
-
-
-
-    
-
-
-<hr>
-        
-            
-
-    <!-- <h2>Constructor</h2> -->
-    
-    <li>
-    
-    <h4 class="name" id="setOptions"><span class="type-signature"></span><i><span class="type-signature"> (inherited)  </span><a href="#setOptions">setOptions</a><span class="signature">(options)</span></i>
-    
-        
-            <a target="_blank" href="https://github.com/maptalks/maptalks.js/tree/master/src/core/Class.js#L91" class="improvelink">[source]</a>
-        
-    
-    <!-- 
-        <a target="_blank" href="https://github.com/maptalks/maptalks.js/tree/master/src/core/Class.js#L91" class="improvelink">[help to improve]</a>
-     -->
-    <!-- <a href="#setOptions" class="improvelink">[link]</a> -->
-    </h4>
-
-    
-    </li>
-    
-    
-
-
-
-
-<div class="description">
-    Merges options with the default options of the object.
-</div>
-
-
-
-
-<!--  -->
-
-
-
-
-    
-
-<table class="params">
-    <thead>
-    <tr>
-        
-        <th>Parameter</th>
-        
-        <th>Type</th>
-
-        
-
-        <th class="last">Description</th>
-    </tr>
-    </thead>
-
-    <tbody>
-    
-
-        <tr>
-            
-                <td class="name"><code>options</code>
-                
-                </td>
-            
-
-            <td class="type">
-            
-                
-<span class="param-type">Object</span>
-
-
-            
-            </td>
-
-            
-
-            <td class="description last">options to set</td>
-        </tr>
-
-    
-    </tbody>
-</table>
-
-
-
-<!-- event properties -->
-
-
-
-
-
-
-
-
-
-
-
-
-
-
-
-
-
-
-
-
-
-
-
-
-
-
-
-
-<h5>Returns:</h5>
-<span class="type-signature"><a href="Class.html">Class</a></span>:
-
-        
-<!-- <div class="param-desc"> -->
-    this
-<!-- </div> -->
-
-
-
-    
-
-
-<hr>
-        
-            
-
-    <!-- <h2>Constructor</h2> -->
-    
-    <li>
-    
-    <h4 class="name" id="config"><span class="type-signature"></span><i><span class="type-signature"> (inherited)  </span><a href="#config">config</a><span class="signature">(conf)</span></i>
-    
-        
-            <a target="_blank" href="https://github.com/maptalks/maptalks.js/tree/master/src/core/Class.js#L121" class="improvelink">[source]</a>
-        
-    
-    <!-- 
-        <a target="_blank" href="https://github.com/maptalks/maptalks.js/tree/master/src/core/Class.js#L121" class="improvelink">[help to improve]</a>
-     -->
-    <!-- <a href="#config" class="improvelink">[link]</a> -->
-    </h4>
-
-    
-    </li>
-    
-    
-
-
-
-
-<div class="description">
-    1. Return object's options if no parameter is provided. <br/>
-
-2. update an option and enable/disable the handler if a handler with the same name existed.
-</div>
-
-
-    <!--<h5>Example:</h5>-->
-    
-    
-        <pre class="prettyprint"><code>// Get marker's options;
-var options = marker.config();
-// Set map's option "draggable" to false and disable map's draggable handler.
-map.config('draggable', false);
-// You can update more than one options like this:
-map.config({
-    'scrollWheelZoom' : false,
-    'doubleClickZoom' : false
-});</code></pre>
-    
-
-
-
-
-<!--  -->
-
-
-
-
-    
-
-<table class="params">
-    <thead>
-    <tr>
-        
-        <th>Parameter</th>
-        
-        <th>Type</th>
-
-        
-
-        <th class="last">Description</th>
-    </tr>
-    </thead>
-
-    <tbody>
-    
-
-        <tr>
-            
-                <td class="name"><code>conf</code>
-                
-                </td>
-            
-
-            <td class="type">
-            
-                
-<span class="param-type">Object</span>
-
-
-            
-            </td>
-
-            
-
-            <td class="description last">config to update</td>
-        </tr>
-
-    
-    </tbody>
-</table>
-
-
-
-<!-- event properties -->
-
-
-
-
-
-
-
-
-
-
-
-
-
-
-
-
-
-
-
-
-
-
-
-
-
-
-
-
-<h5>Returns:</h5>
-<span class="type-signature"><a href="Class.html">Class</a></span>:
-
-        
-<!-- <div class="param-desc"> -->
-    this
-<!-- </div> -->
-
-
-
-    
-
-
-<hr>
-        
-            
-
-    <!-- <h2>Constructor</h2> -->
-    
-    <li>
-    
-    <h4 class="name" id="onConfig"><span class="type-signature"></span><i><span class="type-signature"> (inherited)  </span><a href="#onConfig">onConfig</a><span class="signature">()</span></i>
-    
-        
-            <a target="_blank" href="https://github.com/maptalks/maptalks.js/tree/master/src/core/Class.js#L159" class="improvelink">[source]</a>
-        
-    
-    <!-- 
-        <a target="_blank" href="https://github.com/maptalks/maptalks.js/tree/master/src/core/Class.js#L159" class="improvelink">[help to improve]</a>
-     -->
-    <!-- <a href="#onConfig" class="improvelink">[link]</a> -->
-    </h4>
-
-    
-    </li>
-    
-    
-
-
-
-
-<div class="description">
-    Default callback when config is called
-</div>
-
-
-
-
-<!--  -->
-
-
-
-
-
-<!-- event properties -->
-
-
-
-
-
-
-
-
-
-
-
-
-
-
-
-
-
-
-
-
-
-
-
-
-
-
-
-
-
-
-<hr>
-        
-    
-
-    
-
-    
-        <h3 class="subsection-title">Events</h3>
-
-        
-            
-
-    <!-- <h2>Constructor</h2> -->
-    
-    <li>
-    
-    <h4 class="name" id="event:mousedown"><a href="#event:mousedown">mousedown</a>
-    
-        
-            <a target="_blank" href="https://github.com/maptalks/maptalks.js/tree/master/src/ui/UIMarker.js#L39" class="improvelink">[source]</a>
-        
-    
-    <!-- 
-        <a target="_blank" href="https://github.com/maptalks/maptalks.js/tree/master/src/ui/UIMarker.js#L39" class="improvelink">[help to improve]</a>
-     -->
-    <!-- <a href="#event:mousedown" class="improvelink">[link]</a> -->
-    </h4>
-
-    
-    </li>
-    
-    
-
-
-
-
-<div class="description">
-    mousedown event
-</div>
-
-
-
-
-<!-- 
-    <h5>Type:</h5>
-    <ul>
-        <li>
-            
-<span class="param-type">Object</span>
-
-
-        </li>
-    </ul>
- -->
-
-
-
-
-
-<!-- event properties -->
-
-
-
-
-
-
-
-
-
-
-
-
-
-    <h5 class="subsection-title">Properties:</h5>
-
-    
-
-<table class="props">
-    <thead>
-    <tr>
-        
-        <th>Name</th>
-        
-
-        <th>Type</th>
-
-
-
-        
-
-        <th class="last">Description</th>
-    </tr>
-    </thead>
-
-    <tbody>
-    
-
-        <tr>
-            
-                <td class="name"><code>type</code>
-                    
-                </td>
-            
-
-            <td class="type">
-            
-                
-<span class="param-type">String</span>
-
-
-            
-            </td>
-
-
-
-            
-
-            <td class="description last">mousedown</td>
-        </tr>
-
-    
-
-        <tr>
-            
-                <td class="name"><code>target</code>
-                    
-                </td>
-            
-
-            <td class="type">
-            
-                
-<span class="param-type">UIMarker</span>
-
-
-            
-            </td>
-
-
-
-            
-
-            <td class="description last">the uimarker fires event</td>
-        </tr>
-
-    
-
-        <tr>
-            
-                <td class="name"><code>coordinate</code>
-                    
-                </td>
-            
-
-            <td class="type">
-            
-                
-<span class="param-type"><a href="Coordinate.html">Coordinate</a></span>
-
-
-            
-            </td>
-
-
-
-            
-
-            <td class="description last">coordinate of the event</td>
-        </tr>
-
-    
-
-        <tr>
-            
-                <td class="name"><code>containerPoint</code>
-                    
-                </td>
-            
-
-            <td class="type">
-            
-                
-<span class="param-type"><a href="Point.html">Point</a></span>
-
-
-            
-            </td>
-
-
-
-            
-
-            <td class="description last">container point of the event</td>
-        </tr>
-
-    
-
-        <tr>
-            
-                <td class="name"><code>viewPoint</code>
-                    
-                </td>
-            
-
-            <td class="type">
-            
-                
-<span class="param-type"><a href="Point.html">Point</a></span>
-
-
-            
-            </td>
-
-
-
-            
-
-            <td class="description last">view point of the event</td>
-        </tr>
-
-    
-
-        <tr>
-            
-                <td class="name"><code>domEvent</code>
-                    
-                </td>
-            
-
-            <td class="type">
-            
-                
-<span class="param-type">Event</span>
-
-
-            
-            </td>
-
-
-
-            
-
-            <td class="description last">dom event</td>
-        </tr>
-
-    
-    </tbody>
-</table>
-
-
-
-<dl class="details">
-
-    
-
-    
-
-    
-
-    
-
-    
-
-        
-
-    
-
-    
-
-    
-
-    
-
-    
-
-    
-
-    
-    <dt class="tag-source">Source:</dt>
-    <dd class="tag-source"><ul class="dummy"><li>
-        
-            <a target="_blank" href="https://github.com/maptalks/maptalks.js/tree/master/src/ui/UIMarker.js">ui/UIMarker.js</a>, <a target="_blank" href="https://github.com/maptalks/maptalks.js/tree/master/src/ui/UIMarker.js#L39">line 39</a>
-        
-
-    </li></ul></dd>
-    
-
-    
-
-    
-
-    
-</dl>
-
-
-
-
-
-
-
-
-
-
-
-
-
-
-
-
-
-
-
-<hr>
-        
-            
-
-    <!-- <h2>Constructor</h2> -->
-    
-    <li>
-    
-    <h4 class="name" id="event:mouseup"><a href="#event:mouseup">mouseup</a>
-    
-        
-            <a target="_blank" href="https://github.com/maptalks/maptalks.js/tree/master/src/ui/UIMarker.js#L51" class="improvelink">[source]</a>
-        
-    
-    <!-- 
-        <a target="_blank" href="https://github.com/maptalks/maptalks.js/tree/master/src/ui/UIMarker.js#L51" class="improvelink">[help to improve]</a>
-     -->
-    <!-- <a href="#event:mouseup" class="improvelink">[link]</a> -->
-    </h4>
-
-    
-    </li>
-    
-    
-
-
-
-
-<div class="description">
-    mouseup event
-</div>
-
-
-
-
-<!-- 
-    <h5>Type:</h5>
-    <ul>
-        <li>
-            
-<span class="param-type">Object</span>
-
-
-        </li>
-    </ul>
- -->
-
-
-
-
-
-<!-- event properties -->
-
-
-
-
-
-
-
-
-
-
-
-
-
-    <h5 class="subsection-title">Properties:</h5>
-
-    
-
-<table class="props">
-    <thead>
-    <tr>
-        
-        <th>Name</th>
-        
-
-        <th>Type</th>
-
-
-
-        
-
-        <th class="last">Description</th>
-    </tr>
-    </thead>
-
-    <tbody>
-    
-
-        <tr>
-            
-                <td class="name"><code>type</code>
-                    
-                </td>
-            
-
-            <td class="type">
-            
-                
-<span class="param-type">String</span>
-
-
-            
-            </td>
-
-
-
-            
-
-            <td class="description last">mouseup</td>
-        </tr>
-
-    
-
-        <tr>
-            
-                <td class="name"><code>target</code>
-                    
-                </td>
-            
-
-            <td class="type">
-            
-                
-<span class="param-type">UIMarker</span>
-
-
-            
-            </td>
-
-
-
-            
-
-            <td class="description last">the uimarker fires event</td>
-        </tr>
-
-    
-
-        <tr>
-            
-                <td class="name"><code>coordinate</code>
-                    
-                </td>
-            
-
-            <td class="type">
-            
-                
-<span class="param-type"><a href="Coordinate.html">Coordinate</a></span>
-
-
-            
-            </td>
-
-
-
-            
-
-            <td class="description last">coordinate of the event</td>
-        </tr>
-
-    
-
-        <tr>
-            
-                <td class="name"><code>containerPoint</code>
-                    
-                </td>
-            
-
-            <td class="type">
-            
-                
-<span class="param-type"><a href="Point.html">Point</a></span>
-
-
-            
-            </td>
-
-
-
-            
-
-            <td class="description last">container point of the event</td>
-        </tr>
-
-    
-
-        <tr>
-            
-                <td class="name"><code>viewPoint</code>
-                    
-                </td>
-            
-
-            <td class="type">
-            
-                
-<span class="param-type"><a href="Point.html">Point</a></span>
-
-
-            
-            </td>
-
-
-
-            
-
-            <td class="description last">view point of the event</td>
-        </tr>
-
-    
-
-        <tr>
-            
-                <td class="name"><code>domEvent</code>
-                    
-                </td>
-            
-
-            <td class="type">
-            
-                
-<span class="param-type">Event</span>
-
-
-            
-            </td>
-
-
-
-            
-
-            <td class="description last">dom event</td>
-        </tr>
-
-    
-    </tbody>
-</table>
-
-
-
-<dl class="details">
-
-    
-
-    
-
-    
-
-    
-
-    
-
-        
-
-    
-
-    
-
-    
-
-    
-
-    
-
-    
-
-    
-    <dt class="tag-source">Source:</dt>
-    <dd class="tag-source"><ul class="dummy"><li>
-        
-            <a target="_blank" href="https://github.com/maptalks/maptalks.js/tree/master/src/ui/UIMarker.js">ui/UIMarker.js</a>, <a target="_blank" href="https://github.com/maptalks/maptalks.js/tree/master/src/ui/UIMarker.js#L51">line 51</a>
-        
-
-    </li></ul></dd>
-    
-
-    
-
-    
-
-    
-</dl>
-
-
-
-
-
-
-
-
-
-
-
-
-
-
-
-
-
-
-
-<hr>
-        
-            
-
-    <!-- <h2>Constructor</h2> -->
-    
-    <li>
-    
-    <h4 class="name" id="event:mouseenter"><a href="#event:mouseenter">mouseenter</a>
-    
-        
-            <a target="_blank" href="https://github.com/maptalks/maptalks.js/tree/master/src/ui/UIMarker.js#L63" class="improvelink">[source]</a>
-        
-    
-    <!-- 
-        <a target="_blank" href="https://github.com/maptalks/maptalks.js/tree/master/src/ui/UIMarker.js#L63" class="improvelink">[help to improve]</a>
-     -->
-    <!-- <a href="#event:mouseenter" class="improvelink">[link]</a> -->
-    </h4>
-
-    
-    </li>
-    
-    
-
-
-
-
-<div class="description">
-    mouseenter event
-</div>
-
-
-
-
-<!-- 
-    <h5>Type:</h5>
-    <ul>
-        <li>
-            
-<span class="param-type">Object</span>
-
-
-        </li>
-    </ul>
- -->
-
-
-
-
-
-<!-- event properties -->
-
-
-
-
-
-
-
-
-
-
-
-
-
-    <h5 class="subsection-title">Properties:</h5>
-
-    
-
-<table class="props">
-    <thead>
-    <tr>
-        
-        <th>Name</th>
-        
-
-        <th>Type</th>
-
-
-
-        
-
-        <th class="last">Description</th>
-    </tr>
-    </thead>
-
-    <tbody>
-    
-
-        <tr>
-            
-                <td class="name"><code>type</code>
-                    
-                </td>
-            
-
-            <td class="type">
-            
-                
-<span class="param-type">String</span>
-
-
-            
-            </td>
-
-
-
-            
-
-            <td class="description last">mouseenter</td>
-        </tr>
-
-    
-
-        <tr>
-            
-                <td class="name"><code>target</code>
-                    
-                </td>
-            
-
-            <td class="type">
-            
-                
-<span class="param-type">UIMarker</span>
-
-
-            
-            </td>
-
-
-
-            
-
-            <td class="description last">the uimarker fires event</td>
-        </tr>
-
-    
-
-        <tr>
-            
-                <td class="name"><code>coordinate</code>
-                    
-                </td>
-            
-
-            <td class="type">
-            
-                
-<span class="param-type"><a href="Coordinate.html">Coordinate</a></span>
-
-
-            
-            </td>
-
-
-
-            
-
-            <td class="description last">coordinate of the event</td>
-        </tr>
-
-    
-
-        <tr>
-            
-                <td class="name"><code>containerPoint</code>
-                    
-                </td>
-            
-
-            <td class="type">
-            
-                
-<span class="param-type"><a href="Point.html">Point</a></span>
-
-
-            
-            </td>
-
-
-
-            
-
-            <td class="description last">container point of the event</td>
-        </tr>
-
-    
-
-        <tr>
-            
-                <td class="name"><code>viewPoint</code>
-                    
-                </td>
-            
-
-            <td class="type">
-            
-                
-<span class="param-type"><a href="Point.html">Point</a></span>
-
-
-            
-            </td>
-
-
-
-            
-
-            <td class="description last">view point of the event</td>
-        </tr>
-
-    
-
-        <tr>
-            
-                <td class="name"><code>domEvent</code>
-                    
-                </td>
-            
-
-            <td class="type">
-            
-                
-<span class="param-type">Event</span>
-
-
-            
-            </td>
-
-
-
-            
-
-            <td class="description last">dom event</td>
-        </tr>
-
-    
-    </tbody>
-</table>
-
-
-
-<dl class="details">
-
-    
-
-    
-
-    
-
-    
-
-    
-
-        
-
-    
-
-    
-
-    
-
-    
-
-    
-
-    
-
-    
-    <dt class="tag-source">Source:</dt>
-    <dd class="tag-source"><ul class="dummy"><li>
-        
-            <a target="_blank" href="https://github.com/maptalks/maptalks.js/tree/master/src/ui/UIMarker.js">ui/UIMarker.js</a>, <a target="_blank" href="https://github.com/maptalks/maptalks.js/tree/master/src/ui/UIMarker.js#L63">line 63</a>
-        
-
-    </li></ul></dd>
-    
-
-    
-
-    
-
-    
-</dl>
-
-
-
-
-
-
-
-
-
-
-
-
-
-
-
-
-
-
-
-<hr>
-        
-            
-
-    <!-- <h2>Constructor</h2> -->
-    
-    <li>
-    
-    <h4 class="name" id="event:mouseover"><a href="#event:mouseover">mouseover</a>
-    
-        
-            <a target="_blank" href="https://github.com/maptalks/maptalks.js/tree/master/src/ui/UIMarker.js#L75" class="improvelink">[source]</a>
-        
-    
-    <!-- 
-        <a target="_blank" href="https://github.com/maptalks/maptalks.js/tree/master/src/ui/UIMarker.js#L75" class="improvelink">[help to improve]</a>
-     -->
-    <!-- <a href="#event:mouseover" class="improvelink">[link]</a> -->
-    </h4>
-
-    
-    </li>
-    
-    
-
-
-
-
-<div class="description">
-    mouseover event
-</div>
-
-
-
-
-<!-- 
-    <h5>Type:</h5>
-    <ul>
-        <li>
-            
-<span class="param-type">Object</span>
-
-
-        </li>
-    </ul>
- -->
-
-
-
-
-
-<!-- event properties -->
-
-
-
-
-
-
-
-
-
-
-
-
-
-    <h5 class="subsection-title">Properties:</h5>
-
-    
-
-<table class="props">
-    <thead>
-    <tr>
-        
-        <th>Name</th>
-        
-
-        <th>Type</th>
-
-
-
-        
-
-        <th class="last">Description</th>
-    </tr>
-    </thead>
-
-    <tbody>
-    
-
-        <tr>
-            
-                <td class="name"><code>type</code>
-                    
-                </td>
-            
-
-            <td class="type">
-            
-                
-<span class="param-type">String</span>
-
-
-            
-            </td>
-
-
-
-            
-
-            <td class="description last">mouseover</td>
-        </tr>
-
-    
-
-        <tr>
-            
-                <td class="name"><code>target</code>
-                    
-                </td>
-            
-
-            <td class="type">
-            
-                
-<span class="param-type">UIMarker</span>
-
-
-            
-            </td>
-
-
-
-            
-
-            <td class="description last">the uimarker fires event</td>
-        </tr>
-
-    
-
-        <tr>
-            
-                <td class="name"><code>coordinate</code>
-                    
-                </td>
-            
-
-            <td class="type">
-            
-                
-<span class="param-type"><a href="Coordinate.html">Coordinate</a></span>
-
-
-            
-            </td>
-
-
-
-            
-
-            <td class="description last">coordinate of the event</td>
-        </tr>
-
-    
-
-        <tr>
-            
-                <td class="name"><code>containerPoint</code>
-                    
-                </td>
-            
-
-            <td class="type">
-            
-                
-<span class="param-type"><a href="Point.html">Point</a></span>
-
-
-            
-            </td>
-
-
-
-            
-
-            <td class="description last">container point of the event</td>
-        </tr>
-
-    
-
-        <tr>
-            
-                <td class="name"><code>viewPoint</code>
-                    
-                </td>
-            
-
-            <td class="type">
-            
-                
-<span class="param-type"><a href="Point.html">Point</a></span>
-
-
-            
-            </td>
-
-
-
-            
-
-            <td class="description last">view point of the event</td>
-        </tr>
-
-    
-
-        <tr>
-            
-                <td class="name"><code>domEvent</code>
-                    
-                </td>
-            
-
-            <td class="type">
-            
-                
-<span class="param-type">Event</span>
-
-
-            
-            </td>
-
-
-
-            
-
-            <td class="description last">dom event</td>
-        </tr>
-
-    
-    </tbody>
-</table>
-
-
-
-<dl class="details">
-
-    
-
-    
-
-    
-
-    
-
-    
-
-        
-
-    
-
-    
-
-    
-
-    
-
-    
-
-    
-
-    
-    <dt class="tag-source">Source:</dt>
-    <dd class="tag-source"><ul class="dummy"><li>
-        
-            <a target="_blank" href="https://github.com/maptalks/maptalks.js/tree/master/src/ui/UIMarker.js">ui/UIMarker.js</a>, <a target="_blank" href="https://github.com/maptalks/maptalks.js/tree/master/src/ui/UIMarker.js#L75">line 75</a>
-        
-
-    </li></ul></dd>
-    
-
-    
-
-    
-
-    
-</dl>
-
-
-
-
-
-
-
-
-
-
-
-
-
-
-
-
-
-
-
-<hr>
-        
-            
-
-    <!-- <h2>Constructor</h2> -->
-    
-    <li>
-    
-    <h4 class="name" id="event:mouseout"><a href="#event:mouseout">mouseout</a>
-    
-        
-            <a target="_blank" href="https://github.com/maptalks/maptalks.js/tree/master/src/ui/UIMarker.js#L87" class="improvelink">[source]</a>
-        
-    
-    <!-- 
-        <a target="_blank" href="https://github.com/maptalks/maptalks.js/tree/master/src/ui/UIMarker.js#L87" class="improvelink">[help to improve]</a>
-     -->
-    <!-- <a href="#event:mouseout" class="improvelink">[link]</a> -->
-    </h4>
-
-    
-    </li>
-    
-    
-
-
-
-
-<div class="description">
-    mouseout event
-</div>
-
-
-
-
-<!-- 
-    <h5>Type:</h5>
-    <ul>
-        <li>
-            
-<span class="param-type">Object</span>
-
-
-        </li>
-    </ul>
- -->
-
-
-
-
-
-<!-- event properties -->
-
-
-
-
-
-
-
-
-
-
-
-
-
-    <h5 class="subsection-title">Properties:</h5>
-
-    
-
-<table class="props">
-    <thead>
-    <tr>
-        
-        <th>Name</th>
-        
-
-        <th>Type</th>
-
-
-
-        
-
-        <th class="last">Description</th>
-    </tr>
-    </thead>
-
-    <tbody>
-    
-
-        <tr>
-            
-                <td class="name"><code>type</code>
-                    
-                </td>
-            
-
-            <td class="type">
-            
-                
-<span class="param-type">String</span>
-
-
-            
-            </td>
-
-
-
-            
-
-            <td class="description last">mouseout</td>
-        </tr>
-
-    
-
-        <tr>
-            
-                <td class="name"><code>target</code>
-                    
-                </td>
-            
-
-            <td class="type">
-            
-                
-<span class="param-type">UIMarker</span>
-
-
-            
-            </td>
-
-
-
-            
-
-            <td class="description last">the uimarker fires event</td>
-        </tr>
-
-    
-
-        <tr>
-            
-                <td class="name"><code>coordinate</code>
-                    
-                </td>
-            
-
-            <td class="type">
-            
-                
-<span class="param-type"><a href="Coordinate.html">Coordinate</a></span>
-
-
-            
-            </td>
-
-
-
-            
-
-            <td class="description last">coordinate of the event</td>
-        </tr>
-
-    
-
-        <tr>
-            
-                <td class="name"><code>containerPoint</code>
-                    
-                </td>
-            
-
-            <td class="type">
-            
-                
-<span class="param-type"><a href="Point.html">Point</a></span>
-
-
-            
-            </td>
-
-
-
-            
-
-            <td class="description last">container point of the event</td>
-        </tr>
-
-    
-
-        <tr>
-            
-                <td class="name"><code>viewPoint</code>
-                    
-                </td>
-            
-
-            <td class="type">
-            
-                
-<span class="param-type"><a href="Point.html">Point</a></span>
-
-
-            
-            </td>
-
-
-
-            
-
-            <td class="description last">view point of the event</td>
-        </tr>
-
-    
-
-        <tr>
-            
-                <td class="name"><code>domEvent</code>
-                    
-                </td>
-            
-
-            <td class="type">
-            
-                
-<span class="param-type">Event</span>
-
-
-            
-            </td>
-
-
-
-            
-
-            <td class="description last">dom event</td>
-        </tr>
-
-    
-    </tbody>
-</table>
-
-
-
-<dl class="details">
-
-    
-
-    
-
-    
-
-    
-
-    
-
-        
-
-    
-
-    
-
-    
-
-    
-
-    
-
-    
-
-    
-    <dt class="tag-source">Source:</dt>
-    <dd class="tag-source"><ul class="dummy"><li>
-        
-            <a target="_blank" href="https://github.com/maptalks/maptalks.js/tree/master/src/ui/UIMarker.js">ui/UIMarker.js</a>, <a target="_blank" href="https://github.com/maptalks/maptalks.js/tree/master/src/ui/UIMarker.js#L87">line 87</a>
-        
-
-    </li></ul></dd>
-    
-
-    
-
-    
-
-    
-</dl>
-
-
-
-
-
-
-
-
-
-
-
-
-
-
-
-
-
-
-
-<hr>
-        
-            
-
-    <!-- <h2>Constructor</h2> -->
-    
-    <li>
-    
-    <h4 class="name" id="event:mousemove"><a href="#event:mousemove">mousemove</a>
-    
-        
-            <a target="_blank" href="https://github.com/maptalks/maptalks.js/tree/master/src/ui/UIMarker.js#L99" class="improvelink">[source]</a>
-        
-    
-    <!-- 
-        <a target="_blank" href="https://github.com/maptalks/maptalks.js/tree/master/src/ui/UIMarker.js#L99" class="improvelink">[help to improve]</a>
-     -->
-    <!-- <a href="#event:mousemove" class="improvelink">[link]</a> -->
-    </h4>
-
-    
-    </li>
-    
-    
-
-
-
-
-<div class="description">
-    mousemove event
-</div>
-
-
-
-
-<!-- 
-    <h5>Type:</h5>
-    <ul>
-        <li>
-            
-<span class="param-type">Object</span>
-
-
-        </li>
-    </ul>
- -->
-
-
-
-
-
-<!-- event properties -->
-
-
-
-
-
-
-
-
-
-
-
-
-
-    <h5 class="subsection-title">Properties:</h5>
-
-    
-
-<table class="props">
-    <thead>
-    <tr>
-        
-        <th>Name</th>
-        
-
-        <th>Type</th>
-
-
-
-        
-
-        <th class="last">Description</th>
-    </tr>
-    </thead>
-
-    <tbody>
-    
-
-        <tr>
-            
-                <td class="name"><code>type</code>
-                    
-                </td>
-            
-
-            <td class="type">
-            
-                
-<span class="param-type">String</span>
-
-
-            
-            </td>
-
-
-
-            
-
-            <td class="description last">mousemove</td>
-        </tr>
-
-    
-
-        <tr>
-            
-                <td class="name"><code>target</code>
-                    
-                </td>
-            
-
-            <td class="type">
-            
-                
-<span class="param-type">UIMarker</span>
-
-
-            
-            </td>
-
-
-
-            
-
-            <td class="description last">the uimarker fires event</td>
-        </tr>
-
-    
-
-        <tr>
-            
-                <td class="name"><code>coordinate</code>
-                    
-                </td>
-            
-
-            <td class="type">
-            
-                
-<span class="param-type"><a href="Coordinate.html">Coordinate</a></span>
-
-
-            
-            </td>
-
-
-
-            
-
-            <td class="description last">coordinate of the event</td>
-        </tr>
-
-    
-
-        <tr>
-            
-                <td class="name"><code>containerPoint</code>
-                    
-                </td>
-            
-
-            <td class="type">
-            
-                
-<span class="param-type"><a href="Point.html">Point</a></span>
-
-
-            
-            </td>
-
-
-
-            
-
-            <td class="description last">container point of the event</td>
-        </tr>
-
-    
-
-        <tr>
-            
-                <td class="name"><code>viewPoint</code>
-                    
-                </td>
-            
-
-            <td class="type">
-            
-                
-<span class="param-type"><a href="Point.html">Point</a></span>
-
-
-            
-            </td>
-
-
-
-            
-
-            <td class="description last">view point of the event</td>
-        </tr>
-
-    
-
-        <tr>
-            
-                <td class="name"><code>domEvent</code>
-                    
-                </td>
-            
-
-            <td class="type">
-            
-                
-<span class="param-type">Event</span>
-
-
-            
-            </td>
-
-
-
-            
-
-            <td class="description last">dom event</td>
-        </tr>
-
-    
-    </tbody>
-</table>
-
-
-
-<dl class="details">
-
-    
-
-    
-
-    
-
-    
-
-    
-
-        
-
-    
-
-    
-
-    
-
-    
-
-    
-
-    
-
-    
-    <dt class="tag-source">Source:</dt>
-    <dd class="tag-source"><ul class="dummy"><li>
-        
-            <a target="_blank" href="https://github.com/maptalks/maptalks.js/tree/master/src/ui/UIMarker.js">ui/UIMarker.js</a>, <a target="_blank" href="https://github.com/maptalks/maptalks.js/tree/master/src/ui/UIMarker.js#L99">line 99</a>
-        
-
-    </li></ul></dd>
-    
-
-    
-
-    
-
-    
-</dl>
-
-
-
-
-
-
-
-
-
-
-
-
-
-
-
-
-
-
-
-<hr>
-        
-            
-
-    <!-- <h2>Constructor</h2> -->
-    
-    <li>
-    
-    <h4 class="name" id="event:click"><a href="#event:click">click</a>
-    
-        
-            <a target="_blank" href="https://github.com/maptalks/maptalks.js/tree/master/src/ui/UIMarker.js#L111" class="improvelink">[source]</a>
-        
-    
-    <!-- 
-        <a target="_blank" href="https://github.com/maptalks/maptalks.js/tree/master/src/ui/UIMarker.js#L111" class="improvelink">[help to improve]</a>
-     -->
-    <!-- <a href="#event:click" class="improvelink">[link]</a> -->
-    </h4>
-
-    
-    </li>
-    
-    
-
-
-
-
-<div class="description">
-    click event
-</div>
-
-
-
-
-<!-- 
-    <h5>Type:</h5>
-    <ul>
-        <li>
-            
-<span class="param-type">Object</span>
-
-
-        </li>
-    </ul>
- -->
-
-
-
-
-
-<!-- event properties -->
-
-
-
-
-
-
-
-
-
-
-
-
-
-    <h5 class="subsection-title">Properties:</h5>
-
-    
-
-<table class="props">
-    <thead>
-    <tr>
-        
-        <th>Name</th>
-        
-
-        <th>Type</th>
-
-
-
-        
-
-        <th class="last">Description</th>
-    </tr>
-    </thead>
-
-    <tbody>
-    
-
-        <tr>
-            
-                <td class="name"><code>type</code>
-                    
-                </td>
-            
-
-            <td class="type">
-            
-                
-<span class="param-type">String</span>
-
-
-            
-            </td>
-
-
-
-            
-
-            <td class="description last">click</td>
-        </tr>
-
-    
-
-        <tr>
-            
-                <td class="name"><code>target</code>
-                    
-                </td>
-            
-
-            <td class="type">
-            
-                
-<span class="param-type">UIMarker</span>
-
-
-            
-            </td>
-
-
-
-            
-
-            <td class="description last">the uimarker fires event</td>
-        </tr>
-
-    
-
-        <tr>
-            
-                <td class="name"><code>coordinate</code>
-                    
-                </td>
-            
-
-            <td class="type">
-            
-                
-<span class="param-type"><a href="Coordinate.html">Coordinate</a></span>
-
-
-            
-            </td>
-
-
-
-            
-
-            <td class="description last">coordinate of the event</td>
-        </tr>
-
-    
-
-        <tr>
-            
-                <td class="name"><code>containerPoint</code>
-                    
-                </td>
-            
-
-            <td class="type">
-            
-                
-<span class="param-type"><a href="Point.html">Point</a></span>
-
-
-            
-            </td>
-
-
-
-            
-
-            <td class="description last">container point of the event</td>
-        </tr>
-
-    
-
-        <tr>
-            
-                <td class="name"><code>viewPoint</code>
-                    
-                </td>
-            
-
-            <td class="type">
-            
-                
-<span class="param-type"><a href="Point.html">Point</a></span>
-
-
-            
-            </td>
-
-
-
-            
-
-            <td class="description last">view point of the event</td>
-        </tr>
-
-    
-
-        <tr>
-            
-                <td class="name"><code>domEvent</code>
-                    
-                </td>
-            
-
-            <td class="type">
-            
-                
-<span class="param-type">Event</span>
-
-
-            
-            </td>
-
-
-
-            
-
-            <td class="description last">dom event</td>
-        </tr>
-
-    
-    </tbody>
-</table>
-
-
-
-<dl class="details">
-
-    
-
-    
-
-    
-
-    
-
-    
-
-        
-
-    
-
-    
-
-    
-
-    
-
-    
-
-    
-
-    
-    <dt class="tag-source">Source:</dt>
-    <dd class="tag-source"><ul class="dummy"><li>
-        
-            <a target="_blank" href="https://github.com/maptalks/maptalks.js/tree/master/src/ui/UIMarker.js">ui/UIMarker.js</a>, <a target="_blank" href="https://github.com/maptalks/maptalks.js/tree/master/src/ui/UIMarker.js#L111">line 111</a>
-        
-
-    </li></ul></dd>
-    
-
-    
-
-    
-
-    
-</dl>
-
-
-
-
-
-
-
-
-
-
-
-
-
-
-
-
-
-
-
-<hr>
-        
-            
-
-    <!-- <h2>Constructor</h2> -->
-    
-    <li>
-    
-    <h4 class="name" id="event:dblclick"><a href="#event:dblclick">dblclick</a>
-    
-        
-            <a target="_blank" href="https://github.com/maptalks/maptalks.js/tree/master/src/ui/UIMarker.js#L123" class="improvelink">[source]</a>
-        
-    
-    <!-- 
-        <a target="_blank" href="https://github.com/maptalks/maptalks.js/tree/master/src/ui/UIMarker.js#L123" class="improvelink">[help to improve]</a>
-     -->
-    <!-- <a href="#event:dblclick" class="improvelink">[link]</a> -->
-    </h4>
-
-    
-    </li>
-    
-    
-
-
-
-
-<div class="description">
-    dblclick event
-</div>
-
-
-
-
-<!-- 
-    <h5>Type:</h5>
-    <ul>
-        <li>
-            
-<span class="param-type">Object</span>
-
-
-        </li>
-    </ul>
- -->
-
-
-
-
-
-<!-- event properties -->
-
-
-
-
-
-
-
-
-
-
-
-
-
-    <h5 class="subsection-title">Properties:</h5>
-
-    
-
-<table class="props">
-    <thead>
-    <tr>
-        
-        <th>Name</th>
-        
-
-        <th>Type</th>
-
-
-
-        
-
-        <th class="last">Description</th>
-    </tr>
-    </thead>
-
-    <tbody>
-    
-
-        <tr>
-            
-                <td class="name"><code>type</code>
-                    
-                </td>
-            
-
-            <td class="type">
-            
-                
-<span class="param-type">String</span>
-
-
-            
-            </td>
-
-
-
-            
-
-            <td class="description last">dblclick</td>
-        </tr>
-
-    
-
-        <tr>
-            
-                <td class="name"><code>target</code>
-                    
-                </td>
-            
-
-            <td class="type">
-            
-                
-<span class="param-type">UIMarker</span>
-
-
-            
-            </td>
-
-
-
-            
-
-            <td class="description last">the uimarker fires event</td>
-        </tr>
-
-    
-
-        <tr>
-            
-                <td class="name"><code>coordinate</code>
-                    
-                </td>
-            
-
-            <td class="type">
-            
-                
-<span class="param-type"><a href="Coordinate.html">Coordinate</a></span>
-
-
-            
-            </td>
-
-
-
-            
-
-            <td class="description last">coordinate of the event</td>
-        </tr>
-
-    
-
-        <tr>
-            
-                <td class="name"><code>containerPoint</code>
-                    
-                </td>
-            
-
-            <td class="type">
-            
-                
-<span class="param-type"><a href="Point.html">Point</a></span>
-
-
-            
-            </td>
-
-
-
-            
-
-            <td class="description last">container point of the event</td>
-        </tr>
-
-    
-
-        <tr>
-            
-                <td class="name"><code>viewPoint</code>
-                    
-                </td>
-            
-
-            <td class="type">
-            
-                
-<span class="param-type"><a href="Point.html">Point</a></span>
-
-
-            
-            </td>
-
-
-
-            
-
-            <td class="description last">view point of the event</td>
-        </tr>
-
-    
-
-        <tr>
-            
-                <td class="name"><code>domEvent</code>
-                    
-                </td>
-            
-
-            <td class="type">
-            
-                
-<span class="param-type">Event</span>
-
-
-            
-            </td>
-
-
-
-            
-
-            <td class="description last">dom event</td>
-        </tr>
-
-    
-    </tbody>
-</table>
-
-
-
-<dl class="details">
-
-    
-
-    
-
-    
-
-    
-
-    
-
-        
-
-    
-
-    
-
-    
-
-    
-
-    
-
-    
-
-    
-    <dt class="tag-source">Source:</dt>
-    <dd class="tag-source"><ul class="dummy"><li>
-        
-            <a target="_blank" href="https://github.com/maptalks/maptalks.js/tree/master/src/ui/UIMarker.js">ui/UIMarker.js</a>, <a target="_blank" href="https://github.com/maptalks/maptalks.js/tree/master/src/ui/UIMarker.js#L123">line 123</a>
-        
-
-    </li></ul></dd>
-    
-
-    
-
-    
-
-    
-</dl>
-
-
-
-
-
-
-
-
-
-
-
-
-
-
-
-
-
-
-
-<hr>
-        
-            
-
-    <!-- <h2>Constructor</h2> -->
-    
-    <li>
-    
-    <h4 class="name" id="event:contextmenu"><a href="#event:contextmenu">contextmenu</a>
-    
-        
-            <a target="_blank" href="https://github.com/maptalks/maptalks.js/tree/master/src/ui/UIMarker.js#L135" class="improvelink">[source]</a>
-        
-    
-    <!-- 
-        <a target="_blank" href="https://github.com/maptalks/maptalks.js/tree/master/src/ui/UIMarker.js#L135" class="improvelink">[help to improve]</a>
-     -->
-    <!-- <a href="#event:contextmenu" class="improvelink">[link]</a> -->
-    </h4>
-
-    
-    </li>
-    
-    
-
-
-
-
-<div class="description">
-    contextmenu event
-</div>
-
-
-
-
-<!-- 
-    <h5>Type:</h5>
-    <ul>
-        <li>
-            
-<span class="param-type">Object</span>
-
-
-        </li>
-    </ul>
- -->
-
-
-
-
-
-<!-- event properties -->
-
-
-
-
-
-
-
-
-
-
-
-
-
-    <h5 class="subsection-title">Properties:</h5>
-
-    
-
-<table class="props">
-    <thead>
-    <tr>
-        
-        <th>Name</th>
-        
-
-        <th>Type</th>
-
-
-
-        
-
-        <th class="last">Description</th>
-    </tr>
-    </thead>
-
-    <tbody>
-    
-
-        <tr>
-            
-                <td class="name"><code>type</code>
-                    
-                </td>
-            
-
-            <td class="type">
-            
-                
-<span class="param-type">String</span>
-
-
-            
-            </td>
-
-
-
-            
-
-            <td class="description last">contextmenu</td>
-        </tr>
-
-    
-
-        <tr>
-            
-                <td class="name"><code>target</code>
-                    
-                </td>
-            
-
-            <td class="type">
-            
-                
-<span class="param-type">UIMarker</span>
-
-
-            
-            </td>
-
-
-
-            
-
-            <td class="description last">the uimarker fires event</td>
-        </tr>
-
-    
-
-        <tr>
-            
-                <td class="name"><code>coordinate</code>
-                    
-                </td>
-            
-
-            <td class="type">
-            
-                
-<span class="param-type"><a href="Coordinate.html">Coordinate</a></span>
-
-
-            
-            </td>
-
-
-
-            
-
-            <td class="description last">coordinate of the event</td>
-        </tr>
-
-    
-
-        <tr>
-            
-                <td class="name"><code>containerPoint</code>
-                    
-                </td>
-            
-
-            <td class="type">
-            
-                
-<span class="param-type"><a href="Point.html">Point</a></span>
-
-
-            
-            </td>
-
-
-
-            
-
-            <td class="description last">container point of the event</td>
-        </tr>
-
-    
-
-        <tr>
-            
-                <td class="name"><code>viewPoint</code>
-                    
-                </td>
-            
-
-            <td class="type">
-            
-                
-<span class="param-type"><a href="Point.html">Point</a></span>
-
-
-            
-            </td>
-
-
-
-            
-
-            <td class="description last">view point of the event</td>
-        </tr>
-
-    
-
-        <tr>
-            
-                <td class="name"><code>domEvent</code>
-                    
-                </td>
-            
-
-            <td class="type">
-            
-                
-<span class="param-type">Event</span>
-
-
-            
-            </td>
-
-
-
-            
-
-            <td class="description last">dom event</td>
-        </tr>
-
-    
-    </tbody>
-</table>
-
-
-
-<dl class="details">
-
-    
-
-    
-
-    
-
-    
-
-    
-
-        
-
-    
-
-    
-
-    
-
-    
-
-    
-
-    
-
-    
-    <dt class="tag-source">Source:</dt>
-    <dd class="tag-source"><ul class="dummy"><li>
-        
-            <a target="_blank" href="https://github.com/maptalks/maptalks.js/tree/master/src/ui/UIMarker.js">ui/UIMarker.js</a>, <a target="_blank" href="https://github.com/maptalks/maptalks.js/tree/master/src/ui/UIMarker.js#L135">line 135</a>
-        
-
-    </li></ul></dd>
-    
-
-    
-
-    
-
-    
-</dl>
-
-
-
-
-
-
-
-
-
-
-
-
-
-
-
-
-
-
-
-<hr>
-        
-            
-
-    <!-- <h2>Constructor</h2> -->
-    
-    <li>
-    
-    <h4 class="name" id="event:keypress"><a href="#event:keypress">keypress</a>
-    
-        
-            <a target="_blank" href="https://github.com/maptalks/maptalks.js/tree/master/src/ui/UIMarker.js#L147" class="improvelink">[source]</a>
-        
-    
-    <!-- 
-        <a target="_blank" href="https://github.com/maptalks/maptalks.js/tree/master/src/ui/UIMarker.js#L147" class="improvelink">[help to improve]</a>
-     -->
-    <!-- <a href="#event:keypress" class="improvelink">[link]</a> -->
-    </h4>
-
-    
-    </li>
-    
-    
-
-
-
-
-<div class="description">
-    keypress event
-</div>
-
-
-
-
-<!-- 
-    <h5>Type:</h5>
-    <ul>
-        <li>
-            
-<span class="param-type">Object</span>
-
-
-        </li>
-    </ul>
- -->
-
-
-
-
-
-<!-- event properties -->
-
-
-
-
-
-
-
-
-
-
-
-
-
-    <h5 class="subsection-title">Properties:</h5>
-
-    
-
-<table class="props">
-    <thead>
-    <tr>
-        
-        <th>Name</th>
-        
-
-        <th>Type</th>
-
-
-
-        
-
-        <th class="last">Description</th>
-    </tr>
-    </thead>
-
-    <tbody>
-    
-
-        <tr>
-            
-                <td class="name"><code>type</code>
-                    
-                </td>
-            
-
-            <td class="type">
-            
-                
-<span class="param-type">String</span>
-
-
-            
-            </td>
-
-
-
-            
-
-            <td class="description last">keypress</td>
-        </tr>
-
-    
-
-        <tr>
-            
-                <td class="name"><code>target</code>
-                    
-                </td>
-            
-
-            <td class="type">
-            
-                
-<span class="param-type">UIMarker</span>
-
-
-            
-            </td>
-
-
-
-            
-
-            <td class="description last">the uimarker fires event</td>
-        </tr>
-
-    
-
-        <tr>
-            
-                <td class="name"><code>coordinate</code>
-                    
-                </td>
-            
-
-            <td class="type">
-            
-                
-<span class="param-type"><a href="Coordinate.html">Coordinate</a></span>
-
-
-            
-            </td>
-
-
-
-            
-
-            <td class="description last">coordinate of the event</td>
-        </tr>
-
-    
-
-        <tr>
-            
-                <td class="name"><code>containerPoint</code>
-                    
-                </td>
-            
-
-            <td class="type">
-            
-                
-<span class="param-type"><a href="Point.html">Point</a></span>
-
-
-            
-            </td>
-
-
-
-            
-
-            <td class="description last">container point of the event</td>
-        </tr>
-
-    
-
-        <tr>
-            
-                <td class="name"><code>viewPoint</code>
-                    
-                </td>
-            
-
-            <td class="type">
-            
-                
-<span class="param-type"><a href="Point.html">Point</a></span>
-
-
-            
-            </td>
-
-
-
-            
-
-            <td class="description last">view point of the event</td>
-        </tr>
-
-    
-
-        <tr>
-            
-                <td class="name"><code>domEvent</code>
-                    
-                </td>
-            
-
-            <td class="type">
-            
-                
-<span class="param-type">Event</span>
-
-
-            
-            </td>
-
-
-
-            
-
-            <td class="description last">dom event</td>
-        </tr>
-
-    
-    </tbody>
-</table>
-
-
-
-<dl class="details">
-
-    
-
-    
-
-    
-
-    
-
-    
-
-        
-
-    
-
-    
-
-    
-
-    
-
-    
-
-    
-
-    
-    <dt class="tag-source">Source:</dt>
-    <dd class="tag-source"><ul class="dummy"><li>
-        
-            <a target="_blank" href="https://github.com/maptalks/maptalks.js/tree/master/src/ui/UIMarker.js">ui/UIMarker.js</a>, <a target="_blank" href="https://github.com/maptalks/maptalks.js/tree/master/src/ui/UIMarker.js#L147">line 147</a>
-        
-
-    </li></ul></dd>
-    
-
-    
-
-    
-
-    
-</dl>
-
-
-
-
-
-
-
-
-
-
-
-
-
-
-
-
-
-
-
-<hr>
-        
-            
-
-    <!-- <h2>Constructor</h2> -->
-    
-    <li>
-    
-    <h4 class="name" id="event:touchstart"><a href="#event:touchstart">touchstart</a>
-    
-        
-            <a target="_blank" href="https://github.com/maptalks/maptalks.js/tree/master/src/ui/UIMarker.js#L159" class="improvelink">[source]</a>
-        
-    
-    <!-- 
-        <a target="_blank" href="https://github.com/maptalks/maptalks.js/tree/master/src/ui/UIMarker.js#L159" class="improvelink">[help to improve]</a>
-     -->
-    <!-- <a href="#event:touchstart" class="improvelink">[link]</a> -->
-    </h4>
-
-    
-    </li>
-    
-    
-
-
-
-
-<div class="description">
-    touchstart event
-</div>
-
-
-
-
-<!-- 
-    <h5>Type:</h5>
-    <ul>
-        <li>
-            
-<span class="param-type">Object</span>
-
-
-        </li>
-    </ul>
- -->
-
-
-
-
-
-<!-- event properties -->
-
-
-
-
-
-
-
-
-
-
-
-
-
-    <h5 class="subsection-title">Properties:</h5>
-
-    
-
-<table class="props">
-    <thead>
-    <tr>
-        
-        <th>Name</th>
-        
-
-        <th>Type</th>
-
-
-
-        
-
-        <th class="last">Description</th>
-    </tr>
-    </thead>
-
-    <tbody>
-    
-
-        <tr>
-            
-                <td class="name"><code>type</code>
-                    
-                </td>
-            
-
-            <td class="type">
-            
-                
-<span class="param-type">String</span>
-
-
-            
-            </td>
-
-
-
-            
-
-            <td class="description last">touchstart</td>
-        </tr>
-
-    
-
-        <tr>
-            
-                <td class="name"><code>target</code>
-                    
-                </td>
-            
-
-            <td class="type">
-            
-                
-<span class="param-type">UIMarker</span>
-
-
-            
-            </td>
-
-
-
-            
-
-            <td class="description last">the uimarker fires event</td>
-        </tr>
-
-    
-
-        <tr>
-            
-                <td class="name"><code>coordinate</code>
-                    
-                </td>
-            
-
-            <td class="type">
-            
-                
-<span class="param-type"><a href="Coordinate.html">Coordinate</a></span>
-
-
-            
-            </td>
-
-
-
-            
-
-            <td class="description last">coordinate of the event</td>
-        </tr>
-
-    
-
-        <tr>
-            
-                <td class="name"><code>containerPoint</code>
-                    
-                </td>
-            
-
-            <td class="type">
-            
-                
-<span class="param-type"><a href="Point.html">Point</a></span>
-
-
-            
-            </td>
-
-
-
-            
-
-            <td class="description last">container point of the event</td>
-        </tr>
-
-    
-
-        <tr>
-            
-                <td class="name"><code>viewPoint</code>
-                    
-                </td>
-            
-
-            <td class="type">
-            
-                
-<span class="param-type"><a href="Point.html">Point</a></span>
-
-
-            
-            </td>
-
-
-
-            
-
-            <td class="description last">view point of the event</td>
-        </tr>
-
-    
-
-        <tr>
-            
-                <td class="name"><code>domEvent</code>
-                    
-                </td>
-            
-
-            <td class="type">
-            
-                
-<span class="param-type">Event</span>
-
-
-            
-            </td>
-
-
-
-            
-
-            <td class="description last">dom event</td>
-        </tr>
-
-    
-    </tbody>
-</table>
-
-
-
-<dl class="details">
-
-    
-
-    
-
-    
-
-    
-
-    
-
-        
-
-    
-
-    
-
-    
-
-    
-
-    
-
-    
-
-    
-    <dt class="tag-source">Source:</dt>
-    <dd class="tag-source"><ul class="dummy"><li>
-        
-            <a target="_blank" href="https://github.com/maptalks/maptalks.js/tree/master/src/ui/UIMarker.js">ui/UIMarker.js</a>, <a target="_blank" href="https://github.com/maptalks/maptalks.js/tree/master/src/ui/UIMarker.js#L159">line 159</a>
-        
-
-    </li></ul></dd>
-    
-
-    
-
-    
-
-    
-</dl>
-
-
-
-
-
-
-
-
-
-
-
-
-
-
-
-
-
-
-
-<hr>
-        
-            
-
-    <!-- <h2>Constructor</h2> -->
-    
-    <li>
-    
-    <h4 class="name" id="event:touchmove"><a href="#event:touchmove">touchmove</a>
-    
-        
-            <a target="_blank" href="https://github.com/maptalks/maptalks.js/tree/master/src/ui/UIMarker.js#L171" class="improvelink">[source]</a>
-        
-    
-    <!-- 
-        <a target="_blank" href="https://github.com/maptalks/maptalks.js/tree/master/src/ui/UIMarker.js#L171" class="improvelink">[help to improve]</a>
-     -->
-    <!-- <a href="#event:touchmove" class="improvelink">[link]</a> -->
-    </h4>
-
-    
-    </li>
-    
-    
-
-
-
-
-<div class="description">
-    touchmove event
-</div>
-
-
-
-
-<!-- 
-    <h5>Type:</h5>
-    <ul>
-        <li>
-            
-<span class="param-type">Object</span>
-
-
-        </li>
-    </ul>
- -->
-
-
-
-
-
-<!-- event properties -->
-
-
-
-
-
-
-
-
-
-
-
-
-
-    <h5 class="subsection-title">Properties:</h5>
-
-    
-
-<table class="props">
-    <thead>
-    <tr>
-        
-        <th>Name</th>
-        
-
-        <th>Type</th>
-
-
-
-        
-
-        <th class="last">Description</th>
-    </tr>
-    </thead>
-
-    <tbody>
-    
-
-        <tr>
-            
-                <td class="name"><code>type</code>
-                    
-                </td>
-            
-
-            <td class="type">
-            
-                
-<span class="param-type">String</span>
-
-
-            
-            </td>
-
-
-
-            
-
-            <td class="description last">touchmove</td>
-        </tr>
-
-    
-
-        <tr>
-            
-                <td class="name"><code>target</code>
-                    
-                </td>
-            
-
-            <td class="type">
-            
-                
-<span class="param-type">UIMarker</span>
-
-
-            
-            </td>
-
-
-
-            
-
-            <td class="description last">the uimarker fires event</td>
-        </tr>
-
-    
-
-        <tr>
-            
-                <td class="name"><code>coordinate</code>
-                    
-                </td>
-            
-
-            <td class="type">
-            
-                
-<span class="param-type"><a href="Coordinate.html">Coordinate</a></span>
-
-
-            
-            </td>
-
-
-
-            
-
-            <td class="description last">coordinate of the event</td>
-        </tr>
-
-    
-
-        <tr>
-            
-                <td class="name"><code>containerPoint</code>
-                    
-                </td>
-            
-
-            <td class="type">
-            
-                
-<span class="param-type"><a href="Point.html">Point</a></span>
-
-
-            
-            </td>
-
-
-
-            
-
-            <td class="description last">container point of the event</td>
-        </tr>
-
-    
-
-        <tr>
-            
-                <td class="name"><code>viewPoint</code>
-                    
-                </td>
-            
-
-            <td class="type">
-            
-                
-<span class="param-type"><a href="Point.html">Point</a></span>
-
-
-            
-            </td>
-
-
-
-            
-
-            <td class="description last">view point of the event</td>
-        </tr>
-
-    
-
-        <tr>
-            
-                <td class="name"><code>domEvent</code>
-                    
-                </td>
-            
-
-            <td class="type">
-            
-                
-<span class="param-type">Event</span>
-
-
-            
-            </td>
-
-
-
-            
-
-            <td class="description last">dom event</td>
-        </tr>
-
-    
-    </tbody>
-</table>
-
-
-
-<dl class="details">
-
-    
-
-    
-
-    
-
-    
-
-    
-
-        
-
-    
-
-    
-
-    
-
-    
-
-    
-
-    
-
-    
-    <dt class="tag-source">Source:</dt>
-    <dd class="tag-source"><ul class="dummy"><li>
-        
-            <a target="_blank" href="https://github.com/maptalks/maptalks.js/tree/master/src/ui/UIMarker.js">ui/UIMarker.js</a>, <a target="_blank" href="https://github.com/maptalks/maptalks.js/tree/master/src/ui/UIMarker.js#L171">line 171</a>
-        
-
-    </li></ul></dd>
-    
-
-    
-
-    
-
-    
-</dl>
-
-
-
-
-
-
-
-
-
-
-
-
-
-
-
-
-
-
-
-<hr>
-        
-            
-
-    <!-- <h2>Constructor</h2> -->
-    
-    <li>
-    
-    <h4 class="name" id="event:touchend"><a href="#event:touchend">touchend</a>
-    
-        
-            <a target="_blank" href="https://github.com/maptalks/maptalks.js/tree/master/src/ui/UIMarker.js#L183" class="improvelink">[source]</a>
-        
-    
-    <!-- 
-        <a target="_blank" href="https://github.com/maptalks/maptalks.js/tree/master/src/ui/UIMarker.js#L183" class="improvelink">[help to improve]</a>
-     -->
-    <!-- <a href="#event:touchend" class="improvelink">[link]</a> -->
-    </h4>
-
-    
-    </li>
-    
-    
-
-
-
-
-<div class="description">
-    touchend event
-</div>
-
-
-
-
-<!-- 
-    <h5>Type:</h5>
-    <ul>
-        <li>
-            
-<span class="param-type">Object</span>
-
-
-        </li>
-    </ul>
- -->
-
-
-
-
-
-<!-- event properties -->
-
-
-
-
-
-
-
-
-
-
-
-
-
-    <h5 class="subsection-title">Properties:</h5>
-
-    
-
-<table class="props">
-    <thead>
-    <tr>
-        
-        <th>Name</th>
-        
-
-        <th>Type</th>
-
-
-
-        
-
-        <th class="last">Description</th>
-    </tr>
-    </thead>
-
-    <tbody>
-    
-
-        <tr>
-            
-                <td class="name"><code>type</code>
-                    
-                </td>
-            
-
-            <td class="type">
-            
-                
-<span class="param-type">String</span>
-
-
-            
-            </td>
-
-
-
-            
-
-            <td class="description last">touchend</td>
-        </tr>
-
-    
-
-        <tr>
-            
-                <td class="name"><code>target</code>
-                    
-                </td>
-            
-
-            <td class="type">
-            
-                
-<span class="param-type">UIMarker</span>
-
-
-            
-            </td>
-
-
-
-            
-
-            <td class="description last">the uimarker fires event</td>
-        </tr>
-
-    
-
-        <tr>
-            
-                <td class="name"><code>coordinate</code>
-                    
-                </td>
-            
-
-            <td class="type">
-            
-                
-<span class="param-type"><a href="Coordinate.html">Coordinate</a></span>
-
-
-            
-            </td>
-
-
-
-            
-
-            <td class="description last">coordinate of the event</td>
-        </tr>
-
-    
-
-        <tr>
-            
-                <td class="name"><code>containerPoint</code>
-                    
-                </td>
-            
-
-            <td class="type">
-            
-                
-<span class="param-type"><a href="Point.html">Point</a></span>
-
-
-            
-            </td>
-
-
-
-            
-
-            <td class="description last">container point of the event</td>
-        </tr>
-
-    
-
-        <tr>
-            
-                <td class="name"><code>viewPoint</code>
-                    
-                </td>
-            
-
-            <td class="type">
-            
-                
-<span class="param-type"><a href="Point.html">Point</a></span>
-
-
-            
-            </td>
-
-
-
-            
-
-            <td class="description last">view point of the event</td>
-        </tr>
-
-    
-
-        <tr>
-            
-                <td class="name"><code>domEvent</code>
-                    
-                </td>
-            
-
-            <td class="type">
-            
-                
-<span class="param-type">Event</span>
-
-
-            
-            </td>
-
-
-
-            
-
-            <td class="description last">dom event</td>
-        </tr>
-
-    
-    </tbody>
-</table>
-
-
-
-<dl class="details">
-
-    
-
-    
-
-    
-
-    
-
-    
-
-        
-
-    
-
-    
-
-    
-
-    
-
-    
-
-    
-
-    
-    <dt class="tag-source">Source:</dt>
-    <dd class="tag-source"><ul class="dummy"><li>
-        
-            <a target="_blank" href="https://github.com/maptalks/maptalks.js/tree/master/src/ui/UIMarker.js">ui/UIMarker.js</a>, <a target="_blank" href="https://github.com/maptalks/maptalks.js/tree/master/src/ui/UIMarker.js#L183">line 183</a>
-        
-
-    </li></ul></dd>
-    
-
-    
-
-    
-
-    
-</dl>
-
-
-
-
-
-
-
-
-
-
-
-
-
-
-
-
-
-
-
-<hr>
-        
-            
-
-    <!-- <h2>Constructor</h2> -->
-    
-    <li>
-    
-    <h4 class="name" id="event:positionchange"><a href="#event:positionchange">positionchange</a>
-    
-        
-            <a target="_blank" href="https://github.com/maptalks/maptalks.js/tree/master/src/ui/UIMarker.js#L240" class="improvelink">[source]</a>
-        
-    
-    <!-- 
-        <a target="_blank" href="https://github.com/maptalks/maptalks.js/tree/master/src/ui/UIMarker.js#L240" class="improvelink">[help to improve]</a>
-     -->
-    <!-- <a href="#event:positionchange" class="improvelink">[link]</a> -->
-    </h4>
-
-    
-    </li>
-    
-    
-
-
-
-
-<div class="description">
-    positionchange event.
-</div>
-
-
-
-
-<!-- 
-    <h5>Type:</h5>
-    <ul>
-        <li>
-            
-<span class="param-type">Object</span>
-
-
-        </li>
-    </ul>
- -->
-
-
-
-
-
-<!-- event properties -->
-
-
-
-
-
-
-
-
-
-
-
-
-
-    <h5 class="subsection-title">Properties:</h5>
-
-    
-
-<table class="props">
-    <thead>
-    <tr>
-        
-        <th>Name</th>
-        
-
-        <th>Type</th>
-
-
-
-        
-
-        <th class="last">Description</th>
-    </tr>
-    </thead>
-
-    <tbody>
-    
-
-        <tr>
-            
-                <td class="name"><code>type</code>
-                    
-                </td>
-            
-
-            <td class="type">
-            
-                
-<span class="param-type">String</span>
-
-
-            
-            </td>
-
-
-
-            
-
-            <td class="description last">positionchange</td>
-        </tr>
-
-    
-
-        <tr>
-            
-                <td class="name"><code>target</code>
-                    
-                </td>
-            
-
-            <td class="type">
-            
-                
-<span class="param-type">UIMarker</span>
-
-
-            
-            </td>
-
-
-
-            
-
-            <td class="description last">ui marker</td>
-        </tr>
-
-    
-    </tbody>
-</table>
-
-
-
-<dl class="details">
-
-    
-
-    
-
-    
-
-    
-
-    
-
-        
-
-    
-
-    
-
-    
-
-    
-
-    
-
-    
-
-    
-    <dt class="tag-source">Source:</dt>
-    <dd class="tag-source"><ul class="dummy"><li>
-        
-            <a target="_blank" href="https://github.com/maptalks/maptalks.js/tree/master/src/ui/UIMarker.js">ui/UIMarker.js</a>, <a target="_blank" href="https://github.com/maptalks/maptalks.js/tree/master/src/ui/UIMarker.js#L240">line 240</a>
-        
-
-    </li></ul></dd>
-    
-
-    
-
-    
-
-    
-</dl>
-
-
-
-
-
-
-
-
-
-
-
-
-
-
-
-
-
-
-
-<hr>
-        
-            
-
-    <!-- <h2>Constructor</h2> -->
-    
-    <li>
-    
-    <h4 class="name" id="event:contentchange"><a href="#event:contentchange">contentchange</a>
-    
-        
-            <a target="_blank" href="https://github.com/maptalks/maptalks.js/tree/master/src/ui/UIMarker.js#L299" class="improvelink">[source]</a>
-        
-    
-    <!-- 
-        <a target="_blank" href="https://github.com/maptalks/maptalks.js/tree/master/src/ui/UIMarker.js#L299" class="improvelink">[help to improve]</a>
-     -->
-    <!-- <a href="#event:contentchange" class="improvelink">[link]</a> -->
-    </h4>
-
-    
-    </li>
-    
-    
-
-
-
-
-<div class="description">
-    contentchange event.
-</div>
-
-
-
-
-<!-- 
-    <h5>Type:</h5>
-    <ul>
-        <li>
-            
-<span class="param-type">Object</span>
-
-
-        </li>
-    </ul>
- -->
-
-
-
-
-
-<!-- event properties -->
-
-
-
-
-
-
-
-
-
-
-
-
-
-    <h5 class="subsection-title">Properties:</h5>
-
-    
-
-<table class="props">
-    <thead>
-    <tr>
-        
-        <th>Name</th>
-        
-
-        <th>Type</th>
-
-
-
-        
-
-        <th class="last">Description</th>
-    </tr>
-    </thead>
-
-    <tbody>
-    
-
-        <tr>
-            
-                <td class="name"><code>type</code>
-                    
-                </td>
-            
-
-            <td class="type">
-            
-                
-<span class="param-type">String</span>
-
-
-            
-            </td>
-
-
-
-            
-
-            <td class="description last">contentchange</td>
-        </tr>
-
-    
-
-        <tr>
-            
-                <td class="name"><code>target</code>
-                    
-                </td>
-            
-
-            <td class="type">
-            
-                
-<span class="param-type">UIMarker</span>
-
-
-            
-            </td>
-
-
-
-            
-
-            <td class="description last">ui marker</td>
-        </tr>
-
-    
-
-        <tr>
-            
-                <td class="name"><code>old</code>
-                    
-                </td>
-            
-
-            <td class="type">
-            
-                
-<span class="param-type">String</span>
-|
-
-<span class="param-type">HTMLElement</span>
-
-
-            
-            </td>
-
-
-
-            
-
-            <td class="description last">old content</td>
-        </tr>
-
-    
-
-        <tr>
-            
-                <td class="name"><code>new</code>
-                    
-                </td>
-            
-
-            <td class="type">
-            
-                
-<span class="param-type">String</span>
-|
-
-<span class="param-type">HTMLElement</span>
-
-
-            
-            </td>
-
-
-
-            
-
-            <td class="description last">new content</td>
-        </tr>
-
-    
-    </tbody>
-</table>
-
-
-
-<dl class="details">
-
-    
-
-    
-
-    
-
-    
-
-    
-
-        
-
-    
-
-    
-
-    
-
-    
-
-    
-
-    
-
-    
-    <dt class="tag-source">Source:</dt>
-    <dd class="tag-source"><ul class="dummy"><li>
-        
-            <a target="_blank" href="https://github.com/maptalks/maptalks.js/tree/master/src/ui/UIMarker.js">ui/UIMarker.js</a>, <a target="_blank" href="https://github.com/maptalks/maptalks.js/tree/master/src/ui/UIMarker.js#L299">line 299</a>
-        
-
-    </li></ul></dd>
-    
-
-    
-
-    
-
-    
-</dl>
-
-
-
-
-
-
-
-
-
-
-
-
-
-
-
-
-
-
-
-<hr>
-        
-            
-
-    <!-- <h2>Constructor</h2> -->
-    
-    <li>
-    
-    <h4 class="name" id="event:dragstart"><a href="#event:dragstart">dragstart</a>
-    
-        
-            <a target="_blank" href="https://github.com/maptalks/maptalks.js/tree/master/src/ui/UIMarker.js#L587" class="improvelink">[source]</a>
-        
-    
-    <!-- 
-        <a target="_blank" href="https://github.com/maptalks/maptalks.js/tree/master/src/ui/UIMarker.js#L587" class="improvelink">[help to improve]</a>
-     -->
-    <!-- <a href="#event:dragstart" class="improvelink">[link]</a> -->
-    </h4>
-
-    
-    </li>
-    
-    
-
-
-
-
-<div class="description">
-    drag start event
-</div>
-
-
-
-
-<!-- 
-    <h5>Type:</h5>
-    <ul>
-        <li>
-            
-<span class="param-type">Object</span>
-
-
-        </li>
-    </ul>
- -->
-
-
-
-
-
-<!-- event properties -->
-
-
-
-
-
-
-
-
-
-
-
-
-
-    <h5 class="subsection-title">Properties:</h5>
-
-    
-
-<table class="props">
-    <thead>
-    <tr>
-        
-        <th>Name</th>
-        
-
-        <th>Type</th>
-
-
-
-        
-
-        <th class="last">Description</th>
-    </tr>
-    </thead>
-
-    <tbody>
-    
-
-        <tr>
-            
-                <td class="name"><code>type</code>
-                    
-                </td>
-            
-
-            <td class="type">
-            
-                
-<span class="param-type">String</span>
-
-
-            
-            </td>
-
-
-
-            
-
-            <td class="description last">dragstart</td>
-        </tr>
-
-    
-
-        <tr>
-            
-                <td class="name"><code>target</code>
-                    
-                </td>
-            
-
-            <td class="type">
-            
-                
-<span class="param-type">UIMarker</span>
-
-
-            
-            </td>
-
-
-
-            
-
-            <td class="description last">the uimarker fires event</td>
-        </tr>
-
-    
-
-        <tr>
-            
-                <td class="name"><code>coordinate</code>
-                    
-                </td>
-            
-
-            <td class="type">
-            
-                
-<span class="param-type"><a href="Coordinate.html">Coordinate</a></span>
-
-
-            
-            </td>
-
-
-
-            
-
-            <td class="description last">coordinate of the event</td>
-        </tr>
-
-    
-
-        <tr>
-            
-                <td class="name"><code>containerPoint</code>
-                    
-                </td>
-            
-
-            <td class="type">
-            
-                
-<span class="param-type"><a href="Point.html">Point</a></span>
-
-
-            
-            </td>
-
-
-
-            
-
-            <td class="description last">container point of the event</td>
-        </tr>
-
-    
-
-        <tr>
-            
-                <td class="name"><code>viewPoint</code>
-                    
-                </td>
-            
-
-            <td class="type">
-            
-                
-<span class="param-type"><a href="Point.html">Point</a></span>
-
-
-            
-            </td>
-
-
-
-            
-
-            <td class="description last">view point of the event</td>
-        </tr>
-
-    
-
-        <tr>
-            
-                <td class="name"><code>domEvent</code>
-                    
-                </td>
-            
-
-            <td class="type">
-            
-                
-<span class="param-type">Event</span>
-
-
-            
-            </td>
-
-
-
-            
-
-            <td class="description last">dom event</td>
-        </tr>
-
-    
-    </tbody>
-</table>
-
-
-
-<dl class="details">
-
-    
-
-    
-
-    
-
-    
-
-    
-
-        
-
-    
-
-    
-
-    
-
-    
-
-    
-
-    
-
-    
-    <dt class="tag-source">Source:</dt>
-    <dd class="tag-source"><ul class="dummy"><li>
-        
-            <a target="_blank" href="https://github.com/maptalks/maptalks.js/tree/master/src/ui/UIMarker.js">ui/UIMarker.js</a>, <a target="_blank" href="https://github.com/maptalks/maptalks.js/tree/master/src/ui/UIMarker.js#L587">line 587</a>
-        
-
-    </li></ul></dd>
-    
-
-    
-
-    
-
-    
-</dl>
-
-
-
-
-
-
-
-
-
-
-
-
-
-
-
-
-
-
-
-<hr>
-        
-            
-
-    <!-- <h2>Constructor</h2> -->
-    
-    <li>
-    
-    <h4 class="name" id="event:dragging"><a href="#event:dragging">dragging</a>
-    
-        
-            <a target="_blank" href="https://github.com/maptalks/maptalks.js/tree/master/src/ui/UIMarker.js#L658" class="improvelink">[source]</a>
-        
-    
-    <!-- 
-        <a target="_blank" href="https://github.com/maptalks/maptalks.js/tree/master/src/ui/UIMarker.js#L658" class="improvelink">[help to improve]</a>
-     -->
-    <!-- <a href="#event:dragging" class="improvelink">[link]</a> -->
-    </h4>
-
-    
-    </li>
-    
-    
-
-
-
-
-<div class="description">
-    dragging event
-</div>
-
-
-
-
-<!-- 
-    <h5>Type:</h5>
-    <ul>
-        <li>
-            
-<span class="param-type">Object</span>
-
-
-        </li>
-    </ul>
- -->
-
-
-
-
-
-<!-- event properties -->
-
-
-
-
-
-
-
-
-
-
-
-
-
-    <h5 class="subsection-title">Properties:</h5>
-
-    
-
-<table class="props">
-    <thead>
-    <tr>
-        
-        <th>Name</th>
-        
-
-        <th>Type</th>
-
-
-
-        
-
-        <th class="last">Description</th>
-    </tr>
-    </thead>
-
-    <tbody>
-    
-
-        <tr>
-            
-                <td class="name"><code>type</code>
-                    
-                </td>
-            
-
-            <td class="type">
-            
-                
-<span class="param-type">String</span>
-
-
-            
-            </td>
-
-
-
-            
-
-            <td class="description last">dragging</td>
-        </tr>
-
-    
-
-        <tr>
-            
-                <td class="name"><code>target</code>
-                    
-                </td>
-            
-
-            <td class="type">
-            
-                
-<span class="param-type">UIMarker</span>
-
-
-            
-            </td>
-
-
-
-            
-
-            <td class="description last">the uimarker fires event</td>
-        </tr>
-
-    
-
-        <tr>
-            
-                <td class="name"><code>coordinate</code>
-                    
-                </td>
-            
-
-            <td class="type">
-            
-                
-<span class="param-type"><a href="Coordinate.html">Coordinate</a></span>
-
-
-            
-            </td>
-
-
-
-            
-
-            <td class="description last">coordinate of the event</td>
-        </tr>
-
-    
-
-        <tr>
-            
-                <td class="name"><code>containerPoint</code>
-                    
-                </td>
-            
-
-            <td class="type">
-            
-                
-<span class="param-type"><a href="Point.html">Point</a></span>
-
-
-            
-            </td>
-
-
-
-            
-
-            <td class="description last">container point of the event</td>
-        </tr>
-
-    
-
-        <tr>
-            
-                <td class="name"><code>viewPoint</code>
-                    
-                </td>
-            
-
-            <td class="type">
-            
-                
-<span class="param-type"><a href="Point.html">Point</a></span>
-
-
-            
-            </td>
-
-
-
-            
-
-            <td class="description last">view point of the event</td>
-        </tr>
-
-    
-
-        <tr>
-            
-                <td class="name"><code>domEvent</code>
-                    
-                </td>
-            
-
-            <td class="type">
-            
-                
-<span class="param-type">Event</span>
-
-
-            
-            </td>
-
-
-
-            
-
-            <td class="description last">dom event</td>
-        </tr>
-
-    
-    </tbody>
-</table>
-
-
-
-<dl class="details">
-
-    
-
-    
-
-    
-
-    
-
-    
-
-        
-
-    
-
-    
-
-    
-
-    
-
-    
-
-    
-
-    
-    <dt class="tag-source">Source:</dt>
-    <dd class="tag-source"><ul class="dummy"><li>
-        
-            <a target="_blank" href="https://github.com/maptalks/maptalks.js/tree/master/src/ui/UIMarker.js">ui/UIMarker.js</a>, <a target="_blank" href="https://github.com/maptalks/maptalks.js/tree/master/src/ui/UIMarker.js#L658">line 658</a>
-        
-
-    </li></ul></dd>
-    
-
-    
-
-    
-
-    
-</dl>
-
-
-
-
-
-
-
-
-
-
-
-
-
-
-
-
-
-
-
-<hr>
-        
-            
-
-    <!-- <h2>Constructor</h2> -->
-    
-    <li>
-    
-    <h4 class="name" id="event:dragend"><a href="#event:dragend">dragend</a>
-    
-        
-            <a target="_blank" href="https://github.com/maptalks/maptalks.js/tree/master/src/ui/UIMarker.js#L688" class="improvelink">[source]</a>
-        
-    
-    <!-- 
-        <a target="_blank" href="https://github.com/maptalks/maptalks.js/tree/master/src/ui/UIMarker.js#L688" class="improvelink">[help to improve]</a>
-     -->
-    <!-- <a href="#event:dragend" class="improvelink">[link]</a> -->
-    </h4>
-
-    
-    </li>
-    
-    
-
-
-
-
-<div class="description">
-    dragend event
-</div>
-
-
-
-
-<!-- 
-    <h5>Type:</h5>
-    <ul>
-        <li>
-            
-<span class="param-type">Object</span>
-
-
-        </li>
-    </ul>
- -->
-
-
-
-
-
-<!-- event properties -->
-
-
-
-
-
-
-
-
-
-
-
-
-
-    <h5 class="subsection-title">Properties:</h5>
-
-    
-
-<table class="props">
-    <thead>
-    <tr>
-        
-        <th>Name</th>
-        
-
-        <th>Type</th>
-
-
-
-        
-
-        <th class="last">Description</th>
-    </tr>
-    </thead>
-
-    <tbody>
-    
-
-        <tr>
-            
-                <td class="name"><code>type</code>
-                    
-                </td>
-            
-
-            <td class="type">
-            
-                
-<span class="param-type">String</span>
-
-
-            
-            </td>
-
-
-
-            
-
-            <td class="description last">dragend</td>
-        </tr>
-
-    
-
-        <tr>
-            
-                <td class="name"><code>target</code>
-                    
-                </td>
-            
-
-            <td class="type">
-            
-                
-<span class="param-type">UIMarker</span>
-
-
-            
-            </td>
-
-
-
-            
-
-            <td class="description last">the uimarker fires event</td>
-        </tr>
-
-    
-
-        <tr>
-            
-                <td class="name"><code>coordinate</code>
-                    
-                </td>
-            
-
-            <td class="type">
-            
-                
-<span class="param-type"><a href="Coordinate.html">Coordinate</a></span>
-
-
-            
-            </td>
-
-
-
-            
-
-            <td class="description last">coordinate of the event</td>
-        </tr>
-
-    
-
-        <tr>
-            
-                <td class="name"><code>containerPoint</code>
-                    
-                </td>
-            
-
-            <td class="type">
-            
-                
-<span class="param-type"><a href="Point.html">Point</a></span>
-
-
-            
-            </td>
-
-
-
-            
-
-            <td class="description last">container point of the event</td>
-        </tr>
-
-    
-
-        <tr>
-            
-                <td class="name"><code>viewPoint</code>
-                    
-                </td>
-            
-
-            <td class="type">
-            
-                
-<span class="param-type"><a href="Point.html">Point</a></span>
-
-
-            
-            </td>
-
-
-
-            
-
-            <td class="description last">view point of the event</td>
-        </tr>
-
-    
-
-        <tr>
-            
-                <td class="name"><code>domEvent</code>
-                    
-                </td>
-            
-
-            <td class="type">
-            
-                
-<span class="param-type">Event</span>
-
-
-            
-            </td>
-
-
-
-            
-
-            <td class="description last">dom event</td>
-        </tr>
-
-    
-    </tbody>
-</table>
-
-
-
-<dl class="details">
-
-    
-
-    
-
-    
-
-    
-
-    
-
-        
-
-    
-
-    
-
-    
-
-    
-
-    
-
-    
-
-    
-    <dt class="tag-source">Source:</dt>
-    <dd class="tag-source"><ul class="dummy"><li>
-        
-            <a target="_blank" href="https://github.com/maptalks/maptalks.js/tree/master/src/ui/UIMarker.js">ui/UIMarker.js</a>, <a target="_blank" href="https://github.com/maptalks/maptalks.js/tree/master/src/ui/UIMarker.js#L688">line 688</a>
-        
-
-    </li></ul></dd>
-    
-
-    
-
-    
-
-    
-</dl>
-
-
-
-
-
-
-
-
-
-
-
-
-
-
-
-
-
-
-
-<hr>
-        
-            
-
-    <!-- <h2>Constructor</h2> -->
-    
-    <li>
-    
-    <h4 class="name" id="event:add"><i><span class="type-signature"> (inherited)  </span><a href="#event:add">add</a></i>
-    
-        
-            <a target="_blank" href="https://github.com/maptalks/maptalks.js/tree/master/src/ui/UIComponent.js#L108" class="improvelink">[source]</a>
-        
-    
-    <!-- 
-        <a target="_blank" href="https://github.com/maptalks/maptalks.js/tree/master/src/ui/UIComponent.js#L108" class="improvelink">[help to improve]</a>
-     -->
-    <!-- <a href="#event:add" class="improvelink">[link]</a> -->
-    </h4>
-
-    
-    </li>
-    
-    
-
-
-
-
-<div class="description">
-    add event.
-</div>
-
-
-
-
-<!-- 
-    <h5>Type:</h5>
-    <ul>
-        <li>
-            
-<span class="param-type">Object</span>
-
-
-        </li>
-    </ul>
- -->
-
-
-
-
-
-<!-- event properties -->
-
-
-
-
-
-
-
-
-
-
-
-
-
-    <h5 class="subsection-title">Properties:</h5>
-
-    
-
-<table class="props">
-    <thead>
-    <tr>
-        
-        <th>Name</th>
-        
-
-        <th>Type</th>
-
-
-
-        
-
-        <th class="last">Description</th>
-    </tr>
-    </thead>
-
-    <tbody>
-    
-
-        <tr>
-            
-                <td class="name"><code>type</code>
-                    
-                </td>
-            
-
-            <td class="type">
-            
-                
-<span class="param-type">String</span>
-
-
-            
-            </td>
-
-
-
-            
-
-            <td class="description last">add</td>
-        </tr>
-
-    
-
-        <tr>
-            
-                <td class="name"><code>target</code>
-                    
-                </td>
-            
-
-            <td class="type">
-            
-                
-<span class="param-type"><a href="ui.UIComponent.html">ui.UIComponent</a></span>
-
-
-            
-            </td>
-
-
-
-            
-
-            <td class="description last">UIComponent</td>
-        </tr>
-
-    
-    </tbody>
-</table>
-
-
-
-<dl class="details">
-
-    
-
-    
-
-    
-
-    
-    <dt class="tag-overrides">Overrides:</dt>
-    <dd class="tag-overrides"><ul class="dummy"><li>
-        <a href="ui.UIComponent.html#event:add">ui.UIComponent#event:add</a>
-    </li></ul></dd>
-    
-
-    
-
-        
-
-    
-
-    
-
-    
-
-    
-
-    
-
-    
-
-    
-    <dt class="tag-source">Source:</dt>
-    <dd class="tag-source"><ul class="dummy"><li>
-        
-            <a target="_blank" href="https://github.com/maptalks/maptalks.js/tree/master/src/ui/UIComponent.js">ui/UIComponent.js</a>, <a target="_blank" href="https://github.com/maptalks/maptalks.js/tree/master/src/ui/UIComponent.js#L108">line 108</a>
-        
-
-    </li></ul></dd>
-    
-
-    
-
-    
-
-    
-</dl>
-
-
-
-
-
-
-
-
-
-
-
-
-
-
-
-
-
-
-
-<hr>
-        
-            
-
-    <!-- <h2>Constructor</h2> -->
-    
-    <li>
-    
-    <h4 class="name" id="event:showstart"><i><span class="type-signature"> (inherited)  </span><a href="#event:showstart">showstart</a></i>
-    
-        
-            <a target="_blank" href="https://github.com/maptalks/maptalks.js/tree/master/src/ui/UIComponent.js#L188" class="improvelink">[source]</a>
-        
-    
-    <!-- 
-        <a target="_blank" href="https://github.com/maptalks/maptalks.js/tree/master/src/ui/UIComponent.js#L188" class="improvelink">[help to improve]</a>
-     -->
-    <!-- <a href="#event:showstart" class="improvelink">[link]</a> -->
-    </h4>
-
-    
-    </li>
-    
-    
-
-
-
-
-<div class="description">
-    showstart event.
-</div>
-
-
-
-
-<!-- 
-    <h5>Type:</h5>
-    <ul>
-        <li>
-            
-<span class="param-type">Object</span>
-
-
-        </li>
-    </ul>
- -->
-
-
-
-
-
-<!-- event properties -->
-
-
-
-
-
-
-
-
-
-
-
-
-
-    <h5 class="subsection-title">Properties:</h5>
-
-    
-
-<table class="props">
-    <thead>
-    <tr>
-        
-        <th>Name</th>
-        
-
-        <th>Type</th>
-
-
-
-        
-
-        <th class="last">Description</th>
-    </tr>
-    </thead>
-
-    <tbody>
-    
-
-        <tr>
-            
-                <td class="name"><code>type</code>
-                    
-                </td>
-            
-
-            <td class="type">
-            
-                
-<span class="param-type">String</span>
-
-
-            
-            </td>
-
-
-
-            
-
-            <td class="description last">showstart</td>
-        </tr>
-
-    
-
-        <tr>
-            
-                <td class="name"><code>target</code>
-                    
-                </td>
-            
-
-            <td class="type">
-            
-                
-<span class="param-type"><a href="ui.UIComponent.html">ui.UIComponent</a></span>
-
-
-            
-            </td>
-
-
-
-            
-
-            <td class="description last">UIComponent</td>
-        </tr>
-
-    
-    </tbody>
-</table>
-
-
-
-<dl class="details">
-
-    
-
-    
-
-    
-
-    
-    <dt class="tag-overrides">Overrides:</dt>
-    <dd class="tag-overrides"><ul class="dummy"><li>
-        <a href="ui.UIComponent.html#event:showstart">ui.UIComponent#event:showstart</a>
-    </li></ul></dd>
-    
-
-    
-
-        
-
-    
-
-    
-
-    
-
-    
-
-    
-
-    
-
-    
-    <dt class="tag-source">Source:</dt>
-    <dd class="tag-source"><ul class="dummy"><li>
-        
-            <a target="_blank" href="https://github.com/maptalks/maptalks.js/tree/master/src/ui/UIComponent.js">ui/UIComponent.js</a>, <a target="_blank" href="https://github.com/maptalks/maptalks.js/tree/master/src/ui/UIComponent.js#L188">line 188</a>
-        
-
-    </li></ul></dd>
-    
-
-    
-
-    
-
-    
-</dl>
-
-
-
-
-
-
-
-
-
-
-
-
-
-
-
-
-
-
-
-<hr>
-        
-            
-
-    <!-- <h2>Constructor</h2> -->
-    
-    <li>
-    
-    <h4 class="name" id="event:showend"><i><span class="type-signature"> (inherited)  </span><a href="#event:showend">showend</a></i>
-    
-        
-            <a target="_blank" href="https://github.com/maptalks/maptalks.js/tree/master/src/ui/UIComponent.js#L210" class="improvelink">[source]</a>
-        
-    
-    <!-- 
-        <a target="_blank" href="https://github.com/maptalks/maptalks.js/tree/master/src/ui/UIComponent.js#L210" class="improvelink">[help to improve]</a>
-     -->
-    <!-- <a href="#event:showend" class="improvelink">[link]</a> -->
-    </h4>
-
-    
-    </li>
-    
-    
-
-
-
-
-<div class="description">
-    showend event.
-</div>
-
-
-
-
-<!-- 
-    <h5>Type:</h5>
-    <ul>
-        <li>
-            
-<span class="param-type">Object</span>
-
-
-        </li>
-    </ul>
- -->
-
-
-
-
-
-<!-- event properties -->
-
-
-
-
-
-
-
-
-
-
-
-
-
-    <h5 class="subsection-title">Properties:</h5>
-
-    
-
-<table class="props">
-    <thead>
-    <tr>
-        
-        <th>Name</th>
-        
-
-        <th>Type</th>
-
-
-
-        
-
-        <th class="last">Description</th>
-    </tr>
-    </thead>
-
-    <tbody>
-    
-
-        <tr>
-            
-                <td class="name"><code>type</code>
-                    
-                </td>
-            
-
-            <td class="type">
-            
-                
-<span class="param-type">String</span>
-
-
-            
-            </td>
-
-
-
-            
-
-            <td class="description last">showend</td>
-        </tr>
-
-    
-
-        <tr>
-            
-                <td class="name"><code>target</code>
-                    
-                </td>
-            
-
-            <td class="type">
-            
-                
-<span class="param-type"><a href="ui.UIComponent.html">ui.UIComponent</a></span>
-
-
-            
-            </td>
-
-
-
-            
-
-            <td class="description last">UIComponent</td>
-        </tr>
-
-    
-    </tbody>
-</table>
-
-
-
-<dl class="details">
-
-    
-
-    
-
-    
-
-    
-    <dt class="tag-overrides">Overrides:</dt>
-    <dd class="tag-overrides"><ul class="dummy"><li>
-        <a href="ui.UIComponent.html#event:showend">ui.UIComponent#event:showend</a>
-    </li></ul></dd>
-    
-
-    
-
-        
-
-    
-
-    
-
-    
-
-    
-
-    
-
-    
-
-    
-    <dt class="tag-source">Source:</dt>
-    <dd class="tag-source"><ul class="dummy"><li>
-        
-            <a target="_blank" href="https://github.com/maptalks/maptalks.js/tree/master/src/ui/UIComponent.js">ui/UIComponent.js</a>, <a target="_blank" href="https://github.com/maptalks/maptalks.js/tree/master/src/ui/UIComponent.js#L210">line 210</a>
-        
-
-    </li></ul></dd>
-    
-
-    
-
-    
-
-    
-</dl>
-
-
-
-
-
-
-
-
-
-
-
-
-
-
-
-
-
-
-
-<hr>
-        
-            
-
-    <!-- <h2>Constructor</h2> -->
-    
-    <li>
-    
-    <h4 class="name" id="event:hide"><i><span class="type-signature"> (inherited)  </span><a href="#event:hide">hide</a></i>
-    
-        
-            <a target="_blank" href="https://github.com/maptalks/maptalks.js/tree/master/src/ui/UIComponent.js#L314" class="improvelink">[source]</a>
-        
-    
-    <!-- 
-        <a target="_blank" href="https://github.com/maptalks/maptalks.js/tree/master/src/ui/UIComponent.js#L314" class="improvelink">[help to improve]</a>
-     -->
-    <!-- <a href="#event:hide" class="improvelink">[link]</a> -->
-    </h4>
-
-    
-    </li>
-    
-    
-
-
-
-
-<div class="description">
-    hide event.
-</div>
-
-
-
-
-<!-- 
-    <h5>Type:</h5>
-    <ul>
-        <li>
-            
-<span class="param-type">Object</span>
-
-
-        </li>
-    </ul>
- -->
-
-
-
-
-
-<!-- event properties -->
-
-
-
-
-
-
-
-
-
-
-
-
-
-    <h5 class="subsection-title">Properties:</h5>
-
-    
-
-<table class="props">
-    <thead>
-    <tr>
-        
-        <th>Name</th>
-        
-
-        <th>Type</th>
-
-
-
-        
-
-        <th class="last">Description</th>
-    </tr>
-    </thead>
-
-    <tbody>
-    
-
-        <tr>
-            
-                <td class="name"><code>type</code>
-                    
-                </td>
-            
-
-            <td class="type">
-            
-                
-<span class="param-type">String</span>
-
-
-            
-            </td>
-
-
-
-            
-
-            <td class="description last">hide</td>
-        </tr>
-
-    
-
-        <tr>
-            
-                <td class="name"><code>target</code>
-                    
-                </td>
-            
-
-            <td class="type">
-            
-                
-<span class="param-type"><a href="ui.UIComponent.html">ui.UIComponent</a></span>
-
-
-            
-            </td>
-
-
-
-            
-
-            <td class="description last">UIComponent</td>
-        </tr>
-
-    
-    </tbody>
-</table>
-
-
-
-<dl class="details">
-
-    
-
-    
-
-    
-
-    
-    <dt class="tag-overrides">Overrides:</dt>
-    <dd class="tag-overrides"><ul class="dummy"><li>
-        <a href="ui.UIComponent.html#event:hide">ui.UIComponent#event:hide</a>
-    </li></ul></dd>
-    
-
-    
-
-        
-
-    
-
-    
-
-    
-
-    
-
-    
-
-    
-
-    
-    <dt class="tag-source">Source:</dt>
-    <dd class="tag-source"><ul class="dummy"><li>
-        
-            <a target="_blank" href="https://github.com/maptalks/maptalks.js/tree/master/src/ui/UIComponent.js">ui/UIComponent.js</a>, <a target="_blank" href="https://github.com/maptalks/maptalks.js/tree/master/src/ui/UIComponent.js#L314">line 314</a>
-        
-
-    </li></ul></dd>
-    
-
-    
-
-    
-
-    
-</dl>
-
-
-
-
-
-
-
-
-
-
-
-
-
-
-
-
-
-
-
-<hr>
-        
-            
-
-    <!-- <h2>Constructor</h2> -->
-    
-    <li>
-    
-    <h4 class="name" id="event:remove"><i><span class="type-signature"> (inherited)  </span><a href="#event:remove">remove</a></i>
-    
-        
-            <a target="_blank" href="https://github.com/maptalks/maptalks.js/tree/master/src/ui/UIComponent.js#L381" class="improvelink">[source]</a>
-        
-    
-    <!-- 
-        <a target="_blank" href="https://github.com/maptalks/maptalks.js/tree/master/src/ui/UIComponent.js#L381" class="improvelink">[help to improve]</a>
-     -->
-    <!-- <a href="#event:remove" class="improvelink">[link]</a> -->
-    </h4>
-
-    
-    </li>
-    
-    
-
-
-
-
-<div class="description">
-    remove event.
-</div>
-
-
-
-
-<!-- 
-    <h5>Type:</h5>
-    <ul>
-        <li>
-            
-<span class="param-type">Object</span>
-
-
-        </li>
-    </ul>
- -->
-
-
-
-
-
-<!-- event properties -->
-
-
-
-
-
-
-
-
-
-
-
-
-
-    <h5 class="subsection-title">Properties:</h5>
-
-    
-
-<table class="props">
-    <thead>
-    <tr>
-        
-        <th>Name</th>
-        
-
-        <th>Type</th>
-
-
-
-        
-
-        <th class="last">Description</th>
-    </tr>
-    </thead>
-
-    <tbody>
-    
-
-        <tr>
-            
-                <td class="name"><code>type</code>
-                    
-                </td>
-            
-
-            <td class="type">
-            
-                
-<span class="param-type">String</span>
-
-
-            
-            </td>
-
-
-
-            
-
-            <td class="description last">remove</td>
-        </tr>
-
-    
-
-        <tr>
-            
-                <td class="name"><code>target</code>
-                    
-                </td>
-            
-
-            <td class="type">
-            
-                
-<span class="param-type"><a href="ui.UIComponent.html">ui.UIComponent</a></span>
-
-
-            
-            </td>
-
-
-
-            
-
-            <td class="description last">UIComponent</td>
-        </tr>
-
-    
-    </tbody>
-</table>
-
-
-
-<dl class="details">
-
-    
-
-    
-
-    
-
-    
-    <dt class="tag-overrides">Overrides:</dt>
-    <dd class="tag-overrides"><ul class="dummy"><li>
-        <a href="ui.UIComponent.html#event:remove">ui.UIComponent#event:remove</a>
-    </li></ul></dd>
-    
-
-    
-
-        
-
-    
-
-    
-
-    
-
-    
-
-    
-
-    
-
-    
-    <dt class="tag-source">Source:</dt>
-    <dd class="tag-source"><ul class="dummy"><li>
-        
-            <a target="_blank" href="https://github.com/maptalks/maptalks.js/tree/master/src/ui/UIComponent.js">ui/UIComponent.js</a>, <a target="_blank" href="https://github.com/maptalks/maptalks.js/tree/master/src/ui/UIComponent.js#L381">line 381</a>
-        
-
-    </li></ul></dd>
-    
-
-    
-
-    
-
-    
-</dl>
-
-
-
-
-
-
-
-
-
-
-
-
-
-
-
-
-
-
-
-<hr>
-        
-    
-</article>
-
-</section>
-
-
-
-
-</div>
-
-<nav class="page-nav">
-<<<<<<< HEAD
-    <h2><a href="index.html">V1.0.0-rc.17</a></h2><h4>Classes</h4><ul></ul><h5>Map</h5><ul><li><a href="Map.html">Map</a></li></ul><h5>Layer</h5><ul><li><a href="Layer.html">Layer</a></li><li><a href="TileSystem.html">TileSystem</a></li><li><a href="TileLayer.html">TileLayer</a></li><li><a href="GroupTileLayer.html">GroupTileLayer</a></li><li><a href="WMSTileLayer.html">WMSTileLayer</a></li><li><a href="OverlayLayer.html">OverlayLayer</a></li><li><a href="VectorLayer.html">VectorLayer</a></li><li><a href="CanvasLayer.html">CanvasLayer</a></li><li><a href="ParticleLayer.html">ParticleLayer</a></li><li><a href="ImageLayer.html">ImageLayer</a></li></ul><h5>Geometry</h5><ul><li><a href="Geometry.html">Geometry</a></li><li><a href="Path.html">Path</a></li><li><a href="Marker.html">Marker</a></li><li><a href="TextMarker.html">TextMarker</a></li><li><a href="Label.html">Label</a></li><li><a href="TextBox.html">TextBox</a></li><li><a href="Polygon.html">Polygon</a></li><li><a href="LineString.html">LineString</a></li><li><a href="Curve.html">Curve</a></li><li><a href="ArcCurve.html">ArcCurve</a></li><li><a href="QuadBezierCurve.html">QuadBezierCurve</a></li><li><a href="CubicBezierCurve.html">CubicBezierCurve</a></li><li><a href="ConnectorLine.html">ConnectorLine</a></li><li><a href="ArcConnectorLine.html">ArcConnectorLine</a></li><li><a href="Ellipse.html">Ellipse</a></li><li><a href="Circle.html">Circle</a></li><li><a href="Sector.html">Sector</a></li><li><a href="Rectangle.html">Rectangle</a></li><li><a href="GeometryCollection.html">GeometryCollection</a></li><li><a href="MultiGeometry.html">MultiGeometry</a></li><li><a href="MultiPoint.html">MultiPoint</a></li><li><a href="MultiLineString.html">MultiLineString</a></li><li><a href="MultiPolygon.html">MultiPolygon</a></li><li><a href="GeoJSON.html">GeoJSON</a></li><li><a href="GeometryEditor.html">GeometryEditor</a></li></ul><h5>Basic types</h5><ul><li><a href="Coordinate.html">Coordinate</a></li><li><a href="Extent.html">Extent</a></li><li><a href="Point.html">Point</a></li><li><a href="PointExtent.html">PointExtent</a></li><li><a href="Position.html">Position</a></li><li><a href="Size.html">Size</a></li></ul><h5>Maptool</h5><ul><li><a href="MapTool.html">MapTool</a></li><li><a href="DrawTool.html">DrawTool</a></li><li><a href="DistanceTool.html">DistanceTool</a></li><li><a href="AreaTool.html">AreaTool</a></li></ul><h5>Ui</h5><ul><li><a href="ui.UIComponent.html">ui.UIComponent</a></li><li><a href="ui.UIMarker.html">ui.UIMarker</a></li><li><a href="ui.InfoWindow.html">ui.InfoWindow</a></li><li><a href="ui.ToolTip.html">ui.ToolTip</a></li><li><a href="ui.Menu.html">ui.Menu</a></li></ul><h5>Control</h5><ul><li><a href="control.Control.html">control.Control</a></li><li><a href="control.Zoom.html">control.Zoom</a></li><li><a href="control.LayerSwitcher.html">control.LayerSwitcher</a></li><li><a href="control.Attribution.html">control.Attribution</a></li><li><a href="control.Scale.html">control.Scale</a></li><li><a href="control.Panel.html">control.Panel</a></li><li><a href="control.Toolbar.html">control.Toolbar</a></li><li><a href="control.Overview.html">control.Overview</a></li></ul><h5>Core</h5><ul><li><a href="Ajax.html">Ajax</a></li><li><a href="Class.html">Class</a></li><li><a href="MapboxUtil.html">MapboxUtil</a></li><li><a href="Util.html">Util</a></li><li><a href="DomUtil.html">DomUtil</a></li><li><a href="StringUtil.html">StringUtil</a></li><li><a href="worker.module.exports.html">worker.module.exports</a></li></ul><h5>Animation</h5><ul><li><a href="animation.Easing.html">animation.Easing</a></li><li><a href="animation.Frame.html">animation.Frame</a></li><li><a href="animation.Player.html">animation.Player</a></li><li><a href="animation.Animation.html">animation.Animation</a></li></ul><h5>Geo</h5><ul><li><a href="CRS.html">CRS</a></li><li><a href="measurer.Identity.html">measurer.Identity</a></li><li><a href="measurer.DEFAULT.html">measurer.DEFAULT</a></li><li><a href="measurer.Measurer.html">measurer.Measurer</a></li><li><a href="measurer.WGS84Sphere.html">measurer.WGS84Sphere</a></li><li><a href="measurer.BaiduSphere.html">measurer.BaiduSphere</a></li><li><a href="projection.DEFAULT.html">projection.DEFAULT</a></li><li><a href="projection.BAIDU.html">projection.BAIDU</a></li><li><a href="projection.EPSG3857.html">projection.EPSG3857</a></li><li><a href="projection.EPSG4326.html">projection.EPSG4326</a></li><li><a href="projection.EPSG4490.html">projection.EPSG4490</a></li><li><a href="projection.IDENTITY.html">projection.IDENTITY</a></li><li><a href="Transformation.html">Transformation</a></li></ul><h5>Handler</h5><ul><li><a href="Handler.html">Handler</a></li><li><a href="DragHandler.html">DragHandler</a></li></ul><h5>Other</h5><ul><li><a href="CollisionIndex.html">CollisionIndex</a></li><li><a href="renderer.CanvasRenderer.html">renderer.CanvasRenderer</a></li></ul><h4>Namespaces</h4><ul><li><a href="measurer.html">measurer</a></li><li><a href="projection.html">projection</a></li><li><a href="renderer.html">renderer</a></li></ul><h4>Mixins</h4><ul><li><a href="Eventable.html">Eventable</a></li><li><a href="JSONAble.html">JSONAble</a></li><li><a href="measurer.Common.html">measurer.Common</a></li><li><a href="projection.Common.html">projection.Common</a></li><li><a href="Handlerable.html">Handlerable</a></li><li><a href="CenterMixin.html">CenterMixin</a></li><li><a href="TextEditable.html">TextEditable</a></li><li><a href="Renderable.html">Renderable</a></li><li><a href="ui.Menuable.html">ui.Menuable</a></li></ul><h3>Global</h3><ul><li><a href="global.html#INTERNAL_LAYER_PREFIX">INTERNAL_LAYER_PREFIX</a></li><li><a href="global.html#RESOURCE_PROPERTIES">RESOURCE_PROPERTIES</a></li><li><a href="global.html#RESOURCE_SIZE_PROPERTIES">RESOURCE_SIZE_PROPERTIES</a></li><li><a href="global.html#NUMERICAL_PROPERTIES">NUMERICAL_PROPERTIES</a></li><li><a href="global.html#COLOR_PROPERTIES">COLOR_PROPERTIES</a></li><li><a href="global.html#getListeningEvents">getListeningEvents</a></li><li><a href="global.html#isEmpty">isEmpty</a></li><li><a href="global.html#IS_NODE">IS_NODE</a></li><li><a href="global.html#identity">identity</a></li><li><a href="global.html#copy">copy</a></li><li><a href="global.html#describeText">describeText</a></li><li><a href="global.html#isDashLine">isDashLine</a></li><li><a href="global.html#set">set</a></li><li><a href="global.html#add">add</a></li><li><a href="global.html#subtract">subtract</a></li><li><a href="global.html#length">length</a></li><li><a href="global.html#normalize">normalize</a></li><li><a href="global.html#dot">dot</a></li><li><a href="global.html#scale">scale</a></li><li><a href="global.html#cross">cross</a></li><li><a href="global.html#distance">distance</a></li><li><a href="global.html#transformMat4">transformMat4</a></li><li><a href="global.html#isActive">isActive</a></li><li><a href="global.html#broadcast">broadcast</a></li><li><a href="global.html#send">send</a></li><li><a href="global.html#receive">receive</a></li><li><a href="global.html#remove">remove</a></li><li><a href="global.html#post">post</a></li><li><a href="global.html#getDedicatedWorker">getDedicatedWorker</a></li><li><a href="global.html#registerWorkerAdapter">registerWorkerAdapter</a></li></ul>
-=======
-    <h2><a href="index.html">V1.0.0-rc.18</a></h2><h4>Classes</h4><ul></ul><h5>Map</h5><ul><li><a href="Map.html">Map</a></li></ul><h5>Layer</h5><ul><li><a href="Layer.html">Layer</a></li><li><a href="TileSystem.html">TileSystem</a></li><li><a href="TileLayer.html">TileLayer</a></li><li><a href="GroupTileLayer.html">GroupTileLayer</a></li><li><a href="WMSTileLayer.html">WMSTileLayer</a></li><li><a href="OverlayLayer.html">OverlayLayer</a></li><li><a href="VectorLayer.html">VectorLayer</a></li><li><a href="CanvasLayer.html">CanvasLayer</a></li><li><a href="ParticleLayer.html">ParticleLayer</a></li><li><a href="ImageLayer.html">ImageLayer</a></li></ul><h5>Geometry</h5><ul><li><a href="Geometry.html">Geometry</a></li><li><a href="Path.html">Path</a></li><li><a href="Marker.html">Marker</a></li><li><a href="TextMarker.html">TextMarker</a></li><li><a href="Label.html">Label</a></li><li><a href="TextBox.html">TextBox</a></li><li><a href="Polygon.html">Polygon</a></li><li><a href="LineString.html">LineString</a></li><li><a href="Curve.html">Curve</a></li><li><a href="ArcCurve.html">ArcCurve</a></li><li><a href="QuadBezierCurve.html">QuadBezierCurve</a></li><li><a href="CubicBezierCurve.html">CubicBezierCurve</a></li><li><a href="ConnectorLine.html">ConnectorLine</a></li><li><a href="ArcConnectorLine.html">ArcConnectorLine</a></li><li><a href="Ellipse.html">Ellipse</a></li><li><a href="Circle.html">Circle</a></li><li><a href="Sector.html">Sector</a></li><li><a href="Rectangle.html">Rectangle</a></li><li><a href="GeometryCollection.html">GeometryCollection</a></li><li><a href="MultiGeometry.html">MultiGeometry</a></li><li><a href="MultiPoint.html">MultiPoint</a></li><li><a href="MultiLineString.html">MultiLineString</a></li><li><a href="MultiPolygon.html">MultiPolygon</a></li><li><a href="GeoJSON.html">GeoJSON</a></li><li><a href="GeometryEditor.html">GeometryEditor</a></li></ul><h5>Basic types</h5><ul><li><a href="Coordinate.html">Coordinate</a></li><li><a href="Extent.html">Extent</a></li><li><a href="Point.html">Point</a></li><li><a href="PointExtent.html">PointExtent</a></li><li><a href="Position.html">Position</a></li><li><a href="Size.html">Size</a></li></ul><h5>Maptool</h5><ul><li><a href="MapTool.html">MapTool</a></li><li><a href="DrawTool.html">DrawTool</a></li><li><a href="DistanceTool.html">DistanceTool</a></li><li><a href="AreaTool.html">AreaTool</a></li></ul><h5>Ui</h5><ul><li><a href="ui.UIComponent.html">ui.UIComponent</a></li><li><a href="ui.UIMarker.html">ui.UIMarker</a></li><li><a href="ui.InfoWindow.html">ui.InfoWindow</a></li><li><a href="ui.ToolTip.html">ui.ToolTip</a></li><li><a href="ui.Menu.html">ui.Menu</a></li></ul><h5>Control</h5><ul><li><a href="control.Control.html">control.Control</a></li><li><a href="control.Zoom.html">control.Zoom</a></li><li><a href="control.LayerSwitcher.html">control.LayerSwitcher</a></li><li><a href="control.Attribution.html">control.Attribution</a></li><li><a href="control.Scale.html">control.Scale</a></li><li><a href="control.Panel.html">control.Panel</a></li><li><a href="control.Toolbar.html">control.Toolbar</a></li><li><a href="control.Overview.html">control.Overview</a></li></ul><h5>Core</h5><ul><li><a href="Ajax.html">Ajax</a></li><li><a href="Class.html">Class</a></li><li><a href="MapboxUtil.html">MapboxUtil</a></li><li><a href="Util.html">Util</a></li><li><a href="DomUtil.html">DomUtil</a></li><li><a href="StringUtil.html">StringUtil</a></li><li><a href="worker.module.exports.html">worker.module.exports</a></li></ul><h5>Animation</h5><ul><li><a href="animation.Easing.html">animation.Easing</a></li><li><a href="animation.Frame.html">animation.Frame</a></li><li><a href="animation.Player.html">animation.Player</a></li><li><a href="animation.Animation.html">animation.Animation</a></li></ul><h5>Geo</h5><ul><li><a href="CRS.html">CRS</a></li><li><a href="measurer.Identity.html">measurer.Identity</a></li><li><a href="measurer.DEFAULT.html">measurer.DEFAULT</a></li><li><a href="measurer.Measurer.html">measurer.Measurer</a></li><li><a href="measurer.WGS84Sphere.html">measurer.WGS84Sphere</a></li><li><a href="measurer.BaiduSphere.html">measurer.BaiduSphere</a></li><li><a href="projection.DEFAULT.html">projection.DEFAULT</a></li><li><a href="projection.BAIDU.html">projection.BAIDU</a></li><li><a href="projection.EPSG3857.html">projection.EPSG3857</a></li><li><a href="projection.EPSG4326.html">projection.EPSG4326</a></li><li><a href="projection.EPSG4490.html">projection.EPSG4490</a></li><li><a href="projection.IDENTITY.html">projection.IDENTITY</a></li><li><a href="Transformation.html">Transformation</a></li></ul><h5>Handler</h5><ul><li><a href="Handler.html">Handler</a></li><li><a href="DragHandler.html">DragHandler</a></li></ul><h5>Other</h5><ul><li><a href="CollisionIndex.html">CollisionIndex</a></li><li><a href="renderer.CanvasRenderer.html">renderer.CanvasRenderer</a></li></ul><h4>Namespaces</h4><ul><li><a href="measurer.html">measurer</a></li><li><a href="projection.html">projection</a></li><li><a href="renderer.html">renderer</a></li></ul><h4>Mixins</h4><ul><li><a href="Eventable.html">Eventable</a></li><li><a href="JSONAble.html">JSONAble</a></li><li><a href="measurer.Common.html">measurer.Common</a></li><li><a href="projection.Common.html">projection.Common</a></li><li><a href="Handlerable.html">Handlerable</a></li><li><a href="CenterMixin.html">CenterMixin</a></li><li><a href="TextEditable.html">TextEditable</a></li><li><a href="Renderable.html">Renderable</a></li><li><a href="ui.Menuable.html">ui.Menuable</a></li></ul><h3>Global</h3><ul><li><a href="global.html#INTERNAL_LAYER_PREFIX">INTERNAL_LAYER_PREFIX</a></li><li><a href="global.html#RESOURCE_PROPERTIES">RESOURCE_PROPERTIES</a></li><li><a href="global.html#RESOURCE_SIZE_PROPERTIES">RESOURCE_SIZE_PROPERTIES</a></li><li><a href="global.html#NUMERICAL_PROPERTIES">NUMERICAL_PROPERTIES</a></li><li><a href="global.html#COLOR_PROPERTIES">COLOR_PROPERTIES</a></li><li><a href="global.html#getListeningEvents">getListeningEvents</a></li><li><a href="global.html#isEmpty">isEmpty</a></li><li><a href="global.html#IS_NODE">IS_NODE</a></li><li><a href="global.html#identity">identity</a></li><li><a href="global.html#copy">copy</a></li><li><a href="global.html#describeText">describeText</a></li><li><a href="global.html#isDashLine">isDashLine</a></li><li><a href="global.html#set">set</a></li><li><a href="global.html#add">add</a></li><li><a href="global.html#subtract">subtract</a></li><li><a href="global.html#length">length</a></li><li><a href="global.html#normalize">normalize</a></li><li><a href="global.html#dot">dot</a></li><li><a href="global.html#scale">scale</a></li><li><a href="global.html#cross">cross</a></li><li><a href="global.html#distance">distance</a></li><li><a href="global.html#transformMat4">transformMat4</a></li><li><a href="global.html#isActive">isActive</a></li><li><a href="global.html#broadcast">broadcast</a></li><li><a href="global.html#send">send</a></li><li><a href="global.html#receive">receive</a></li><li><a href="global.html#remove">remove</a></li><li><a href="global.html#post">post</a></li><li><a href="global.html#getDedicatedWorker">getDedicatedWorker</a></li><li><a href="global.html#registerWorkerAdapter">registerWorkerAdapter</a></li></ul>
->>>>>>> ab1ecdb7
-</nav>
-
-<br class="clear">
-
-<footer>
-<<<<<<< HEAD
-    Documentation generated by <a href="https://github.com/jsdoc3/jsdoc">JSDoc 3.6.10</a> on Tue Nov 29 2022 20:07:17 GMT+0800 (香港标准时间)
-=======
-    Documentation generated by <a href="https://github.com/jsdoc3/jsdoc">JSDoc 3.6.10</a> on Fri Mar 10 2023 12:04:28 GMT+0800 (香港标准时间)
->>>>>>> ab1ecdb7
-</footer>
-
-<script> prettyPrint(); </script>
-<script src="scripts/linenumber.js"> </script>
-
-</body>
+<!DOCTYPE html>
+<html lang="en">
+<head>
+    <meta charset="utf-8">
+    <meta http-equiv="X-UA-Compatible" content="IE=EDGE">
+    <title>Class: UIMarker</title>
+
+    <script src="scripts/prettify/prettify.js"> </script>
+    <script src="scripts/prettify/lang-css.js"> </script>
+    <link type="text/css" rel="stylesheet" href="styles/prettify-tomorrow.css">
+    <link type="text/css" rel="stylesheet" href="styles/jsdoc-default.css">
+    <link type="text/css" rel="stylesheet" href="styles/custom.css">
+    <!--[if lt IE 9]>
+    <script src="scripts/html5shiv.min.js"></script>
+    <script src="scripts/respond.min.js"></script>
+    <![endif]-->
+</head>
+
+<body>
+
+<div style="position:fixed;top:0px;left:0px;"><h1 class="page-title">Class: UIMarker</h1></div>
+<div id="main" style="margin-top:77px;">
+    
+
+
+
+
+
+<nav class="classnav scroll-styled">
+
+    <h5><a href="#main" style="color:#000">class : ui.UIMarker</a></h5>
+    
+        <h5>Members</h5>
+        <ul>
+        
+            <li><a href="#options">options</a></li>
+        
+        </ul>
+    
+
+    
+
+        
+            
+            
+            
+            
+            
+            
+            
+            
+            
+            
+            
+            
+            
+            
+            
+            
+            
+            
+            
+            
+            
+            
+            
+            
+            
+            
+            
+            
+        
+        <h5>Methods</h5>
+        <ul>
+        
+            
+                <li><a href="#setCoordinates">
+            
+                setCoordinates</a></li>
+        
+            
+                <li><a href="#getCoordinates">
+            
+                getCoordinates</a></li>
+        
+            
+                <li><a href="#setContent">
+            
+                setContent</a></li>
+        
+            
+                <li><a href="#getContent">
+            
+                getContent</a></li>
+        
+            
+                <li><a href="#show">
+            
+                show</a></li>
+        
+            
+                <li><a href="#flash">
+            
+                flash</a></li>
+        
+            
+                <li><a href="#buildOn">
+            
+                buildOn</a></li>
+        
+            
+                <li><a href="#getOffset">
+            
+                getOffset</a></li>
+        
+            
+                <li><a href="#getTransformOrigin">
+            
+                getTransformOrigin</a></li>
+        
+            
+                <li><a href="#isDragging">
+            
+                isDragging</a></li>
+        
+            
+                <li><a class="inherit" href="#addTo">
+            
+                addTo</a></li>
+        
+            
+                <li><a class="inherit" href="#getMap">
+            
+                getMap</a></li>
+        
+            
+                <li><a class="inherit" href="#hide">
+            
+                hide</a></li>
+        
+            
+                <li><a class="inherit" href="#isVisible">
+            
+                isVisible</a></li>
+        
+            
+                <li><a class="inherit" href="#remove">
+            
+                remove</a></li>
+        
+            
+                <li><a class="inherit" href="#getSize">
+            
+                getSize</a></li>
+        
+            
+                <li><a class="inherit" href="#on">
+            
+                on</a></li>
+        
+            
+                <li><a class="inherit" href="#addEventListener">
+            
+                addEventListener</a></li>
+        
+            
+                <li><a class="inherit" href="#once">
+            
+                once</a></li>
+        
+            
+                <li><a class="inherit" href="#off">
+            
+                off</a></li>
+        
+            
+                <li><a class="inherit" href="#removeEventListener">
+            
+                removeEventListener</a></li>
+        
+            
+                <li><a class="inherit" href="#listens">
+            
+                listens</a></li>
+        
+            
+                <li><a class="inherit" href="#copyEventListeners">
+            
+                copyEventListeners</a></li>
+        
+            
+                <li><a class="inherit" href="#fire">
+            
+                fire</a></li>
+        
+            
+                <li><a class="inherit" href="#callInitHooks">
+            
+                callInitHooks</a></li>
+        
+            
+                <li><a class="inherit" href="#setOptions">
+            
+                setOptions</a></li>
+        
+            
+                <li><a class="inherit" href="#config">
+            
+                config</a></li>
+        
+            
+                <li><a class="inherit" href="#onConfig">
+            
+                onConfig</a></li>
+        
+        </ul>
+    
+
+    
+        <h5>Events</h5>
+        <ul>
+        
+            <li><a href="#event:mousedown">mousedown</a></li>
+        
+            <li><a href="#event:mouseup">mouseup</a></li>
+        
+            <li><a href="#event:mouseenter">mouseenter</a></li>
+        
+            <li><a href="#event:mouseover">mouseover</a></li>
+        
+            <li><a href="#event:mouseout">mouseout</a></li>
+        
+            <li><a href="#event:mousemove">mousemove</a></li>
+        
+            <li><a href="#event:click">click</a></li>
+        
+            <li><a href="#event:dblclick">dblclick</a></li>
+        
+            <li><a href="#event:contextmenu">contextmenu</a></li>
+        
+            <li><a href="#event:keypress">keypress</a></li>
+        
+            <li><a href="#event:touchstart">touchstart</a></li>
+        
+            <li><a href="#event:touchmove">touchmove</a></li>
+        
+            <li><a href="#event:touchend">touchend</a></li>
+        
+            <li><a href="#event:positionchange">positionchange</a></li>
+        
+            <li><a href="#event:contentchange">contentchange</a></li>
+        
+            <li><a href="#event:dragstart">dragstart</a></li>
+        
+            <li><a href="#event:dragging">dragging</a></li>
+        
+            <li><a href="#event:dragend">dragend</a></li>
+        
+            <li><a href="#event:add">add</a></li>
+        
+            <li><a href="#event:showstart">showstart</a></li>
+        
+            <li><a href="#event:showend">showend</a></li>
+        
+            <li><a href="#event:hide">hide</a></li>
+        
+            <li><a href="#event:remove">remove</a></li>
+        
+        </ul>
+    
+</nav>
+
+
+<section class="classmain">
+    
+
+
+<header>
+    
+        <h2>UIMarker</h2>
+        
+            <div class="class-description">Class for UI Marker, a html based marker positioned by geographic coordinate. <br></div>
+        
+    
+</header>
+
+<article>
+    <div class="container-overview">
+    
+        
+
+    <!-- <h2>Constructor</h2> -->
+    
+    <h4 class="name" id="UIMarker"><span class="type-signature"></span>new <a href="#UIMarker">ui.UIMarker</a><span class="signature">(coordinate, options)</span>
+    
+        
+            <a target="_blank" href="https://github.com/maptalks/maptalks.js/tree/master/src/ui/UIMarker.js#L213" class="improvelink">[source]</a>
+        
+    
+    <!-- 
+        <a target="_blank" href="https://github.com/maptalks/maptalks.js/tree/master/src/ui/UIMarker.js#L213" class="improvelink">[help to improve]</a>
+     -->
+    <!-- <a href="#UIMarker" class="improvelink">[link]</a> -->
+    </h4>
+
+    
+    
+
+
+
+
+<div class="description">
+    As it's renderered by HTMLElement such as a DIV, it: <br>+1. always on the top of all the map layers <br>+2. can't be snapped as it's not drawn on the canvas. <br>
+</div>
+
+
+    <!--<h5>Example:</h5>-->
+    
+    
+        <pre class="prettyprint"><code>var dom = document.createElement('div');+dom.innerHTML = 'hello ui marker';+var marker = new maptalks.ui.UIMarker([0, 0], {+     draggable : true,+     content : dom+ }).addTo(map);</code></pre>
+    
+
+
+
+
+<!--  -->
+
+
+
+
+    
+
+<table class="params">
+    <thead>
+    <tr>
+        
+        <th>Parameter</th>
+        
+        <th>Type</th>
+
+        
+
+        <th class="last">Description</th>
+    </tr>
+    </thead>
+
+    <tbody>
+    
+
+        <tr>
+            
+                <td class="name"><code>coordinate</code>
+                
+                </td>
+            
+
+            <td class="type">
+            
+                
+<span class="param-type"><a href="Coordinate.html">Coordinate</a></span>
+
+
+            
+            </td>
+
+            
+
+            <td class="description last">UIMarker's coordinates</td>
+        </tr>
+
+    
+
+        <tr>
+            
+                <td class="name"><code>options</code>
+                
+                </td>
+            
+
+            <td class="type">
+            
+                
+<span class="param-type">Object</span>
+
+
+            
+            </td>
+
+            
+
+            <td class="description last">options defined in UIMarker</td>
+        </tr>
+
+    
+    </tbody>
+</table>
+
+
+
+<!-- event properties -->
+
+
+
+
+    <h5>Extends:</h5>
+    
+
+
+    <ul>
+        <li><a href="ui.UIComponent.html">ui.UIComponent</a></li>
+    </ul>
+
+
+
+
+
+
+    <h5>Mixes From:</h5>
+    <ul><li>
+        
+            <a href="Handlerable.html">Handlerable</a>
+            
+        
+    </li></ul>
+
+
+
+
+
+
+
+
+
+
+
+<h5>Fires:</h5>
+<ul>
+    <li><a href="#event:mousedown">mousedown</a></li>
+
+    <li><a href="#event:mouseup">mouseup</a></li>
+
+    <li><a href="#event:mouseenter">mouseenter</a></li>
+
+    <li><a href="#event:mouseover">mouseover</a></li>
+
+    <li><a href="#event:mouseout">mouseout</a></li>
+
+    <li><a href="#event:mousemove">mousemove</a></li>
+
+    <li><a href="#event:click">click</a></li>
+
+    <li><a href="#event:dblclick">dblclick</a></li>
+
+    <li><a href="#event:contextmenu">contextmenu</a></li>
+
+    <li><a href="#event:keypress">keypress</a></li>
+
+    <li><a href="#event:touchstart">touchstart</a></li>
+
+    <li><a href="#event:touchmove">touchmove</a></li>
+
+    <li><a href="#event:touchend">touchend</a></li>
+
+    <li><a href="#event:positionchange">positionchange</a></li>
+
+    <li><a href="#event:contentchange">contentchange</a></li>
+
+    <li><a href="#event:dragstart">dragstart</a></li>
+
+    <li><a href="#event:dragging">dragging</a></li>
+
+    <li><a href="#event:dragend">dragend</a></li>
+
+    <li><a href="#event:add">add</a></li>
+
+    <li><a href="#event:showstart">showstart</a></li>
+
+    <li><a href="#event:showend">showend</a></li>
+
+    <li><a href="#event:hide">hide</a></li>
+
+    <li><a href="#event:remove">remove</a></li>
+</ul>
+
+
+
+
+
+
+
+
+
+
+
+
+
+
+<hr>
+    
+    </div>
+
+    <!-- 
+        <h3 class="subsection-title">Extends</h3>
+
+        
+
+
+    <ul>
+        <li><a href="ui.UIComponent.html">ui.UIComponent</a></li>
+    </ul>
+
+
+     -->
+
+    
+
+    
+
+     
+
+    
+
+    
+        <h3 class="subsection-title">Members</h3>
+
+        
+            
+<li>
+<h4 class="name" id="options"><span class="type-signature">(constant) </span>options<span class="type-signature"></span>
+
+<!-- 
+        <a target="_blank" href="https://github.com/maptalks/maptalks.js/tree/master/src/ui/UIMarker.js#L25" class="improvelink">[help to improve]</a>
+    
+    <a href="#options" class="improvelink">[link]</a></h4> -->
+</li>
+
+
+
+
+
+
+
+
+
+
+
+
+
+
+    <h5 class="subsection-title">Properties:</h5>
+
+    
+
+<table class="props">
+    <thead>
+    <tr>
+        
+        <th>Name</th>
+        
+
+        <th>Type</th>
+
+
+
+        
+
+        <th class="last">Description</th>
+    </tr>
+    </thead>
+
+    <tbody>
+    
+
+        <tr>
+            
+                <td class="name"><code>options</code>
+                    
+                </td>
+            
+
+            <td class="type">
+            
+                
+<span class="param-type">Object</span>
+
+
+            
+            </td>
+
+
+
+            
+
+            <td class="description last">construct options
+                <h6>Properties</h6>
+
+<table class="props">
+    <thead>
+    <tr>
+        
+        <th>Name</th>
+        
+
+        <th>Type</th>
+
+
+
+        
+        <th>Default</th>
+        
+
+        <th class="last">Description</th>
+    </tr>
+    </thead>
+
+    <tbody>
+    
+
+        <tr>
+            
+                <td class="name"><code>containerClass</code>
+                    
+                        
+                           <span class="signature-attributes">opt</span>
+                        
+                        
+
+                    
+                </td>
+            
+
+            <td class="type">
+            
+                
+<span class="param-type">String</span>
+
+
+            
+            </td>
+
+
+
+            
+                <td class="default">
+                
+                    null
+                
+                </td>
+            
+
+            <td class="description last">css class name applied to UIMarker's DOM container</td>
+        </tr>
+
+    
+
+        <tr>
+            
+                <td class="name"><code>draggable</code>
+                    
+                        
+                           <span class="signature-attributes">opt</span>
+                        
+                        
+
+                    
+                </td>
+            
+
+            <td class="type">
+            
+                
+<span class="param-type">Boolean</span>
+
+
+            
+            </td>
+
+
+
+            
+                <td class="default">
+                
+                    false
+                
+                </td>
+            
+
+            <td class="description last">if the marker can be dragged.</td>
+        </tr>
+
+    
+
+        <tr>
+            
+                <td class="name"><code>single</code>
+                    
+                        
+                           <span class="signature-attributes">opt</span>
+                        
+                        
+
+                    
+                </td>
+            
+
+            <td class="type">
+            
+                
+<span class="param-type">Number</span>
+
+
+            
+            </td>
+
+
+
+            
+                <td class="default">
+                
+                    false
+                
+                </td>
+            
+
+            <td class="description last">if the marker is a global single one.</td>
+        </tr>
+
+    
+
+        <tr>
+            
+                <td class="name"><code>content</code>
+                    
+                        
+                        
+
+                    
+                </td>
+            
+
+            <td class="type">
+            
+                
+<span class="param-type">String</span>
+|
+
+<span class="param-type">HTMLElement</span>
+
+
+            
+            </td>
+
+
+
+            
+                <td class="default">
+                
+                </td>
+            
+
+            <td class="description last">content of the marker, can be a string type HTML code or a HTMLElement.</td>
+        </tr>
+
+    
+
+        <tr>
+            
+                <td class="name"><code>altitude</code>
+                    
+                        
+                           <span class="signature-attributes">opt</span>
+                        
+                        
+
+                    
+                </td>
+            
+
+            <td class="type">
+            
+                
+<span class="param-type">Number</span>
+
+
+            
+            </td>
+
+
+
+            
+                <td class="default">
+                
+                    0
+                
+                </td>
+            
+
+            <td class="description last">altitude.</td>
+        </tr>
+
+    
+
+        <tr>
+            
+                <td class="name"><code>minZoom</code>
+                    
+                        
+                           <span class="signature-attributes">opt</span>
+                        
+                        
+
+                    
+                </td>
+            
+
+            <td class="type">
+            
+                
+<span class="param-type">Number</span>
+
+
+            
+            </td>
+
+
+
+            
+                <td class="default">
+                
+                    0
+                
+                </td>
+            
+
+            <td class="description last">the minimum zoom to display .</td>
+        </tr>
+
+    
+
+        <tr>
+            
+                <td class="name"><code>maxZoom</code>
+                    
+                        
+                           <span class="signature-attributes">opt</span>
+                        
+                        
+
+                    
+                </td>
+            
+
+            <td class="type">
+            
+                
+<span class="param-type">Number</span>
+
+
+            
+            </td>
+
+
+
+            
+                <td class="default">
+                
+                    null
+                
+                </td>
+            
+
+            <td class="description last">the maximum zoom to display.</td>
+        </tr>
+
+    
+
+        <tr>
+            
+                <td class="name"><code>horizontalAlignment</code>
+                    
+                        
+                           <span class="signature-attributes">opt</span>
+                        
+                        
+
+                    
+                </td>
+            
+
+            <td class="type">
+            
+                
+<span class="param-type">String</span>
+
+
+            
+            </td>
+
+
+
+            
+                <td class="default">
+                
+                    middle
+                
+                </td>
+            
+
+            <td class="description last">horizontal Alignment 'middle','left','right'</td>
+        </tr>
+
+    
+
+        <tr>
+            
+                <td class="name"><code>verticalAlignment</code>
+                    
+                        
+                           <span class="signature-attributes">opt</span>
+                        
+                        
+
+                    
+                </td>
+            
+
+            <td class="type">
+            
+                
+<span class="param-type">String</span>
+
+
+            
+            </td>
+
+
+
+            
+                <td class="default">
+                
+                    middle
+                
+                </td>
+            
+
+            <td class="description last">vertical Alignment 'middle','top','bottom'</td>
+        </tr>
+
+    
+
+        <tr>
+            
+                <td class="name"><code>eventsPropagation</code>
+                    
+                        
+                           <span class="signature-attributes">opt</span>
+                        
+                        
+
+                    
+                </td>
+            
+
+            <td class="type">
+            
+                
+<span class="param-type">Boolean</span>
+
+
+            
+            </td>
+
+
+
+            
+                <td class="default">
+                
+                    false
+                
+                </td>
+            
+
+            <td class="description last">whether stop ALL events' propagation.</td>
+        </tr>
+
+    
+
+        <tr>
+            
+                <td class="name"><code>eventsToStop</code>
+                    
+                        
+                           <span class="signature-attributes">opt</span>
+                        
+                        
+
+                    
+                </td>
+            
+
+            <td class="type">
+            
+                
+<span class="param-type">Boolean</span>
+
+
+            
+            </td>
+
+
+
+            
+                <td class="default">
+                
+                    null
+                
+                </td>
+            
+
+            <td class="description last">UI's dom events to stop propagation if eventsPropagation is true.</td>
+        </tr>
+
+    
+
+        <tr>
+            
+                <td class="name"><code>dx</code>
+                    
+                        
+                           <span class="signature-attributes">opt</span>
+                        
+                        
+
+                    
+                </td>
+            
+
+            <td class="type">
+            
+                
+<span class="param-type">Number</span>
+
+
+            
+            </td>
+
+
+
+            
+                <td class="default">
+                
+                    0
+                
+                </td>
+            
+
+            <td class="description last">pixel offset on x axis</td>
+        </tr>
+
+    
+
+        <tr>
+            
+                <td class="name"><code>dy</code>
+                    
+                        
+                           <span class="signature-attributes">opt</span>
+                        
+                        
+
+                    
+                </td>
+            
+
+            <td class="type">
+            
+                
+<span class="param-type">Number</span>
+
+
+            
+            </td>
+
+
+
+            
+                <td class="default">
+                
+                    0
+                
+                </td>
+            
+
+            <td class="description last">pixel offset on y axis</td>
+        </tr>
+
+    
+
+        <tr>
+            
+                <td class="name"><code>autoPan</code>
+                    
+                        
+                           <span class="signature-attributes">opt</span>
+                        
+                        
+
+                    
+                </td>
+            
+
+            <td class="type">
+            
+                
+<span class="param-type">Boolean</span>
+
+
+            
+            </td>
+
+
+
+            
+                <td class="default">
+                
+                    false
+                
+                </td>
+            
+
+            <td class="description last">set it to false if you don't want the map to do panning animation to fit the opened UI.</td>
+        </tr>
+
+    
+
+        <tr>
+            
+                <td class="name"><code>autoPanDuration</code>
+                    
+                        
+                           <span class="signature-attributes">opt</span>
+                        
+                        
+
+                    
+                </td>
+            
+
+            <td class="type">
+            
+                
+<span class="param-type">Boolean</span>
+
+
+            
+            </td>
+
+
+
+            
+                <td class="default">
+                
+                    600
+                
+                </td>
+            
+
+            <td class="description last">duration for auto panning animation.</td>
+        </tr>
+
+    
+
+        <tr>
+            
+                <td class="name"><code>animation</code>
+                    
+                        
+                           <span class="signature-attributes">opt</span>
+                        
+                        
+
+                    
+                </td>
+            
+
+            <td class="type">
+            
+                
+<span class="param-type">Boolean</span>
+
+
+            
+            </td>
+
+
+
+            
+                <td class="default">
+                
+                    null
+                
+                </td>
+            
+
+            <td class="description last">fade | scale | fade,scale, add animation effect when showing and hiding.</td>
+        </tr>
+
+    
+
+        <tr>
+            
+                <td class="name"><code>animationDuration</code>
+                    
+                        
+                           <span class="signature-attributes">opt</span>
+                        
+                        
+
+                    
+                </td>
+            
+
+            <td class="type">
+            
+                
+<span class="param-type">Number</span>
+
+
+            
+            </td>
+
+
+
+            
+                <td class="default">
+                
+                    300
+                
+                </td>
+            
+
+            <td class="description last">animation duration, in milliseconds.</td>
+        </tr>
+
+    
+
+        <tr>
+            
+                <td class="name"><code>animationOnHide</code>
+                    
+                        
+                           <span class="signature-attributes">opt</span>
+                        
+                        
+
+                    
+                </td>
+            
+
+            <td class="type">
+            
+                
+<span class="param-type">Number</span>
+
+
+            
+            </td>
+
+
+
+            
+                <td class="default">
+                
+                    false
+                
+                </td>
+            
+
+            <td class="description last">if calls animation on hiding.</td>
+        </tr>
+
+    
+
+        <tr>
+            
+                <td class="name"><code>pitchWithMap</code>
+                    
+                        
+                           <span class="signature-attributes">opt</span>
+                        
+                        
+
+                    
+                </td>
+            
+
+            <td class="type">
+            
+                
+<span class="param-type">Boolean</span>
+
+
+            
+            </td>
+
+
+
+            
+                <td class="default">
+                
+                    false
+                
+                </td>
+            
+
+            <td class="description last">whether tilt with map</td>
+        </tr>
+
+    
+
+        <tr>
+            
+                <td class="name"><code>rotateWithMap</code>
+                    
+                        
+                           <span class="signature-attributes">opt</span>
+                        
+                        
+
+                    
+                </td>
+            
+
+            <td class="type">
+            
+                
+<span class="param-type">Boolean</span>
+
+
+            
+            </td>
+
+
+
+            
+                <td class="default">
+                
+                    false
+                
+                </td>
+            
+
+            <td class="description last">whether rotate with map</td>
+        </tr>
+
+    
+
+        <tr>
+            
+                <td class="name"><code>collision</code>
+                    
+                        
+                           <span class="signature-attributes">opt</span>
+                        
+                        
+
+                    
+                </td>
+            
+
+            <td class="type">
+            
+                
+<span class="param-type">Boolean</span>
+
+
+            
+            </td>
+
+
+
+            
+                <td class="default">
+                
+                    false
+                
+                </td>
+            
+
+            <td class="description last">whether collision</td>
+        </tr>
+
+    
+
+        <tr>
+            
+                <td class="name"><code>collisionBufferSize</code>
+                    
+                        
+                           <span class="signature-attributes">opt</span>
+                        
+                        
+
+                    
+                </td>
+            
+
+            <td class="type">
+            
+                
+<span class="param-type">Number</span>
+
+
+            
+            </td>
+
+
+
+            
+                <td class="default">
+                
+                    2
+                
+                </td>
+            
+
+            <td class="description last">collision buffer size</td>
+        </tr>
+
+    
+
+        <tr>
+            
+                <td class="name"><code>collisionWeight</code>
+                    
+                        
+                           <span class="signature-attributes">opt</span>
+                        
+                        
+
+                    
+                </td>
+            
+
+            <td class="type">
+            
+                
+<span class="param-type">Number</span>
+
+
+            
+            </td>
+
+
+
+            
+                <td class="default">
+                
+                    0
+                
+                </td>
+            
+
+            <td class="description last">Collision weight, large priority collision</td>
+        </tr>
+
+    
+
+        <tr>
+            
+                <td class="name"><code>collisionFadeIn</code>
+                    
+                        
+                           <span class="signature-attributes">opt</span>
+                        
+                        
+
+                    
+                </td>
+            
+
+            <td class="type">
+            
+                
+<span class="param-type">Boolean</span>
+
+
+            
+            </td>
+
+
+
+            
+                <td class="default">
+                
+                    false
+                
+                </td>
+            
+
+            <td class="description last">Collision fade in animation</td>
+        </tr>
+
+    
+    </tbody>
+</table>
+
+            </td>
+        </tr>
+
+    
+    </tbody>
+</table>
+
+
+
+<dl class="details">
+
+    
+
+    
+
+    
+
+    
+    <dt class="tag-overrides">Overrides:</dt>
+    <dd class="tag-overrides"><ul class="dummy"><li>
+        <a href="ui.UIComponent.html#options">ui.UIComponent#options</a>
+    </li></ul></dd>
+    
+
+    
+
+        
+
+    
+
+    
+
+    
+
+    
+
+    
+
+    
+
+    
+    <dt class="tag-source">Source:</dt>
+    <dd class="tag-source"><ul class="dummy"><li>
+        
+            <a target="_blank" href="https://github.com/maptalks/maptalks.js/tree/master/src/ui/UIMarker.js">ui/UIMarker.js</a>, <a target="_blank" href="https://github.com/maptalks/maptalks.js/tree/master/src/ui/UIMarker.js#L25">line 25</a>
+        
+
+    </li></ul></dd>
+    
+
+    
+
+    
+
+    
+</dl>
+
+
+
+
+
+
+<hr>
+        
+    
+
+    
+        
+
+        
+                    <h3 class="subsection-title">Methods</h3>
+                
+            
+
+    <!-- <h2>Constructor</h2> -->
+    
+    <li>
+    
+    <h4 class="name" id="setCoordinates"><span class="type-signature"></span><a href="#setCoordinates">setCoordinates</a><span class="signature">(coordinates)</span>
+    
+        
+            <a target="_blank" href="https://github.com/maptalks/maptalks.js/tree/master/src/ui/UIMarker.js#L238" class="improvelink">[source]</a>
+        
+    
+    <!-- 
+        <a target="_blank" href="https://github.com/maptalks/maptalks.js/tree/master/src/ui/UIMarker.js#L238" class="improvelink">[help to improve]</a>
+     -->
+    <!-- <a href="#setCoordinates" class="improvelink">[link]</a> -->
+    </h4>
+
+    
+    </li>
+    
+    
+
+
+
+
+<div class="description">
+    Sets the coordinates
+</div>
+
+
+
+
+<!--  -->
+
+
+
+
+    
+
+<table class="params">
+    <thead>
+    <tr>
+        
+        <th>Parameter</th>
+        
+        <th>Type</th>
+
+        
+
+        <th class="last">Description</th>
+    </tr>
+    </thead>
+
+    <tbody>
+    
+
+        <tr>
+            
+                <td class="name"><code>coordinates</code>
+                
+                </td>
+            
+
+            <td class="type">
+            
+                
+<span class="param-type"><a href="Coordinate.html">Coordinate</a></span>
+
+
+            
+            </td>
+
+            
+
+            <td class="description last">UIMarker's coordinate</td>
+        </tr>
+
+    
+    </tbody>
+</table>
+
+
+
+<!-- event properties -->
+
+
+
+
+
+
+
+
+
+
+
+
+
+
+
+
+
+
+
+
+<h5>Fires:</h5>
+<ul>
+    <li><a href="#event:positionchange">positionchange</a></li>
+</ul>
+
+
+
+
+
+
+
+
+
+<h5>Returns:</h5>
+<span class="type-signature">UIMarker</span>:
+
+        
+<!-- <div class="param-desc"> -->
+    this
+<!-- </div> -->
+
+
+
+    
+
+
+<hr>
+        
+            
+
+    <!-- <h2>Constructor</h2> -->
+    
+    <li>
+    
+    <h4 class="name" id="getCoordinates"><span class="type-signature"></span><a href="#getCoordinates">getCoordinates</a><span class="signature">()</span>
+    
+        
+            <a target="_blank" href="https://github.com/maptalks/maptalks.js/tree/master/src/ui/UIMarker.js#L261" class="improvelink">[source]</a>
+        
+    
+    <!-- 
+        <a target="_blank" href="https://github.com/maptalks/maptalks.js/tree/master/src/ui/UIMarker.js#L261" class="improvelink">[help to improve]</a>
+     -->
+    <!-- <a href="#getCoordinates" class="improvelink">[link]</a> -->
+    </h4>
+
+    
+    </li>
+    
+    
+
+
+
+
+<div class="description">
+    Gets the coordinates
+</div>
+
+
+
+
+<!--  -->
+
+
+
+
+
+<!-- event properties -->
+
+
+
+
+
+
+
+
+
+
+
+
+
+
+
+
+
+
+
+
+
+
+
+
+
+
+
+
+<h5>Returns:</h5>
+<span class="type-signature"><a href="Coordinate.html">Coordinate</a></span>:
+
+        
+<!-- <div class="param-desc"> -->
+    coordinates
+<!-- </div> -->
+
+
+
+    
+
+
+<hr>
+        
+            
+
+    <!-- <h2>Constructor</h2> -->
+    
+    <li>
+    
+    <h4 class="name" id="setContent"><span class="type-signature"></span><a href="#setContent">setContent</a><span class="signature">(content)</span>
+    
+        
+            <a target="_blank" href="https://github.com/maptalks/maptalks.js/tree/master/src/ui/UIMarker.js#L296" class="improvelink">[source]</a>
+        
+    
+    <!-- 
+        <a target="_blank" href="https://github.com/maptalks/maptalks.js/tree/master/src/ui/UIMarker.js#L296" class="improvelink">[help to improve]</a>
+     -->
+    <!-- <a href="#setContent" class="improvelink">[link]</a> -->
+    </h4>
+
+    
+    </li>
+    
+    
+
+
+
+
+<div class="description">
+    Sets the content of the UIMarker
+</div>
+
+
+
+
+<!--  -->
+
+
+
+
+    
+
+<table class="params">
+    <thead>
+    <tr>
+        
+        <th>Parameter</th>
+        
+        <th>Type</th>
+
+        
+
+        <th class="last">Description</th>
+    </tr>
+    </thead>
+
+    <tbody>
+    
+
+        <tr>
+            
+                <td class="name"><code>content</code>
+                
+                </td>
+            
+
+            <td class="type">
+            
+                
+<span class="param-type">String</span>
+|
+
+<span class="param-type">HTMLElement</span>
+
+
+            
+            </td>
+
+            
+
+            <td class="description last">UIMarker's content</td>
+        </tr>
+
+    
+    </tbody>
+</table>
+
+
+
+<!-- event properties -->
+
+
+
+
+
+
+
+
+
+
+
+
+
+
+
+
+
+
+
+
+<h5>Fires:</h5>
+<ul>
+    <li><a href="#event:contentchange">contentchange</a></li>
+</ul>
+
+
+
+
+
+
+
+
+
+<h5>Returns:</h5>
+<span class="type-signature">UIMarker</span>:
+
+        
+<!-- <div class="param-desc"> -->
+    this
+<!-- </div> -->
+
+
+
+    
+
+
+<hr>
+        
+            
+
+    <!-- <h2>Constructor</h2> -->
+    
+    <li>
+    
+    <h4 class="name" id="getContent"><span class="type-signature"></span><a href="#getContent">getContent</a><span class="signature">()</span>
+    
+        
+            <a target="_blank" href="https://github.com/maptalks/maptalks.js/tree/master/src/ui/UIMarker.js#L323" class="improvelink">[source]</a>
+        
+    
+    <!-- 
+        <a target="_blank" href="https://github.com/maptalks/maptalks.js/tree/master/src/ui/UIMarker.js#L323" class="improvelink">[help to improve]</a>
+     -->
+    <!-- <a href="#getContent" class="improvelink">[link]</a> -->
+    </h4>
+
+    
+    </li>
+    
+    
+
+
+
+
+<div class="description">
+    Gets the content of the UIMarker
+</div>
+
+
+
+
+<!--  -->
+
+
+
+
+
+<!-- event properties -->
+
+
+
+
+
+
+
+
+
+
+
+
+
+
+
+
+
+
+
+
+
+
+
+
+
+
+
+
+<h5>Returns:</h5>
+<span class="type-signature">String|HTMLElement</span>:
+
+        
+<!-- <div class="param-desc"> -->
+    content
+<!-- </div> -->
+
+
+
+    
+
+
+<hr>
+        
+            
+
+    <!-- <h2>Constructor</h2> -->
+    
+    <li>
+    
+    <h4 class="name" id="show"><span class="type-signature"></span><a href="#show">show</a><span class="signature">()</span>
+    
+        
+            <a target="_blank" href="https://github.com/maptalks/maptalks.js/tree/master/src/ui/UIMarker.js#L337" class="improvelink">[source]</a>
+        
+    
+    <!-- 
+        <a target="_blank" href="https://github.com/maptalks/maptalks.js/tree/master/src/ui/UIMarker.js#L337" class="improvelink">[help to improve]</a>
+     -->
+    <!-- <a href="#show" class="improvelink">[link]</a> -->
+    </h4>
+
+    
+    </li>
+    
+    
+
+
+
+
+<div class="description">
+    Show the UIMarker
+</div>
+
+
+
+
+<!--  -->
+
+
+
+
+
+<!-- event properties -->
+
+
+
+
+
+
+
+
+
+
+
+
+
+
+
+
+
+
+
+
+<h5>Fires:</h5>
+<ul>
+    <li><a href="#event:showstart">showstart</a></li>
+
+    <li><a href="#event:showend">showend</a></li>
+</ul>
+
+
+
+
+
+
+
+
+
+<h5>Returns:</h5>
+<span class="type-signature">UIMarker</span>:
+
+        
+<!-- <div class="param-desc"> -->
+    this
+<!-- </div> -->
+
+
+
+    
+
+
+<hr>
+        
+            
+
+    <!-- <h2>Constructor</h2> -->
+    
+    <li>
+    
+    <h4 class="name" id="flash"><span class="type-signature"></span><a href="#flash">flash</a><span class="signature">(interval<span class="signature-attributes">opt</span>, count<span class="signature-attributes">opt</span>, cb<span class="signature-attributes">opt</span>, context<span class="signature-attributes">opt</span>)</span>
+    
+        
+            <a target="_blank" href="https://github.com/maptalks/maptalks.js/tree/master/src/ui/UIMarker.js#L350" class="improvelink">[source]</a>
+        
+    
+    <!-- 
+        <a target="_blank" href="https://github.com/maptalks/maptalks.js/tree/master/src/ui/UIMarker.js#L350" class="improvelink">[help to improve]</a>
+     -->
+    <!-- <a href="#flash" class="improvelink">[link]</a> -->
+    </h4>
+
+    
+    </li>
+    
+    
+
+
+
+
+<div class="description">
+    Flash the UIMarker, show and hide by certain internal for times of count.
+</div>
+
+
+
+
+<!--  -->
+
+
+
+
+    
+
+<table class="params">
+    <thead>
+    <tr>
+        
+        <th>Parameter</th>
+        
+        <th>Type</th>
+
+        
+        <th>Default</th>
+        
+
+        <th class="last">Description</th>
+    </tr>
+    </thead>
+
+    <tbody>
+    
+
+        <tr>
+            
+                <td class="name"><code>interval</code>
+                
+                    
+                        <span class="signature-attributes">opt</span>
+                    
+                    
+                    
+                
+                </td>
+            
+
+            <td class="type">
+            
+                
+<span class="param-type">Number</span>
+
+
+            
+            </td>
+
+            
+                <td class="default">
+                
+                    100
+                
+                </td>
+            
+
+            <td class="description last">interval of flash, in millisecond (ms)</td>
+        </tr>
+
+    
+
+        <tr>
+            
+                <td class="name"><code>count</code>
+                
+                    
+                        <span class="signature-attributes">opt</span>
+                    
+                    
+                    
+                
+                </td>
+            
+
+            <td class="type">
+            
+                
+<span class="param-type">Number</span>
+
+
+            
+            </td>
+
+            
+                <td class="default">
+                
+                    4
+                
+                </td>
+            
+
+            <td class="description last">flash times</td>
+        </tr>
+
+    
+
+        <tr>
+            
+                <td class="name"><code>cb</code>
+                
+                    
+                        <span class="signature-attributes">opt</span>
+                    
+                    
+                    
+                
+                </td>
+            
+
+            <td class="type">
+            
+                
+<span class="param-type">function</span>
+
+
+            
+            </td>
+
+            
+                <td class="default">
+                
+                    null
+                
+                </td>
+            
+
+            <td class="description last">callback function when flash ended</td>
+        </tr>
+
+    
+
+        <tr>
+            
+                <td class="name"><code>context</code>
+                
+                    
+                        <span class="signature-attributes">opt</span>
+                    
+                    
+                    
+                
+                </td>
+            
+
+            <td class="type">
+            
+                
+<span class="param-type">*</span>
+
+
+            
+            </td>
+
+            
+                <td class="default">
+                
+                    null
+                
+                </td>
+            
+
+            <td class="description last">callback context</td>
+        </tr>
+
+    
+    </tbody>
+</table>
+
+
+
+<!-- event properties -->
+
+
+
+
+
+
+
+
+
+
+
+
+
+
+
+
+
+
+
+
+
+
+
+
+
+
+
+
+<h5>Returns:</h5>
+<span class="type-signature">UIMarker</span>:
+
+        
+<!-- <div class="param-desc"> -->
+    this
+<!-- </div> -->
+
+
+
+    
+
+
+<hr>
+        
+            
+
+    <!-- <h2>Constructor</h2> -->
+    
+    <li>
+    
+    <h4 class="name" id="buildOn"><span class="type-signature">(protected) </span><a href="#buildOn">buildOn</a><span class="signature">(map)</span>
+    
+        
+            <a target="_blank" href="https://github.com/maptalks/maptalks.js/tree/master/src/ui/UIMarker.js#L360" class="improvelink">[source]</a>
+        
+    
+    <!-- 
+        <a target="_blank" href="https://github.com/maptalks/maptalks.js/tree/master/src/ui/UIMarker.js#L360" class="improvelink">[help to improve]</a>
+     -->
+    <!-- <a href="#buildOn" class="improvelink">[link]</a> -->
+    </h4>
+
+    
+    </li>
+    
+    
+
+
+
+
+<div class="description">
+    A callback method to build UIMarker's HTMLElement
+</div>
+
+
+
+
+<!--  -->
+
+
+
+
+    
+
+<table class="params">
+    <thead>
+    <tr>
+        
+        <th>Parameter</th>
+        
+        <th>Type</th>
+
+        
+
+        <th class="last">Description</th>
+    </tr>
+    </thead>
+
+    <tbody>
+    
+
+        <tr>
+            
+                <td class="name"><code>map</code>
+                
+                </td>
+            
+
+            <td class="type">
+            
+                
+<span class="param-type"><a href="Map.html">Map</a></span>
+
+
+            
+            </td>
+
+            
+
+            <td class="description last">map to be built on</td>
+        </tr>
+
+    
+    </tbody>
+</table>
+
+
+
+<!-- event properties -->
+
+
+
+
+
+
+
+
+
+
+
+
+
+
+
+
+
+
+
+
+
+
+
+
+
+
+
+
+<h5>Returns:</h5>
+<span class="type-signature">HTMLElement</span>:
+
+        
+<!-- <div class="param-desc"> -->
+    UIMarker's HTMLElement
+<!-- </div> -->
+
+
+
+    
+
+
+<hr>
+        
+            
+
+    <!-- <h2>Constructor</h2> -->
+    
+    <li>
+    
+    <h4 class="name" id="getOffset"><span class="type-signature">(protected) </span><a href="#getOffset">getOffset</a><span class="signature">()</span>
+    
+        
+            <a target="_blank" href="https://github.com/maptalks/maptalks.js/tree/master/src/ui/UIMarker.js#L387" class="improvelink">[source]</a>
+        
+    
+    <!-- 
+        <a target="_blank" href="https://github.com/maptalks/maptalks.js/tree/master/src/ui/UIMarker.js#L387" class="improvelink">[help to improve]</a>
+     -->
+    <!-- <a href="#getOffset" class="improvelink">[link]</a> -->
+    </h4>
+
+    
+    </li>
+    
+    
+
+
+
+
+<div class="description">
+    Gets UIMarker's HTMLElement's position offset, it's caculated dynamically accordiing to its actual size.
+</div>
+
+
+
+
+<!--  -->
+
+
+
+
+
+<!-- event properties -->
+
+
+
+
+
+
+
+
+
+
+
+
+
+
+
+
+
+
+
+
+
+
+
+
+
+
+
+
+<h5>Returns:</h5>
+<span class="type-signature"><a href="Point.html">Point</a></span>:
+
+        
+<!-- <div class="param-desc"> -->
+    offset
+<!-- </div> -->
+
+
+
+    
+
+
+<hr>
+        
+            
+
+    <!-- <h2>Constructor</h2> -->
+    
+    <li>
+    
+    <h4 class="name" id="getTransformOrigin"><span class="type-signature">(protected) </span><a href="#getTransformOrigin">getTransformOrigin</a><span class="signature">()</span>
+    
+        
+            <a target="_blank" href="https://github.com/maptalks/maptalks.js/tree/master/src/ui/UIMarker.js#L410" class="improvelink">[source]</a>
+        
+    
+    <!-- 
+        <a target="_blank" href="https://github.com/maptalks/maptalks.js/tree/master/src/ui/UIMarker.js#L410" class="improvelink">[help to improve]</a>
+     -->
+    <!-- <a href="#getTransformOrigin" class="improvelink">[link]</a> -->
+    </h4>
+
+    
+    </li>
+    
+    
+
+
+
+
+<div class="description">
+    Gets UIMarker's transform origin for animation transform
+</div>
+
+
+
+
+<!--  -->
+
+
+
+
+
+<!-- event properties -->
+
+
+
+
+
+
+
+
+
+
+
+
+
+
+
+
+
+
+
+
+
+
+
+
+
+
+
+
+<h5>Returns:</h5>
+<span class="type-signature"><a href="Point.html">Point</a></span>:
+
+        
+<!-- <div class="param-desc"> -->
+    transform origin
+<!-- </div> -->
+
+
+
+    
+
+
+<hr>
+        
+            
+
+    <!-- <h2>Constructor</h2> -->
+    
+    <li>
+    
+    <h4 class="name" id="isDragging"><span class="type-signature"></span><a href="#isDragging">isDragging</a><span class="signature">()</span>
+    
+        
+            <a target="_blank" href="https://github.com/maptalks/maptalks.js/tree/master/src/ui/UIMarker.js#L423" class="improvelink">[source]</a>
+        
+    
+    <!-- 
+        <a target="_blank" href="https://github.com/maptalks/maptalks.js/tree/master/src/ui/UIMarker.js#L423" class="improvelink">[help to improve]</a>
+     -->
+    <!-- <a href="#isDragging" class="improvelink">[link]</a> -->
+    </h4>
+
+    
+    </li>
+    
+    
+
+
+
+
+<div class="description">
+    Whether the uimarker is being dragged.
+</div>
+
+
+
+
+<!--  -->
+
+
+
+
+
+<!-- event properties -->
+
+
+
+
+
+
+
+
+
+
+
+
+
+
+
+
+
+
+
+
+
+
+
+
+
+
+
+
+<h5>Returns:</h5>
+<span class="type-signature">Boolean</span>:
+
+        
+
+
+    
+
+
+<hr>
+        
+            
+
+    <!-- <h2>Constructor</h2> -->
+    
+    <li>
+    
+    <h4 class="name" id="addTo"><span class="type-signature"></span><i><span class="type-signature"> (inherited)  </span><a href="#addTo">addTo</a><span class="signature">(owner)</span></i>
+    
+        
+            <a target="_blank" href="https://github.com/maptalks/maptalks.js/tree/master/src/ui/UIComponent.js#L101" class="improvelink">[source]</a>
+        
+    
+    <!-- 
+        <a target="_blank" href="https://github.com/maptalks/maptalks.js/tree/master/src/ui/UIComponent.js#L101" class="improvelink">[help to improve]</a>
+     -->
+    <!-- <a href="#addTo" class="improvelink">[link]</a> -->
+    </h4>
+
+    
+    </li>
+    
+    
+
+
+
+
+<div class="description">
+    Adds the UI Component to a geometry or a map
+</div>
+
+
+
+
+<!--  -->
+
+
+
+
+    
+
+<table class="params">
+    <thead>
+    <tr>
+        
+        <th>Parameter</th>
+        
+        <th>Type</th>
+
+        
+
+        <th class="last">Description</th>
+    </tr>
+    </thead>
+
+    <tbody>
+    
+
+        <tr>
+            
+                <td class="name"><code>owner</code>
+                
+                </td>
+            
+
+            <td class="type">
+            
+                
+<span class="param-type"><a href="Geometry.html">Geometry</a></span>
+|
+
+<span class="param-type"><a href="Map.html">Map</a></span>
+
+
+            
+            </td>
+
+            
+
+            <td class="description last">geometry or map to addto.</td>
+        </tr>
+
+    
+    </tbody>
+</table>
+
+
+
+<!-- event properties -->
+
+
+
+
+
+
+
+
+
+
+
+
+
+
+
+
+
+
+
+
+<h5>Fires:</h5>
+<ul>
+    <li><a href="#event:add">add</a></li>
+</ul>
+
+
+
+
+
+
+
+
+
+<h5>Returns:</h5>
+<span class="type-signature"><a href="ui.UIComponent.html">ui.UIComponent</a></span>:
+
+        
+<!-- <div class="param-desc"> -->
+    this
+<!-- </div> -->
+
+
+
+    
+
+
+<hr>
+        
+            
+
+    <!-- <h2>Constructor</h2> -->
+    
+    <li>
+    
+    <h4 class="name" id="getMap"><span class="type-signature"></span><i><span class="type-signature"> (inherited)  </span><a href="#getMap">getMap</a><span class="signature">()</span></i>
+    
+        
+            <a target="_blank" href="https://github.com/maptalks/maptalks.js/tree/master/src/ui/UIComponent.js#L125" class="improvelink">[source]</a>
+        
+    
+    <!-- 
+        <a target="_blank" href="https://github.com/maptalks/maptalks.js/tree/master/src/ui/UIComponent.js#L125" class="improvelink">[help to improve]</a>
+     -->
+    <!-- <a href="#getMap" class="improvelink">[link]</a> -->
+    </h4>
+
+    
+    </li>
+    
+    
+
+
+
+
+<div class="description">
+    Get the map it added to
+</div>
+
+
+
+
+<!--  -->
+
+
+
+
+
+<!-- event properties -->
+
+
+
+
+
+
+
+
+
+
+
+
+
+
+
+
+
+
+
+
+
+
+
+
+
+
+
+
+<h5>Returns:</h5>
+<span class="type-signature"><a href="Map.html">Map</a></span>:
+
+        
+<!-- <div class="param-desc"> -->
+    map instance
+<!-- </div> -->
+
+
+
+    
+
+
+<hr>
+        
+            
+
+    <!-- <h2>Constructor</h2> -->
+    
+    <li>
+    
+    <h4 class="name" id="hide"><span class="type-signature"></span><i><span class="type-signature"> (inherited)  </span><a href="#hide">hide</a><span class="signature">()</span></i>
+    
+        
+            <a target="_blank" href="https://github.com/maptalks/maptalks.js/tree/master/src/ui/UIComponent.js#L299" class="improvelink">[source]</a>
+        
+    
+    <!-- 
+        <a target="_blank" href="https://github.com/maptalks/maptalks.js/tree/master/src/ui/UIComponent.js#L299" class="improvelink">[help to improve]</a>
+     -->
+    <!-- <a href="#hide" class="improvelink">[link]</a> -->
+    </h4>
+
+    
+    </li>
+    
+    
+
+
+
+
+<div class="description">
+    Hide the UI Component.
+</div>
+
+
+
+
+<!--  -->
+
+
+
+
+
+<!-- event properties -->
+
+
+
+
+
+
+
+
+
+
+
+
+
+
+
+
+
+
+
+
+<h5>Fires:</h5>
+<ul>
+    <li><a href="#event:hide">hide</a></li>
+</ul>
+
+
+
+
+
+
+
+
+
+<h5>Returns:</h5>
+<span class="type-signature"><a href="ui.UIComponent.html">ui.UIComponent</a></span>:
+
+        
+<!-- <div class="param-desc"> -->
+    this
+<!-- </div> -->
+
+
+
+    
+
+
+<hr>
+        
+            
+
+    <!-- <h2>Constructor</h2> -->
+    
+    <li>
+    
+    <h4 class="name" id="isVisible"><span class="type-signature"></span><i><span class="type-signature"> (inherited)  </span><a href="#isVisible">isVisible</a><span class="signature">()</span></i>
+    
+        
+            <a target="_blank" href="https://github.com/maptalks/maptalks.js/tree/master/src/ui/UIComponent.js#L349" class="improvelink">[source]</a>
+        
+    
+    <!-- 
+        <a target="_blank" href="https://github.com/maptalks/maptalks.js/tree/master/src/ui/UIComponent.js#L349" class="improvelink">[help to improve]</a>
+     -->
+    <!-- <a href="#isVisible" class="improvelink">[link]</a> -->
+    </h4>
+
+    
+    </li>
+    
+    
+
+
+
+
+<div class="description">
+    Decide whether the ui component is open
+</div>
+
+
+
+
+<!--  -->
+
+
+
+
+
+<!-- event properties -->
+
+
+
+
+
+
+
+
+
+
+
+
+
+
+
+
+
+
+
+
+
+
+
+
+
+
+
+
+<h5>Returns:</h5>
+<span class="type-signature">Boolean</span>:
+
+        
+<!-- <div class="param-desc"> -->
+    true|false
+<!-- </div> -->
+
+
+
+    
+
+
+<hr>
+        
+            
+
+    <!-- <h2>Constructor</h2> -->
+    
+    <li>
+    
+    <h4 class="name" id="remove"><span class="type-signature"></span><i><span class="type-signature"> (inherited)  </span><a href="#remove">remove</a><span class="signature">()</span></i>
+    
+        
+            <a target="_blank" href="https://github.com/maptalks/maptalks.js/tree/master/src/ui/UIComponent.js#L363" class="improvelink">[source]</a>
+        
+    
+    <!-- 
+        <a target="_blank" href="https://github.com/maptalks/maptalks.js/tree/master/src/ui/UIComponent.js#L363" class="improvelink">[help to improve]</a>
+     -->
+    <!-- <a href="#remove" class="improvelink">[link]</a> -->
+    </h4>
+
+    
+    </li>
+    
+    
+
+
+
+
+<div class="description">
+    Remove the UI Component
+</div>
+
+
+
+
+<!--  -->
+
+
+
+
+
+<!-- event properties -->
+
+
+
+
+
+
+
+
+
+
+
+
+
+
+
+
+
+
+
+
+<h5>Fires:</h5>
+<ul>
+    <li><a href="#event:hide">hide</a></li>
+
+    <li><a href="#event:remove">remove</a></li>
+</ul>
+
+
+
+
+
+
+
+
+
+<h5>Returns:</h5>
+<span class="type-signature"><a href="ui.UIComponent.html">ui.UIComponent</a></span>:
+
+        
+<!-- <div class="param-desc"> -->
+    this
+<!-- </div> -->
+
+
+
+    
+
+
+<hr>
+        
+            
+
+    <!-- <h2>Constructor</h2> -->
+    
+    <li>
+    
+    <h4 class="name" id="getSize"><span class="type-signature"></span><i><span class="type-signature"> (inherited)  </span><a href="#getSize">getSize</a><span class="signature">()</span></i>
+    
+        
+            <a target="_blank" href="https://github.com/maptalks/maptalks.js/tree/master/src/ui/UIComponent.js#L398" class="improvelink">[source]</a>
+        
+    
+    <!-- 
+        <a target="_blank" href="https://github.com/maptalks/maptalks.js/tree/master/src/ui/UIComponent.js#L398" class="improvelink">[help to improve]</a>
+     -->
+    <!-- <a href="#getSize" class="improvelink">[link]</a> -->
+    </h4>
+
+    
+    </li>
+    
+    
+
+
+
+
+<div class="description">
+    Get pixel size of the UI Component.
+</div>
+
+
+
+
+<!--  -->
+
+
+
+
+
+<!-- event properties -->
+
+
+
+
+
+
+
+
+
+
+
+
+
+
+
+
+
+
+
+
+
+
+
+
+
+
+
+
+<h5>Returns:</h5>
+<span class="type-signature"><a href="Size.html">Size</a></span>:
+
+        
+<!-- <div class="param-desc"> -->
+    size
+<!-- </div> -->
+
+
+
+    
+
+
+<hr>
+        
+            
+
+    <!-- <h2>Constructor</h2> -->
+    
+    <li>
+    
+    <h4 class="name" id="on"><span class="type-signature"></span><i><span class="type-signature"> (inherited)  </span><a href="#on">on</a><span class="signature">(eventsOn, handler, context<span class="signature-attributes">opt</span>)</span></i>
+    
+        
+            <a target="_blank" href="https://github.com/maptalks/maptalks.js/tree/master/src/core/Eventable.js#L11" class="improvelink">[source]</a>
+        
+    
+    <!-- 
+        <a target="_blank" href="https://github.com/maptalks/maptalks.js/tree/master/src/core/Eventable.js#L11" class="improvelink">[help to improve]</a>
+     -->
+    <!-- <a href="#on" class="improvelink">[link]</a> -->
+    </h4>
+
+    
+    </li>
+    
+    
+
+
+
+
+<div class="description">
+    Register a handler function to be called whenever this event is fired.
+</div>
+
+
+    <!--<h5>Example:</h5>-->
+    
+    
+        <pre class="prettyprint"><code>foo.on('mousedown mousemove mouseup', onMouseEvent, foo);</code></pre>
+    
+
+
+
+
+<!--  -->
+
+
+
+
+    
+
+<table class="params">
+    <thead>
+    <tr>
+        
+        <th>Parameter</th>
+        
+        <th>Type</th>
+
+        
+        <th>Default</th>
+        
+
+        <th class="last">Description</th>
+    </tr>
+    </thead>
+
+    <tbody>
+    
+
+        <tr>
+            
+                <td class="name"><code>eventsOn</code>
+                
+                    
+                    
+                    
+                
+                </td>
+            
+
+            <td class="type">
+            
+                
+<span class="param-type">String</span>
+
+
+            
+            </td>
+
+            
+                <td class="default">
+                
+                </td>
+            
+
+            <td class="description last">event types to register, seperated by space if more than one.</td>
+        </tr>
+
+    
+
+        <tr>
+            
+                <td class="name"><code>handler</code>
+                
+                    
+                    
+                    
+                
+                </td>
+            
+
+            <td class="type">
+            
+                
+<span class="param-type">function</span>
+
+
+            
+            </td>
+
+            
+                <td class="default">
+                
+                </td>
+            
+
+            <td class="description last">handler function to be called</td>
+        </tr>
+
+    
+
+        <tr>
+            
+                <td class="name"><code>context</code>
+                
+                    
+                        <span class="signature-attributes">opt</span>
+                    
+                    
+                    
+                
+                </td>
+            
+
+            <td class="type">
+            
+                
+<span class="param-type">Object</span>
+
+
+            
+            </td>
+
+            
+                <td class="default">
+                
+                    null
+                
+                </td>
+            
+
+            <td class="description last">the context of the handler</td>
+        </tr>
+
+    
+    </tbody>
+</table>
+
+
+
+<!-- event properties -->
+
+
+
+
+
+
+
+    <h5>Mixes From:</h5>
+    <ul><li>
+        
+            <a href="Eventable.html#.on">Eventable.on</a>
+            
+        
+    </li></ul>
+
+
+
+
+
+
+
+
+
+
+
+
+
+
+
+
+
+
+
+
+
+
+<h5>Returns:</h5>
+<span class="type-signature">Any</span>:
+
+        
+<!-- <div class="param-desc"> -->
+    this
+<!-- </div> -->
+
+
+
+    
+
+
+<hr>
+        
+            
+
+    <!-- <h2>Constructor</h2> -->
+    
+    <li>
+    
+    <h4 class="name" id="addEventListener"><span class="type-signature"></span><i><span class="type-signature"> (inherited)  </span><a href="#addEventListener">addEventListener</a><span class="signature">(eventTypes, handler, context<span class="signature-attributes">opt</span>)</span></i>
+    
+        
+            <a target="_blank" href="https://github.com/maptalks/maptalks.js/tree/master/src/core/Eventable.js#L65" class="improvelink">[source]</a>
+        
+    
+    <!-- 
+        <a target="_blank" href="https://github.com/maptalks/maptalks.js/tree/master/src/core/Eventable.js#L65" class="improvelink">[help to improve]</a>
+     -->
+    <!-- <a href="#addEventListener" class="improvelink">[link]</a> -->
+    </h4>
+
+    
+    </li>
+    
+    
+
+
+
+
+<div class="description">
+    Alias for <a href="Eventable.html#.on">on</a>
+</div>
+
+
+
+
+<!--  -->
+
+
+
+
+    
+
+<table class="params">
+    <thead>
+    <tr>
+        
+        <th>Parameter</th>
+        
+        <th>Type</th>
+
+        
+        <th>Default</th>
+        
+
+        <th class="last">Description</th>
+    </tr>
+    </thead>
+
+    <tbody>
+    
+
+        <tr>
+            
+                <td class="name"><code>eventTypes</code>
+                
+                    
+                    
+                    
+                
+                </td>
+            
+
+            <td class="type">
+            
+                
+<span class="param-type">String</span>
+
+
+            
+            </td>
+
+            
+                <td class="default">
+                
+                </td>
+            
+
+            <td class="description last">event types to register, seperated by space if more than one.</td>
+        </tr>
+
+    
+
+        <tr>
+            
+                <td class="name"><code>handler</code>
+                
+                    
+                    
+                    
+                
+                </td>
+            
+
+            <td class="type">
+            
+                
+<span class="param-type">function</span>
+
+
+            
+            </td>
+
+            
+                <td class="default">
+                
+                </td>
+            
+
+            <td class="description last">handler function to be called</td>
+        </tr>
+
+    
+
+        <tr>
+            
+                <td class="name"><code>context</code>
+                
+                    
+                        <span class="signature-attributes">opt</span>
+                    
+                    
+                    
+                
+                </td>
+            
+
+            <td class="type">
+            
+                
+<span class="param-type">Object</span>
+
+
+            
+            </td>
+
+            
+                <td class="default">
+                
+                    null
+                
+                </td>
+            
+
+            <td class="description last">the context of the handler</td>
+        </tr>
+
+    
+    </tbody>
+</table>
+
+
+
+<!-- event properties -->
+
+
+
+
+
+
+
+    <h5>Mixes From:</h5>
+    <ul><li>
+        
+            <a href="Eventable.html#.addEventListener">Eventable.addEventListener</a>
+            
+        
+    </li></ul>
+
+
+
+
+
+
+
+
+
+
+
+
+
+
+
+
+
+
+
+
+
+
+<h5>Returns:</h5>
+<span class="type-signature"></span>:
+
+        
+<!-- <div class="param-desc"> -->
+    this
+<!-- </div> -->
+
+
+
+    
+
+
+<hr>
+        
+            
+
+    <!-- <h2>Constructor</h2> -->
+    
+    <li>
+    
+    <h4 class="name" id="once"><span class="type-signature"></span><i><span class="type-signature"> (inherited)  </span><a href="#once">once</a><span class="signature">(eventTypes, handler, context<span class="signature-attributes">opt</span>)</span></i>
+    
+        
+            <a target="_blank" href="https://github.com/maptalks/maptalks.js/tree/master/src/core/Eventable.js#L78" class="improvelink">[source]</a>
+        
+    
+    <!-- 
+        <a target="_blank" href="https://github.com/maptalks/maptalks.js/tree/master/src/core/Eventable.js#L78" class="improvelink">[help to improve]</a>
+     -->
+    <!-- <a href="#once" class="improvelink">[link]</a> -->
+    </h4>
+
+    
+    </li>
+    
+    
+
+
+
+
+<div class="description">
+    Same as on, except the listener will only get fired once and then removed.
+</div>
+
+
+    <!--<h5>Example:</h5>-->
+    
+    
+        <pre class="prettyprint"><code>foo.once('mousedown mousemove mouseup', onMouseEvent, foo);</code></pre>
+    
+
+
+
+
+<!--  -->
+
+
+
+
+    
+
+<table class="params">
+    <thead>
+    <tr>
+        
+        <th>Parameter</th>
+        
+        <th>Type</th>
+
+        
+        <th>Default</th>
+        
+
+        <th class="last">Description</th>
+    </tr>
+    </thead>
+
+    <tbody>
+    
+
+        <tr>
+            
+                <td class="name"><code>eventTypes</code>
+                
+                    
+                    
+                    
+                
+                </td>
+            
+
+            <td class="type">
+            
+                
+<span class="param-type">String</span>
+
+
+            
+            </td>
+
+            
+                <td class="default">
+                
+                </td>
+            
+
+            <td class="description last">event types to register, seperated by space if more than one.</td>
+        </tr>
+
+    
+
+        <tr>
+            
+                <td class="name"><code>handler</code>
+                
+                    
+                    
+                    
+                
+                </td>
+            
+
+            <td class="type">
+            
+                
+<span class="param-type">function</span>
+
+
+            
+            </td>
+
+            
+                <td class="default">
+                
+                </td>
+            
+
+            <td class="description last">listener handler</td>
+        </tr>
+
+    
+
+        <tr>
+            
+                <td class="name"><code>context</code>
+                
+                    
+                        <span class="signature-attributes">opt</span>
+                    
+                    
+                    
+                
+                </td>
+            
+
+            <td class="type">
+            
+                
+<span class="param-type">Object</span>
+
+
+            
+            </td>
+
+            
+                <td class="default">
+                
+                    null
+                
+                </td>
+            
+
+            <td class="description last">the context of the handler</td>
+        </tr>
+
+    
+    </tbody>
+</table>
+
+
+
+<!-- event properties -->
+
+
+
+
+
+
+
+    <h5>Mixes From:</h5>
+    <ul><li>
+        
+            <a href="Eventable.html#.once">Eventable.once</a>
+            
+        
+    </li></ul>
+
+
+
+
+
+
+
+
+
+
+
+
+
+
+
+
+
+
+
+
+
+
+<h5>Returns:</h5>
+<span class="type-signature"></span>:
+
+        
+<!-- <div class="param-desc"> -->
+    this
+<!-- </div> -->
+
+
+
+    
+
+
+<hr>
+        
+            
+
+    <!-- <h2>Constructor</h2> -->
+    
+    <li>
+    
+    <h4 class="name" id="off"><span class="type-signature"></span><i><span class="type-signature"> (inherited)  </span><a href="#off">off</a><span class="signature">(eventsOff, handler, context<span class="signature-attributes">opt</span>)</span></i>
+    
+        
+            <a target="_blank" href="https://github.com/maptalks/maptalks.js/tree/master/src/core/Eventable.js#L106" class="improvelink">[source]</a>
+        
+    
+    <!-- 
+        <a target="_blank" href="https://github.com/maptalks/maptalks.js/tree/master/src/core/Eventable.js#L106" class="improvelink">[help to improve]</a>
+     -->
+    <!-- <a href="#off" class="improvelink">[link]</a> -->
+    </h4>
+
+    
+    </li>
+    
+    
+
+
+
+
+<div class="description">
+    Unregister the event handler for the specified event types.
+</div>
+
+
+    <!--<h5>Example:</h5>-->
+    
+    
+        <pre class="prettyprint"><code>foo.off('mousedown mousemove mouseup', onMouseEvent, foo);</code></pre>
+    
+
+
+
+
+<!--  -->
+
+
+
+
+    
+
+<table class="params">
+    <thead>
+    <tr>
+        
+        <th>Parameter</th>
+        
+        <th>Type</th>
+
+        
+        <th>Default</th>
+        
+
+        <th class="last">Description</th>
+    </tr>
+    </thead>
+
+    <tbody>
+    
+
+        <tr>
+            
+                <td class="name"><code>eventsOff</code>
+                
+                    
+                    
+                    
+                
+                </td>
+            
+
+            <td class="type">
+            
+                
+<span class="param-type">String</span>
+
+
+            
+            </td>
+
+            
+                <td class="default">
+                
+                </td>
+            
+
+            <td class="description last">event types to unregister, seperated by space if more than one.</td>
+        </tr>
+
+    
+
+        <tr>
+            
+                <td class="name"><code>handler</code>
+                
+                    
+                    
+                    
+                
+                </td>
+            
+
+            <td class="type">
+            
+                
+<span class="param-type">function</span>
+
+
+            
+            </td>
+
+            
+                <td class="default">
+                
+                </td>
+            
+
+            <td class="description last">listener handler</td>
+        </tr>
+
+    
+
+        <tr>
+            
+                <td class="name"><code>context</code>
+                
+                    
+                        <span class="signature-attributes">opt</span>
+                    
+                    
+                    
+                
+                </td>
+            
+
+            <td class="type">
+            
+                
+<span class="param-type">Object</span>
+
+
+            
+            </td>
+
+            
+                <td class="default">
+                
+                    null
+                
+                </td>
+            
+
+            <td class="description last">the context of the handler</td>
+        </tr>
+
+    
+    </tbody>
+</table>
+
+
+
+<!-- event properties -->
+
+
+
+
+
+
+
+    <h5>Mixes From:</h5>
+    <ul><li>
+        
+            <a href="Eventable.html#.off">Eventable.off</a>
+            
+        
+    </li></ul>
+
+
+
+
+
+
+
+
+
+
+
+
+
+
+
+
+
+
+
+
+
+
+<h5>Returns:</h5>
+<span class="type-signature"></span>:
+
+        
+<!-- <div class="param-desc"> -->
+    this
+<!-- </div> -->
+
+
+
+    
+
+
+<hr>
+        
+            
+
+    <!-- <h2>Constructor</h2> -->
+    
+    <li>
+    
+    <h4 class="name" id="removeEventListener"><span class="type-signature"></span><i><span class="type-signature"> (inherited)  </span><a href="#removeEventListener">removeEventListener</a><span class="signature">(eventTypes, handler, context<span class="signature-attributes">opt</span>)</span></i>
+    
+        
+            <a target="_blank" href="https://github.com/maptalks/maptalks.js/tree/master/src/core/Eventable.js#L153" class="improvelink">[source]</a>
+        
+    
+    <!-- 
+        <a target="_blank" href="https://github.com/maptalks/maptalks.js/tree/master/src/core/Eventable.js#L153" class="improvelink">[help to improve]</a>
+     -->
+    <!-- <a href="#removeEventListener" class="improvelink">[link]</a> -->
+    </h4>
+
+    
+    </li>
+    
+    
+
+
+
+
+<div class="description">
+    Alias for <a href="Eventable.html#.off">off</a>
+</div>
+
+
+
+
+<!--  -->
+
+
+
+
+    
+
+<table class="params">
+    <thead>
+    <tr>
+        
+        <th>Parameter</th>
+        
+        <th>Type</th>
+
+        
+        <th>Default</th>
+        
+
+        <th class="last">Description</th>
+    </tr>
+    </thead>
+
+    <tbody>
+    
+
+        <tr>
+            
+                <td class="name"><code>eventTypes</code>
+                
+                    
+                    
+                    
+                
+                </td>
+            
+
+            <td class="type">
+            
+                
+<span class="param-type">String</span>
+
+
+            
+            </td>
+
+            
+                <td class="default">
+                
+                </td>
+            
+
+            <td class="description last">event types to unregister, seperated by space if more than one.</td>
+        </tr>
+
+    
+
+        <tr>
+            
+                <td class="name"><code>handler</code>
+                
+                    
+                    
+                    
+                
+                </td>
+            
+
+            <td class="type">
+            
+                
+<span class="param-type">function</span>
+
+
+            
+            </td>
+
+            
+                <td class="default">
+                
+                </td>
+            
+
+            <td class="description last">listener handler</td>
+        </tr>
+
+    
+
+        <tr>
+            
+                <td class="name"><code>context</code>
+                
+                    
+                        <span class="signature-attributes">opt</span>
+                    
+                    
+                    
+                
+                </td>
+            
+
+            <td class="type">
+            
+                
+<span class="param-type">Object</span>
+
+
+            
+            </td>
+
+            
+                <td class="default">
+                
+                    null
+                
+                </td>
+            
+
+            <td class="description last">the context of the handler</td>
+        </tr>
+
+    
+    </tbody>
+</table>
+
+
+
+<!-- event properties -->
+
+
+
+
+
+
+
+    <h5>Mixes From:</h5>
+    <ul><li>
+        
+            <a href="Eventable.html#.removeEventListener">Eventable.removeEventListener</a>
+            
+        
+    </li></ul>
+
+
+
+
+
+
+
+
+
+
+
+
+
+
+
+
+
+
+
+
+
+
+<h5>Returns:</h5>
+<span class="type-signature"></span>:
+
+        
+<!-- <div class="param-desc"> -->
+    this
+<!-- </div> -->
+
+
+
+    
+
+
+<hr>
+        
+            
+
+    <!-- <h2>Constructor</h2> -->
+    
+    <li>
+    
+    <h4 class="name" id="listens"><span class="type-signature"></span><i><span class="type-signature"> (inherited)  </span><a href="#listens">listens</a><span class="signature">(eventType, hanlder<span class="signature-attributes">opt</span>, context<span class="signature-attributes">opt</span>)</span></i>
+    
+        
+            <a target="_blank" href="https://github.com/maptalks/maptalks.js/tree/master/src/core/Eventable.js#L166" class="improvelink">[source]</a>
+        
+    
+    <!-- 
+        <a target="_blank" href="https://github.com/maptalks/maptalks.js/tree/master/src/core/Eventable.js#L166" class="improvelink">[help to improve]</a>
+     -->
+    <!-- <a href="#listens" class="improvelink">[link]</a> -->
+    </h4>
+
+    
+    </li>
+    
+    
+
+
+
+
+<div class="description">
+    Returns listener's count registered for the event type.
+</div>
+
+
+
+
+<!--  -->
+
+
+
+
+    
+
+<table class="params">
+    <thead>
+    <tr>
+        
+        <th>Parameter</th>
+        
+        <th>Type</th>
+
+        
+        <th>Default</th>
+        
+
+        <th class="last">Description</th>
+    </tr>
+    </thead>
+
+    <tbody>
+    
+
+        <tr>
+            
+                <td class="name"><code>eventType</code>
+                
+                    
+                    
+                    
+                
+                </td>
+            
+
+            <td class="type">
+            
+                
+<span class="param-type">String</span>
+
+
+            
+            </td>
+
+            
+                <td class="default">
+                
+                </td>
+            
+
+            <td class="description last">an event type</td>
+        </tr>
+
+    
+
+        <tr>
+            
+                <td class="name"><code>hanlder</code>
+                
+                    
+                        <span class="signature-attributes">opt</span>
+                    
+                    
+                    
+                
+                </td>
+            
+
+            <td class="type">
+            
+                
+<span class="param-type">function</span>
+
+
+            
+            </td>
+
+            
+                <td class="default">
+                
+                    null
+                
+                </td>
+            
+
+            <td class="description last">listener function</td>
+        </tr>
+
+    
+
+        <tr>
+            
+                <td class="name"><code>context</code>
+                
+                    
+                        <span class="signature-attributes">opt</span>
+                    
+                    
+                    
+                
+                </td>
+            
+
+            <td class="type">
+            
+                
+<span class="param-type">Object</span>
+
+
+            
+            </td>
+
+            
+                <td class="default">
+                
+                    null
+                
+                </td>
+            
+
+            <td class="description last">the context of the handler</td>
+        </tr>
+
+    
+    </tbody>
+</table>
+
+
+
+<!-- event properties -->
+
+
+
+
+
+
+
+    <h5>Mixes From:</h5>
+    <ul><li>
+        
+            <a href="Eventable.html#.listens">Eventable.listens</a>
+            
+        
+    </li></ul>
+
+
+
+
+
+
+
+
+
+
+
+
+
+
+
+
+
+
+
+
+
+
+<h5>Returns:</h5>
+<span class="type-signature">Number</span>:
+
+        
+
+
+    
+
+
+<hr>
+        
+            
+
+    <!-- <h2>Constructor</h2> -->
+    
+    <li>
+    
+    <h4 class="name" id="copyEventListeners"><span class="type-signature"></span><i><span class="type-signature"> (inherited)  </span><a href="#copyEventListeners">copyEventListeners</a><span class="signature">(target)</span></i>
+    
+        
+            <a target="_blank" href="https://github.com/maptalks/maptalks.js/tree/master/src/core/Eventable.js#L207" class="improvelink">[source]</a>
+        
+    
+    <!-- 
+        <a target="_blank" href="https://github.com/maptalks/maptalks.js/tree/master/src/core/Eventable.js#L207" class="improvelink">[help to improve]</a>
+     -->
+    <!-- <a href="#copyEventListeners" class="improvelink">[link]</a> -->
+    </h4>
+
+    
+    </li>
+    
+    
+
+
+
+
+<div class="description">
+    Copy all the event listener to the target object
+</div>
+
+
+
+
+<!--  -->
+
+
+
+
+    
+
+<table class="params">
+    <thead>
+    <tr>
+        
+        <th>Parameter</th>
+        
+        <th>Type</th>
+
+        
+
+        <th class="last">Description</th>
+    </tr>
+    </thead>
+
+    <tbody>
+    
+
+        <tr>
+            
+                <td class="name"><code>target</code>
+                
+                </td>
+            
+
+            <td class="type">
+            
+                
+<span class="param-type">Object</span>
+
+
+            
+            </td>
+
+            
+
+            <td class="description last">target object to copy to.</td>
+        </tr>
+
+    
+    </tbody>
+</table>
+
+
+
+<!-- event properties -->
+
+
+
+
+
+
+
+    <h5>Mixes From:</h5>
+    <ul><li>
+        
+            <a href="Eventable.html#.copyEventListeners">Eventable.copyEventListeners</a>
+            
+        
+    </li></ul>
+
+
+
+
+
+
+
+
+
+
+
+
+
+
+
+
+
+
+
+
+
+
+<h5>Returns:</h5>
+<span class="type-signature"></span>:
+
+        
+<!-- <div class="param-desc"> -->
+    this
+<!-- </div> -->
+
+
+
+    
+
+
+<hr>
+        
+            
+
+    <!-- <h2>Constructor</h2> -->
+    
+    <li>
+    
+    <h4 class="name" id="fire"><span class="type-signature"></span><i><span class="type-signature"> (inherited)  </span><a href="#fire">fire</a><span class="signature">(eventType, param)</span></i>
+    
+        
+            <a target="_blank" href="https://github.com/maptalks/maptalks.js/tree/master/src/core/Eventable.js#L228" class="improvelink">[source]</a>
+        
+    
+    <!-- 
+        <a target="_blank" href="https://github.com/maptalks/maptalks.js/tree/master/src/core/Eventable.js#L228" class="improvelink">[help to improve]</a>
+     -->
+    <!-- <a href="#fire" class="improvelink">[link]</a> -->
+    </h4>
+
+    
+    </li>
+    
+    
+
+
+
+
+<div class="description">
+    Fire an event, causing all handlers for that event name to run.
+</div>
+
+
+
+
+<!--  -->
+
+
+
+
+    
+
+<table class="params">
+    <thead>
+    <tr>
+        
+        <th>Parameter</th>
+        
+        <th>Type</th>
+
+        
+
+        <th class="last">Description</th>
+    </tr>
+    </thead>
+
+    <tbody>
+    
+
+        <tr>
+            
+                <td class="name"><code>eventType</code>
+                
+                </td>
+            
+
+            <td class="type">
+            
+                
+<span class="param-type">String</span>
+
+
+            
+            </td>
+
+            
+
+            <td class="description last">an event type to fire</td>
+        </tr>
+
+    
+
+        <tr>
+            
+                <td class="name"><code>param</code>
+                
+                </td>
+            
+
+            <td class="type">
+            
+                
+<span class="param-type">Object</span>
+
+
+            
+            </td>
+
+            
+
+            <td class="description last">parameters for the listener function.</td>
+        </tr>
+
+    
+    </tbody>
+</table>
+
+
+
+<!-- event properties -->
+
+
+
+
+
+
+
+    <h5>Mixes From:</h5>
+    <ul><li>
+        
+            <a href="Eventable.html#.fire">Eventable.fire</a>
+            
+        
+    </li></ul>
+
+
+
+
+
+
+
+
+
+
+
+
+
+
+
+
+
+
+
+
+
+
+<h5>Returns:</h5>
+<span class="type-signature"></span>:
+
+        
+<!-- <div class="param-desc"> -->
+    this
+<!-- </div> -->
+
+
+
+    
+
+
+<hr>
+        
+            
+
+    <!-- <h2>Constructor</h2> -->
+    
+    <li>
+    
+    <h4 class="name" id="callInitHooks"><span class="type-signature"></span><i><span class="type-signature"> (inherited)  </span><a href="#callInitHooks">callInitHooks</a><span class="signature">()</span></i>
+    
+        
+            <a target="_blank" href="https://github.com/maptalks/maptalks.js/tree/master/src/core/Class.js#L80" class="improvelink">[source]</a>
+        
+    
+    <!-- 
+        <a target="_blank" href="https://github.com/maptalks/maptalks.js/tree/master/src/core/Class.js#L80" class="improvelink">[help to improve]</a>
+     -->
+    <!-- <a href="#callInitHooks" class="improvelink">[link]</a> -->
+    </h4>
+
+    
+    </li>
+    
+    
+
+
+
+
+<div class="description">
+    Visit and call all the init hooks defined on Class and its parents.
+</div>
+
+
+
+
+<!--  -->
+
+
+
+
+
+<!-- event properties -->
+
+
+
+
+
+
+
+
+
+
+
+
+
+
+
+
+
+
+
+
+
+
+
+
+
+
+
+
+<h5>Returns:</h5>
+<span class="type-signature"><a href="Class.html">Class</a></span>:
+
+        
+<!-- <div class="param-desc"> -->
+    this
+<!-- </div> -->
+
+
+
+    
+
+
+<hr>
+        
+            
+
+    <!-- <h2>Constructor</h2> -->
+    
+    <li>
+    
+    <h4 class="name" id="setOptions"><span class="type-signature"></span><i><span class="type-signature"> (inherited)  </span><a href="#setOptions">setOptions</a><span class="signature">(options)</span></i>
+    
+        
+            <a target="_blank" href="https://github.com/maptalks/maptalks.js/tree/master/src/core/Class.js#L91" class="improvelink">[source]</a>
+        
+    
+    <!-- 
+        <a target="_blank" href="https://github.com/maptalks/maptalks.js/tree/master/src/core/Class.js#L91" class="improvelink">[help to improve]</a>
+     -->
+    <!-- <a href="#setOptions" class="improvelink">[link]</a> -->
+    </h4>
+
+    
+    </li>
+    
+    
+
+
+
+
+<div class="description">
+    Merges options with the default options of the object.
+</div>
+
+
+
+
+<!--  -->
+
+
+
+
+    
+
+<table class="params">
+    <thead>
+    <tr>
+        
+        <th>Parameter</th>
+        
+        <th>Type</th>
+
+        
+
+        <th class="last">Description</th>
+    </tr>
+    </thead>
+
+    <tbody>
+    
+
+        <tr>
+            
+                <td class="name"><code>options</code>
+                
+                </td>
+            
+
+            <td class="type">
+            
+                
+<span class="param-type">Object</span>
+
+
+            
+            </td>
+
+            
+
+            <td class="description last">options to set</td>
+        </tr>
+
+    
+    </tbody>
+</table>
+
+
+
+<!-- event properties -->
+
+
+
+
+
+
+
+
+
+
+
+
+
+
+
+
+
+
+
+
+
+
+
+
+
+
+
+
+<h5>Returns:</h5>
+<span class="type-signature"><a href="Class.html">Class</a></span>:
+
+        
+<!-- <div class="param-desc"> -->
+    this
+<!-- </div> -->
+
+
+
+    
+
+
+<hr>
+        
+            
+
+    <!-- <h2>Constructor</h2> -->
+    
+    <li>
+    
+    <h4 class="name" id="config"><span class="type-signature"></span><i><span class="type-signature"> (inherited)  </span><a href="#config">config</a><span class="signature">(conf)</span></i>
+    
+        
+            <a target="_blank" href="https://github.com/maptalks/maptalks.js/tree/master/src/core/Class.js#L121" class="improvelink">[source]</a>
+        
+    
+    <!-- 
+        <a target="_blank" href="https://github.com/maptalks/maptalks.js/tree/master/src/core/Class.js#L121" class="improvelink">[help to improve]</a>
+     -->
+    <!-- <a href="#config" class="improvelink">[link]</a> -->
+    </h4>
+
+    
+    </li>
+    
+    
+
+
+
+
+<div class="description">
+    1. Return object's options if no parameter is provided. <br/>++2. update an option and enable/disable the handler if a handler with the same name existed.
+</div>
+
+
+    <!--<h5>Example:</h5>-->
+    
+    
+        <pre class="prettyprint"><code>// Get marker's options;+var options = marker.config();+// Set map's option "draggable" to false and disable map's draggable handler.+map.config('draggable', false);+// You can update more than one options like this:+map.config({+    'scrollWheelZoom' : false,+    'doubleClickZoom' : false+});</code></pre>
+    
+
+
+
+
+<!--  -->
+
+
+
+
+    
+
+<table class="params">
+    <thead>
+    <tr>
+        
+        <th>Parameter</th>
+        
+        <th>Type</th>
+
+        
+
+        <th class="last">Description</th>
+    </tr>
+    </thead>
+
+    <tbody>
+    
+
+        <tr>
+            
+                <td class="name"><code>conf</code>
+                
+                </td>
+            
+
+            <td class="type">
+            
+                
+<span class="param-type">Object</span>
+
+
+            
+            </td>
+
+            
+
+            <td class="description last">config to update</td>
+        </tr>
+
+    
+    </tbody>
+</table>
+
+
+
+<!-- event properties -->
+
+
+
+
+
+
+
+
+
+
+
+
+
+
+
+
+
+
+
+
+
+
+
+
+
+
+
+
+<h5>Returns:</h5>
+<span class="type-signature"><a href="Class.html">Class</a></span>:
+
+        
+<!-- <div class="param-desc"> -->
+    this
+<!-- </div> -->
+
+
+
+    
+
+
+<hr>
+        
+            
+
+    <!-- <h2>Constructor</h2> -->
+    
+    <li>
+    
+    <h4 class="name" id="onConfig"><span class="type-signature"></span><i><span class="type-signature"> (inherited)  </span><a href="#onConfig">onConfig</a><span class="signature">()</span></i>
+    
+        
+            <a target="_blank" href="https://github.com/maptalks/maptalks.js/tree/master/src/core/Class.js#L159" class="improvelink">[source]</a>
+        
+    
+    <!-- 
+        <a target="_blank" href="https://github.com/maptalks/maptalks.js/tree/master/src/core/Class.js#L159" class="improvelink">[help to improve]</a>
+     -->
+    <!-- <a href="#onConfig" class="improvelink">[link]</a> -->
+    </h4>
+
+    
+    </li>
+    
+    
+
+
+
+
+<div class="description">
+    Default callback when config is called
+</div>
+
+
+
+
+<!--  -->
+
+
+
+
+
+<!-- event properties -->
+
+
+
+
+
+
+
+
+
+
+
+
+
+
+
+
+
+
+
+
+
+
+
+
+
+
+
+
+
+
+<hr>
+        
+    
+
+    
+
+    
+        <h3 class="subsection-title">Events</h3>
+
+        
+            
+
+    <!-- <h2>Constructor</h2> -->
+    
+    <li>
+    
+    <h4 class="name" id="event:mousedown"><a href="#event:mousedown">mousedown</a>
+    
+        
+            <a target="_blank" href="https://github.com/maptalks/maptalks.js/tree/master/src/ui/UIMarker.js#L39" class="improvelink">[source]</a>
+        
+    
+    <!-- 
+        <a target="_blank" href="https://github.com/maptalks/maptalks.js/tree/master/src/ui/UIMarker.js#L39" class="improvelink">[help to improve]</a>
+     -->
+    <!-- <a href="#event:mousedown" class="improvelink">[link]</a> -->
+    </h4>
+
+    
+    </li>
+    
+    
+
+
+
+
+<div class="description">
+    mousedown event
+</div>
+
+
+
+
+<!-- 
+    <h5>Type:</h5>
+    <ul>
+        <li>
+            
+<span class="param-type">Object</span>
+
+
+        </li>
+    </ul>
+ -->
+
+
+
+
+
+<!-- event properties -->
+
+
+
+
+
+
+
+
+
+
+
+
+
+    <h5 class="subsection-title">Properties:</h5>
+
+    
+
+<table class="props">
+    <thead>
+    <tr>
+        
+        <th>Name</th>
+        
+
+        <th>Type</th>
+
+
+
+        
+
+        <th class="last">Description</th>
+    </tr>
+    </thead>
+
+    <tbody>
+    
+
+        <tr>
+            
+                <td class="name"><code>type</code>
+                    
+                </td>
+            
+
+            <td class="type">
+            
+                
+<span class="param-type">String</span>
+
+
+            
+            </td>
+
+
+
+            
+
+            <td class="description last">mousedown</td>
+        </tr>
+
+    
+
+        <tr>
+            
+                <td class="name"><code>target</code>
+                    
+                </td>
+            
+
+            <td class="type">
+            
+                
+<span class="param-type">UIMarker</span>
+
+
+            
+            </td>
+
+
+
+            
+
+            <td class="description last">the uimarker fires event</td>
+        </tr>
+
+    
+
+        <tr>
+            
+                <td class="name"><code>coordinate</code>
+                    
+                </td>
+            
+
+            <td class="type">
+            
+                
+<span class="param-type"><a href="Coordinate.html">Coordinate</a></span>
+
+
+            
+            </td>
+
+
+
+            
+
+            <td class="description last">coordinate of the event</td>
+        </tr>
+
+    
+
+        <tr>
+            
+                <td class="name"><code>containerPoint</code>
+                    
+                </td>
+            
+
+            <td class="type">
+            
+                
+<span class="param-type"><a href="Point.html">Point</a></span>
+
+
+            
+            </td>
+
+
+
+            
+
+            <td class="description last">container point of the event</td>
+        </tr>
+
+    
+
+        <tr>
+            
+                <td class="name"><code>viewPoint</code>
+                    
+                </td>
+            
+
+            <td class="type">
+            
+                
+<span class="param-type"><a href="Point.html">Point</a></span>
+
+
+            
+            </td>
+
+
+
+            
+
+            <td class="description last">view point of the event</td>
+        </tr>
+
+    
+
+        <tr>
+            
+                <td class="name"><code>domEvent</code>
+                    
+                </td>
+            
+
+            <td class="type">
+            
+                
+<span class="param-type">Event</span>
+
+
+            
+            </td>
+
+
+
+            
+
+            <td class="description last">dom event</td>
+        </tr>
+
+    
+    </tbody>
+</table>
+
+
+
+<dl class="details">
+
+    
+
+    
+
+    
+
+    
+
+    
+
+        
+
+    
+
+    
+
+    
+
+    
+
+    
+
+    
+
+    
+    <dt class="tag-source">Source:</dt>
+    <dd class="tag-source"><ul class="dummy"><li>
+        
+            <a target="_blank" href="https://github.com/maptalks/maptalks.js/tree/master/src/ui/UIMarker.js">ui/UIMarker.js</a>, <a target="_blank" href="https://github.com/maptalks/maptalks.js/tree/master/src/ui/UIMarker.js#L39">line 39</a>
+        
+
+    </li></ul></dd>
+    
+
+    
+
+    
+
+    
+</dl>
+
+
+
+
+
+
+
+
+
+
+
+
+
+
+
+
+
+
+
+<hr>
+        
+            
+
+    <!-- <h2>Constructor</h2> -->
+    
+    <li>
+    
+    <h4 class="name" id="event:mouseup"><a href="#event:mouseup">mouseup</a>
+    
+        
+            <a target="_blank" href="https://github.com/maptalks/maptalks.js/tree/master/src/ui/UIMarker.js#L51" class="improvelink">[source]</a>
+        
+    
+    <!-- 
+        <a target="_blank" href="https://github.com/maptalks/maptalks.js/tree/master/src/ui/UIMarker.js#L51" class="improvelink">[help to improve]</a>
+     -->
+    <!-- <a href="#event:mouseup" class="improvelink">[link]</a> -->
+    </h4>
+
+    
+    </li>
+    
+    
+
+
+
+
+<div class="description">
+    mouseup event
+</div>
+
+
+
+
+<!-- 
+    <h5>Type:</h5>
+    <ul>
+        <li>
+            
+<span class="param-type">Object</span>
+
+
+        </li>
+    </ul>
+ -->
+
+
+
+
+
+<!-- event properties -->
+
+
+
+
+
+
+
+
+
+
+
+
+
+    <h5 class="subsection-title">Properties:</h5>
+
+    
+
+<table class="props">
+    <thead>
+    <tr>
+        
+        <th>Name</th>
+        
+
+        <th>Type</th>
+
+
+
+        
+
+        <th class="last">Description</th>
+    </tr>
+    </thead>
+
+    <tbody>
+    
+
+        <tr>
+            
+                <td class="name"><code>type</code>
+                    
+                </td>
+            
+
+            <td class="type">
+            
+                
+<span class="param-type">String</span>
+
+
+            
+            </td>
+
+
+
+            
+
+            <td class="description last">mouseup</td>
+        </tr>
+
+    
+
+        <tr>
+            
+                <td class="name"><code>target</code>
+                    
+                </td>
+            
+
+            <td class="type">
+            
+                
+<span class="param-type">UIMarker</span>
+
+
+            
+            </td>
+
+
+
+            
+
+            <td class="description last">the uimarker fires event</td>
+        </tr>
+
+    
+
+        <tr>
+            
+                <td class="name"><code>coordinate</code>
+                    
+                </td>
+            
+
+            <td class="type">
+            
+                
+<span class="param-type"><a href="Coordinate.html">Coordinate</a></span>
+
+
+            
+            </td>
+
+
+
+            
+
+            <td class="description last">coordinate of the event</td>
+        </tr>
+
+    
+
+        <tr>
+            
+                <td class="name"><code>containerPoint</code>
+                    
+                </td>
+            
+
+            <td class="type">
+            
+                
+<span class="param-type"><a href="Point.html">Point</a></span>
+
+
+            
+            </td>
+
+
+
+            
+
+            <td class="description last">container point of the event</td>
+        </tr>
+
+    
+
+        <tr>
+            
+                <td class="name"><code>viewPoint</code>
+                    
+                </td>
+            
+
+            <td class="type">
+            
+                
+<span class="param-type"><a href="Point.html">Point</a></span>
+
+
+            
+            </td>
+
+
+
+            
+
+            <td class="description last">view point of the event</td>
+        </tr>
+
+    
+
+        <tr>
+            
+                <td class="name"><code>domEvent</code>
+                    
+                </td>
+            
+
+            <td class="type">
+            
+                
+<span class="param-type">Event</span>
+
+
+            
+            </td>
+
+
+
+            
+
+            <td class="description last">dom event</td>
+        </tr>
+
+    
+    </tbody>
+</table>
+
+
+
+<dl class="details">
+
+    
+
+    
+
+    
+
+    
+
+    
+
+        
+
+    
+
+    
+
+    
+
+    
+
+    
+
+    
+
+    
+    <dt class="tag-source">Source:</dt>
+    <dd class="tag-source"><ul class="dummy"><li>
+        
+            <a target="_blank" href="https://github.com/maptalks/maptalks.js/tree/master/src/ui/UIMarker.js">ui/UIMarker.js</a>, <a target="_blank" href="https://github.com/maptalks/maptalks.js/tree/master/src/ui/UIMarker.js#L51">line 51</a>
+        
+
+    </li></ul></dd>
+    
+
+    
+
+    
+
+    
+</dl>
+
+
+
+
+
+
+
+
+
+
+
+
+
+
+
+
+
+
+
+<hr>
+        
+            
+
+    <!-- <h2>Constructor</h2> -->
+    
+    <li>
+    
+    <h4 class="name" id="event:mouseenter"><a href="#event:mouseenter">mouseenter</a>
+    
+        
+            <a target="_blank" href="https://github.com/maptalks/maptalks.js/tree/master/src/ui/UIMarker.js#L63" class="improvelink">[source]</a>
+        
+    
+    <!-- 
+        <a target="_blank" href="https://github.com/maptalks/maptalks.js/tree/master/src/ui/UIMarker.js#L63" class="improvelink">[help to improve]</a>
+     -->
+    <!-- <a href="#event:mouseenter" class="improvelink">[link]</a> -->
+    </h4>
+
+    
+    </li>
+    
+    
+
+
+
+
+<div class="description">
+    mouseenter event
+</div>
+
+
+
+
+<!-- 
+    <h5>Type:</h5>
+    <ul>
+        <li>
+            
+<span class="param-type">Object</span>
+
+
+        </li>
+    </ul>
+ -->
+
+
+
+
+
+<!-- event properties -->
+
+
+
+
+
+
+
+
+
+
+
+
+
+    <h5 class="subsection-title">Properties:</h5>
+
+    
+
+<table class="props">
+    <thead>
+    <tr>
+        
+        <th>Name</th>
+        
+
+        <th>Type</th>
+
+
+
+        
+
+        <th class="last">Description</th>
+    </tr>
+    </thead>
+
+    <tbody>
+    
+
+        <tr>
+            
+                <td class="name"><code>type</code>
+                    
+                </td>
+            
+
+            <td class="type">
+            
+                
+<span class="param-type">String</span>
+
+
+            
+            </td>
+
+
+
+            
+
+            <td class="description last">mouseenter</td>
+        </tr>
+
+    
+
+        <tr>
+            
+                <td class="name"><code>target</code>
+                    
+                </td>
+            
+
+            <td class="type">
+            
+                
+<span class="param-type">UIMarker</span>
+
+
+            
+            </td>
+
+
+
+            
+
+            <td class="description last">the uimarker fires event</td>
+        </tr>
+
+    
+
+        <tr>
+            
+                <td class="name"><code>coordinate</code>
+                    
+                </td>
+            
+
+            <td class="type">
+            
+                
+<span class="param-type"><a href="Coordinate.html">Coordinate</a></span>
+
+
+            
+            </td>
+
+
+
+            
+
+            <td class="description last">coordinate of the event</td>
+        </tr>
+
+    
+
+        <tr>
+            
+                <td class="name"><code>containerPoint</code>
+                    
+                </td>
+            
+
+            <td class="type">
+            
+                
+<span class="param-type"><a href="Point.html">Point</a></span>
+
+
+            
+            </td>
+
+
+
+            
+
+            <td class="description last">container point of the event</td>
+        </tr>
+
+    
+
+        <tr>
+            
+                <td class="name"><code>viewPoint</code>
+                    
+                </td>
+            
+
+            <td class="type">
+            
+                
+<span class="param-type"><a href="Point.html">Point</a></span>
+
+
+            
+            </td>
+
+
+
+            
+
+            <td class="description last">view point of the event</td>
+        </tr>
+
+    
+
+        <tr>
+            
+                <td class="name"><code>domEvent</code>
+                    
+                </td>
+            
+
+            <td class="type">
+            
+                
+<span class="param-type">Event</span>
+
+
+            
+            </td>
+
+
+
+            
+
+            <td class="description last">dom event</td>
+        </tr>
+
+    
+    </tbody>
+</table>
+
+
+
+<dl class="details">
+
+    
+
+    
+
+    
+
+    
+
+    
+
+        
+
+    
+
+    
+
+    
+
+    
+
+    
+
+    
+
+    
+    <dt class="tag-source">Source:</dt>
+    <dd class="tag-source"><ul class="dummy"><li>
+        
+            <a target="_blank" href="https://github.com/maptalks/maptalks.js/tree/master/src/ui/UIMarker.js">ui/UIMarker.js</a>, <a target="_blank" href="https://github.com/maptalks/maptalks.js/tree/master/src/ui/UIMarker.js#L63">line 63</a>
+        
+
+    </li></ul></dd>
+    
+
+    
+
+    
+
+    
+</dl>
+
+
+
+
+
+
+
+
+
+
+
+
+
+
+
+
+
+
+
+<hr>
+        
+            
+
+    <!-- <h2>Constructor</h2> -->
+    
+    <li>
+    
+    <h4 class="name" id="event:mouseover"><a href="#event:mouseover">mouseover</a>
+    
+        
+            <a target="_blank" href="https://github.com/maptalks/maptalks.js/tree/master/src/ui/UIMarker.js#L75" class="improvelink">[source]</a>
+        
+    
+    <!-- 
+        <a target="_blank" href="https://github.com/maptalks/maptalks.js/tree/master/src/ui/UIMarker.js#L75" class="improvelink">[help to improve]</a>
+     -->
+    <!-- <a href="#event:mouseover" class="improvelink">[link]</a> -->
+    </h4>
+
+    
+    </li>
+    
+    
+
+
+
+
+<div class="description">
+    mouseover event
+</div>
+
+
+
+
+<!-- 
+    <h5>Type:</h5>
+    <ul>
+        <li>
+            
+<span class="param-type">Object</span>
+
+
+        </li>
+    </ul>
+ -->
+
+
+
+
+
+<!-- event properties -->
+
+
+
+
+
+
+
+
+
+
+
+
+
+    <h5 class="subsection-title">Properties:</h5>
+
+    
+
+<table class="props">
+    <thead>
+    <tr>
+        
+        <th>Name</th>
+        
+
+        <th>Type</th>
+
+
+
+        
+
+        <th class="last">Description</th>
+    </tr>
+    </thead>
+
+    <tbody>
+    
+
+        <tr>
+            
+                <td class="name"><code>type</code>
+                    
+                </td>
+            
+
+            <td class="type">
+            
+                
+<span class="param-type">String</span>
+
+
+            
+            </td>
+
+
+
+            
+
+            <td class="description last">mouseover</td>
+        </tr>
+
+    
+
+        <tr>
+            
+                <td class="name"><code>target</code>
+                    
+                </td>
+            
+
+            <td class="type">
+            
+                
+<span class="param-type">UIMarker</span>
+
+
+            
+            </td>
+
+
+
+            
+
+            <td class="description last">the uimarker fires event</td>
+        </tr>
+
+    
+
+        <tr>
+            
+                <td class="name"><code>coordinate</code>
+                    
+                </td>
+            
+
+            <td class="type">
+            
+                
+<span class="param-type"><a href="Coordinate.html">Coordinate</a></span>
+
+
+            
+            </td>
+
+
+
+            
+
+            <td class="description last">coordinate of the event</td>
+        </tr>
+
+    
+
+        <tr>
+            
+                <td class="name"><code>containerPoint</code>
+                    
+                </td>
+            
+
+            <td class="type">
+            
+                
+<span class="param-type"><a href="Point.html">Point</a></span>
+
+
+            
+            </td>
+
+
+
+            
+
+            <td class="description last">container point of the event</td>
+        </tr>
+
+    
+
+        <tr>
+            
+                <td class="name"><code>viewPoint</code>
+                    
+                </td>
+            
+
+            <td class="type">
+            
+                
+<span class="param-type"><a href="Point.html">Point</a></span>
+
+
+            
+            </td>
+
+
+
+            
+
+            <td class="description last">view point of the event</td>
+        </tr>
+
+    
+
+        <tr>
+            
+                <td class="name"><code>domEvent</code>
+                    
+                </td>
+            
+
+            <td class="type">
+            
+                
+<span class="param-type">Event</span>
+
+
+            
+            </td>
+
+
+
+            
+
+            <td class="description last">dom event</td>
+        </tr>
+
+    
+    </tbody>
+</table>
+
+
+
+<dl class="details">
+
+    
+
+    
+
+    
+
+    
+
+    
+
+        
+
+    
+
+    
+
+    
+
+    
+
+    
+
+    
+
+    
+    <dt class="tag-source">Source:</dt>
+    <dd class="tag-source"><ul class="dummy"><li>
+        
+            <a target="_blank" href="https://github.com/maptalks/maptalks.js/tree/master/src/ui/UIMarker.js">ui/UIMarker.js</a>, <a target="_blank" href="https://github.com/maptalks/maptalks.js/tree/master/src/ui/UIMarker.js#L75">line 75</a>
+        
+
+    </li></ul></dd>
+    
+
+    
+
+    
+
+    
+</dl>
+
+
+
+
+
+
+
+
+
+
+
+
+
+
+
+
+
+
+
+<hr>
+        
+            
+
+    <!-- <h2>Constructor</h2> -->
+    
+    <li>
+    
+    <h4 class="name" id="event:mouseout"><a href="#event:mouseout">mouseout</a>
+    
+        
+            <a target="_blank" href="https://github.com/maptalks/maptalks.js/tree/master/src/ui/UIMarker.js#L87" class="improvelink">[source]</a>
+        
+    
+    <!-- 
+        <a target="_blank" href="https://github.com/maptalks/maptalks.js/tree/master/src/ui/UIMarker.js#L87" class="improvelink">[help to improve]</a>
+     -->
+    <!-- <a href="#event:mouseout" class="improvelink">[link]</a> -->
+    </h4>
+
+    
+    </li>
+    
+    
+
+
+
+
+<div class="description">
+    mouseout event
+</div>
+
+
+
+
+<!-- 
+    <h5>Type:</h5>
+    <ul>
+        <li>
+            
+<span class="param-type">Object</span>
+
+
+        </li>
+    </ul>
+ -->
+
+
+
+
+
+<!-- event properties -->
+
+
+
+
+
+
+
+
+
+
+
+
+
+    <h5 class="subsection-title">Properties:</h5>
+
+    
+
+<table class="props">
+    <thead>
+    <tr>
+        
+        <th>Name</th>
+        
+
+        <th>Type</th>
+
+
+
+        
+
+        <th class="last">Description</th>
+    </tr>
+    </thead>
+
+    <tbody>
+    
+
+        <tr>
+            
+                <td class="name"><code>type</code>
+                    
+                </td>
+            
+
+            <td class="type">
+            
+                
+<span class="param-type">String</span>
+
+
+            
+            </td>
+
+
+
+            
+
+            <td class="description last">mouseout</td>
+        </tr>
+
+    
+
+        <tr>
+            
+                <td class="name"><code>target</code>
+                    
+                </td>
+            
+
+            <td class="type">
+            
+                
+<span class="param-type">UIMarker</span>
+
+
+            
+            </td>
+
+
+
+            
+
+            <td class="description last">the uimarker fires event</td>
+        </tr>
+
+    
+
+        <tr>
+            
+                <td class="name"><code>coordinate</code>
+                    
+                </td>
+            
+
+            <td class="type">
+            
+                
+<span class="param-type"><a href="Coordinate.html">Coordinate</a></span>
+
+
+            
+            </td>
+
+
+
+            
+
+            <td class="description last">coordinate of the event</td>
+        </tr>
+
+    
+
+        <tr>
+            
+                <td class="name"><code>containerPoint</code>
+                    
+                </td>
+            
+
+            <td class="type">
+            
+                
+<span class="param-type"><a href="Point.html">Point</a></span>
+
+
+            
+            </td>
+
+
+
+            
+
+            <td class="description last">container point of the event</td>
+        </tr>
+
+    
+
+        <tr>
+            
+                <td class="name"><code>viewPoint</code>
+                    
+                </td>
+            
+
+            <td class="type">
+            
+                
+<span class="param-type"><a href="Point.html">Point</a></span>
+
+
+            
+            </td>
+
+
+
+            
+
+            <td class="description last">view point of the event</td>
+        </tr>
+
+    
+
+        <tr>
+            
+                <td class="name"><code>domEvent</code>
+                    
+                </td>
+            
+
+            <td class="type">
+            
+                
+<span class="param-type">Event</span>
+
+
+            
+            </td>
+
+
+
+            
+
+            <td class="description last">dom event</td>
+        </tr>
+
+    
+    </tbody>
+</table>
+
+
+
+<dl class="details">
+
+    
+
+    
+
+    
+
+    
+
+    
+
+        
+
+    
+
+    
+
+    
+
+    
+
+    
+
+    
+
+    
+    <dt class="tag-source">Source:</dt>
+    <dd class="tag-source"><ul class="dummy"><li>
+        
+            <a target="_blank" href="https://github.com/maptalks/maptalks.js/tree/master/src/ui/UIMarker.js">ui/UIMarker.js</a>, <a target="_blank" href="https://github.com/maptalks/maptalks.js/tree/master/src/ui/UIMarker.js#L87">line 87</a>
+        
+
+    </li></ul></dd>
+    
+
+    
+
+    
+
+    
+</dl>
+
+
+
+
+
+
+
+
+
+
+
+
+
+
+
+
+
+
+
+<hr>
+        
+            
+
+    <!-- <h2>Constructor</h2> -->
+    
+    <li>
+    
+    <h4 class="name" id="event:mousemove"><a href="#event:mousemove">mousemove</a>
+    
+        
+            <a target="_blank" href="https://github.com/maptalks/maptalks.js/tree/master/src/ui/UIMarker.js#L99" class="improvelink">[source]</a>
+        
+    
+    <!-- 
+        <a target="_blank" href="https://github.com/maptalks/maptalks.js/tree/master/src/ui/UIMarker.js#L99" class="improvelink">[help to improve]</a>
+     -->
+    <!-- <a href="#event:mousemove" class="improvelink">[link]</a> -->
+    </h4>
+
+    
+    </li>
+    
+    
+
+
+
+
+<div class="description">
+    mousemove event
+</div>
+
+
+
+
+<!-- 
+    <h5>Type:</h5>
+    <ul>
+        <li>
+            
+<span class="param-type">Object</span>
+
+
+        </li>
+    </ul>
+ -->
+
+
+
+
+
+<!-- event properties -->
+
+
+
+
+
+
+
+
+
+
+
+
+
+    <h5 class="subsection-title">Properties:</h5>
+
+    
+
+<table class="props">
+    <thead>
+    <tr>
+        
+        <th>Name</th>
+        
+
+        <th>Type</th>
+
+
+
+        
+
+        <th class="last">Description</th>
+    </tr>
+    </thead>
+
+    <tbody>
+    
+
+        <tr>
+            
+                <td class="name"><code>type</code>
+                    
+                </td>
+            
+
+            <td class="type">
+            
+                
+<span class="param-type">String</span>
+
+
+            
+            </td>
+
+
+
+            
+
+            <td class="description last">mousemove</td>
+        </tr>
+
+    
+
+        <tr>
+            
+                <td class="name"><code>target</code>
+                    
+                </td>
+            
+
+            <td class="type">
+            
+                
+<span class="param-type">UIMarker</span>
+
+
+            
+            </td>
+
+
+
+            
+
+            <td class="description last">the uimarker fires event</td>
+        </tr>
+
+    
+
+        <tr>
+            
+                <td class="name"><code>coordinate</code>
+                    
+                </td>
+            
+
+            <td class="type">
+            
+                
+<span class="param-type"><a href="Coordinate.html">Coordinate</a></span>
+
+
+            
+            </td>
+
+
+
+            
+
+            <td class="description last">coordinate of the event</td>
+        </tr>
+
+    
+
+        <tr>
+            
+                <td class="name"><code>containerPoint</code>
+                    
+                </td>
+            
+
+            <td class="type">
+            
+                
+<span class="param-type"><a href="Point.html">Point</a></span>
+
+
+            
+            </td>
+
+
+
+            
+
+            <td class="description last">container point of the event</td>
+        </tr>
+
+    
+
+        <tr>
+            
+                <td class="name"><code>viewPoint</code>
+                    
+                </td>
+            
+
+            <td class="type">
+            
+                
+<span class="param-type"><a href="Point.html">Point</a></span>
+
+
+            
+            </td>
+
+
+
+            
+
+            <td class="description last">view point of the event</td>
+        </tr>
+
+    
+
+        <tr>
+            
+                <td class="name"><code>domEvent</code>
+                    
+                </td>
+            
+
+            <td class="type">
+            
+                
+<span class="param-type">Event</span>
+
+
+            
+            </td>
+
+
+
+            
+
+            <td class="description last">dom event</td>
+        </tr>
+
+    
+    </tbody>
+</table>
+
+
+
+<dl class="details">
+
+    
+
+    
+
+    
+
+    
+
+    
+
+        
+
+    
+
+    
+
+    
+
+    
+
+    
+
+    
+
+    
+    <dt class="tag-source">Source:</dt>
+    <dd class="tag-source"><ul class="dummy"><li>
+        
+            <a target="_blank" href="https://github.com/maptalks/maptalks.js/tree/master/src/ui/UIMarker.js">ui/UIMarker.js</a>, <a target="_blank" href="https://github.com/maptalks/maptalks.js/tree/master/src/ui/UIMarker.js#L99">line 99</a>
+        
+
+    </li></ul></dd>
+    
+
+    
+
+    
+
+    
+</dl>
+
+
+
+
+
+
+
+
+
+
+
+
+
+
+
+
+
+
+
+<hr>
+        
+            
+
+    <!-- <h2>Constructor</h2> -->
+    
+    <li>
+    
+    <h4 class="name" id="event:click"><a href="#event:click">click</a>
+    
+        
+            <a target="_blank" href="https://github.com/maptalks/maptalks.js/tree/master/src/ui/UIMarker.js#L111" class="improvelink">[source]</a>
+        
+    
+    <!-- 
+        <a target="_blank" href="https://github.com/maptalks/maptalks.js/tree/master/src/ui/UIMarker.js#L111" class="improvelink">[help to improve]</a>
+     -->
+    <!-- <a href="#event:click" class="improvelink">[link]</a> -->
+    </h4>
+
+    
+    </li>
+    
+    
+
+
+
+
+<div class="description">
+    click event
+</div>
+
+
+
+
+<!-- 
+    <h5>Type:</h5>
+    <ul>
+        <li>
+            
+<span class="param-type">Object</span>
+
+
+        </li>
+    </ul>
+ -->
+
+
+
+
+
+<!-- event properties -->
+
+
+
+
+
+
+
+
+
+
+
+
+
+    <h5 class="subsection-title">Properties:</h5>
+
+    
+
+<table class="props">
+    <thead>
+    <tr>
+        
+        <th>Name</th>
+        
+
+        <th>Type</th>
+
+
+
+        
+
+        <th class="last">Description</th>
+    </tr>
+    </thead>
+
+    <tbody>
+    
+
+        <tr>
+            
+                <td class="name"><code>type</code>
+                    
+                </td>
+            
+
+            <td class="type">
+            
+                
+<span class="param-type">String</span>
+
+
+            
+            </td>
+
+
+
+            
+
+            <td class="description last">click</td>
+        </tr>
+
+    
+
+        <tr>
+            
+                <td class="name"><code>target</code>
+                    
+                </td>
+            
+
+            <td class="type">
+            
+                
+<span class="param-type">UIMarker</span>
+
+
+            
+            </td>
+
+
+
+            
+
+            <td class="description last">the uimarker fires event</td>
+        </tr>
+
+    
+
+        <tr>
+            
+                <td class="name"><code>coordinate</code>
+                    
+                </td>
+            
+
+            <td class="type">
+            
+                
+<span class="param-type"><a href="Coordinate.html">Coordinate</a></span>
+
+
+            
+            </td>
+
+
+
+            
+
+            <td class="description last">coordinate of the event</td>
+        </tr>
+
+    
+
+        <tr>
+            
+                <td class="name"><code>containerPoint</code>
+                    
+                </td>
+            
+
+            <td class="type">
+            
+                
+<span class="param-type"><a href="Point.html">Point</a></span>
+
+
+            
+            </td>
+
+
+
+            
+
+            <td class="description last">container point of the event</td>
+        </tr>
+
+    
+
+        <tr>
+            
+                <td class="name"><code>viewPoint</code>
+                    
+                </td>
+            
+
+            <td class="type">
+            
+                
+<span class="param-type"><a href="Point.html">Point</a></span>
+
+
+            
+            </td>
+
+
+
+            
+
+            <td class="description last">view point of the event</td>
+        </tr>
+
+    
+
+        <tr>
+            
+                <td class="name"><code>domEvent</code>
+                    
+                </td>
+            
+
+            <td class="type">
+            
+                
+<span class="param-type">Event</span>
+
+
+            
+            </td>
+
+
+
+            
+
+            <td class="description last">dom event</td>
+        </tr>
+
+    
+    </tbody>
+</table>
+
+
+
+<dl class="details">
+
+    
+
+    
+
+    
+
+    
+
+    
+
+        
+
+    
+
+    
+
+    
+
+    
+
+    
+
+    
+
+    
+    <dt class="tag-source">Source:</dt>
+    <dd class="tag-source"><ul class="dummy"><li>
+        
+            <a target="_blank" href="https://github.com/maptalks/maptalks.js/tree/master/src/ui/UIMarker.js">ui/UIMarker.js</a>, <a target="_blank" href="https://github.com/maptalks/maptalks.js/tree/master/src/ui/UIMarker.js#L111">line 111</a>
+        
+
+    </li></ul></dd>
+    
+
+    
+
+    
+
+    
+</dl>
+
+
+
+
+
+
+
+
+
+
+
+
+
+
+
+
+
+
+
+<hr>
+        
+            
+
+    <!-- <h2>Constructor</h2> -->
+    
+    <li>
+    
+    <h4 class="name" id="event:dblclick"><a href="#event:dblclick">dblclick</a>
+    
+        
+            <a target="_blank" href="https://github.com/maptalks/maptalks.js/tree/master/src/ui/UIMarker.js#L123" class="improvelink">[source]</a>
+        
+    
+    <!-- 
+        <a target="_blank" href="https://github.com/maptalks/maptalks.js/tree/master/src/ui/UIMarker.js#L123" class="improvelink">[help to improve]</a>
+     -->
+    <!-- <a href="#event:dblclick" class="improvelink">[link]</a> -->
+    </h4>
+
+    
+    </li>
+    
+    
+
+
+
+
+<div class="description">
+    dblclick event
+</div>
+
+
+
+
+<!-- 
+    <h5>Type:</h5>
+    <ul>
+        <li>
+            
+<span class="param-type">Object</span>
+
+
+        </li>
+    </ul>
+ -->
+
+
+
+
+
+<!-- event properties -->
+
+
+
+
+
+
+
+
+
+
+
+
+
+    <h5 class="subsection-title">Properties:</h5>
+
+    
+
+<table class="props">
+    <thead>
+    <tr>
+        
+        <th>Name</th>
+        
+
+        <th>Type</th>
+
+
+
+        
+
+        <th class="last">Description</th>
+    </tr>
+    </thead>
+
+    <tbody>
+    
+
+        <tr>
+            
+                <td class="name"><code>type</code>
+                    
+                </td>
+            
+
+            <td class="type">
+            
+                
+<span class="param-type">String</span>
+
+
+            
+            </td>
+
+
+
+            
+
+            <td class="description last">dblclick</td>
+        </tr>
+
+    
+
+        <tr>
+            
+                <td class="name"><code>target</code>
+                    
+                </td>
+            
+
+            <td class="type">
+            
+                
+<span class="param-type">UIMarker</span>
+
+
+            
+            </td>
+
+
+
+            
+
+            <td class="description last">the uimarker fires event</td>
+        </tr>
+
+    
+
+        <tr>
+            
+                <td class="name"><code>coordinate</code>
+                    
+                </td>
+            
+
+            <td class="type">
+            
+                
+<span class="param-type"><a href="Coordinate.html">Coordinate</a></span>
+
+
+            
+            </td>
+
+
+
+            
+
+            <td class="description last">coordinate of the event</td>
+        </tr>
+
+    
+
+        <tr>
+            
+                <td class="name"><code>containerPoint</code>
+                    
+                </td>
+            
+
+            <td class="type">
+            
+                
+<span class="param-type"><a href="Point.html">Point</a></span>
+
+
+            
+            </td>
+
+
+
+            
+
+            <td class="description last">container point of the event</td>
+        </tr>
+
+    
+
+        <tr>
+            
+                <td class="name"><code>viewPoint</code>
+                    
+                </td>
+            
+
+            <td class="type">
+            
+                
+<span class="param-type"><a href="Point.html">Point</a></span>
+
+
+            
+            </td>
+
+
+
+            
+
+            <td class="description last">view point of the event</td>
+        </tr>
+
+    
+
+        <tr>
+            
+                <td class="name"><code>domEvent</code>
+                    
+                </td>
+            
+
+            <td class="type">
+            
+                
+<span class="param-type">Event</span>
+
+
+            
+            </td>
+
+
+
+            
+
+            <td class="description last">dom event</td>
+        </tr>
+
+    
+    </tbody>
+</table>
+
+
+
+<dl class="details">
+
+    
+
+    
+
+    
+
+    
+
+    
+
+        
+
+    
+
+    
+
+    
+
+    
+
+    
+
+    
+
+    
+    <dt class="tag-source">Source:</dt>
+    <dd class="tag-source"><ul class="dummy"><li>
+        
+            <a target="_blank" href="https://github.com/maptalks/maptalks.js/tree/master/src/ui/UIMarker.js">ui/UIMarker.js</a>, <a target="_blank" href="https://github.com/maptalks/maptalks.js/tree/master/src/ui/UIMarker.js#L123">line 123</a>
+        
+
+    </li></ul></dd>
+    
+
+    
+
+    
+
+    
+</dl>
+
+
+
+
+
+
+
+
+
+
+
+
+
+
+
+
+
+
+
+<hr>
+        
+            
+
+    <!-- <h2>Constructor</h2> -->
+    
+    <li>
+    
+    <h4 class="name" id="event:contextmenu"><a href="#event:contextmenu">contextmenu</a>
+    
+        
+            <a target="_blank" href="https://github.com/maptalks/maptalks.js/tree/master/src/ui/UIMarker.js#L135" class="improvelink">[source]</a>
+        
+    
+    <!-- 
+        <a target="_blank" href="https://github.com/maptalks/maptalks.js/tree/master/src/ui/UIMarker.js#L135" class="improvelink">[help to improve]</a>
+     -->
+    <!-- <a href="#event:contextmenu" class="improvelink">[link]</a> -->
+    </h4>
+
+    
+    </li>
+    
+    
+
+
+
+
+<div class="description">
+    contextmenu event
+</div>
+
+
+
+
+<!-- 
+    <h5>Type:</h5>
+    <ul>
+        <li>
+            
+<span class="param-type">Object</span>
+
+
+        </li>
+    </ul>
+ -->
+
+
+
+
+
+<!-- event properties -->
+
+
+
+
+
+
+
+
+
+
+
+
+
+    <h5 class="subsection-title">Properties:</h5>
+
+    
+
+<table class="props">
+    <thead>
+    <tr>
+        
+        <th>Name</th>
+        
+
+        <th>Type</th>
+
+
+
+        
+
+        <th class="last">Description</th>
+    </tr>
+    </thead>
+
+    <tbody>
+    
+
+        <tr>
+            
+                <td class="name"><code>type</code>
+                    
+                </td>
+            
+
+            <td class="type">
+            
+                
+<span class="param-type">String</span>
+
+
+            
+            </td>
+
+
+
+            
+
+            <td class="description last">contextmenu</td>
+        </tr>
+
+    
+
+        <tr>
+            
+                <td class="name"><code>target</code>
+                    
+                </td>
+            
+
+            <td class="type">
+            
+                
+<span class="param-type">UIMarker</span>
+
+
+            
+            </td>
+
+
+
+            
+
+            <td class="description last">the uimarker fires event</td>
+        </tr>
+
+    
+
+        <tr>
+            
+                <td class="name"><code>coordinate</code>
+                    
+                </td>
+            
+
+            <td class="type">
+            
+                
+<span class="param-type"><a href="Coordinate.html">Coordinate</a></span>
+
+
+            
+            </td>
+
+
+
+            
+
+            <td class="description last">coordinate of the event</td>
+        </tr>
+
+    
+
+        <tr>
+            
+                <td class="name"><code>containerPoint</code>
+                    
+                </td>
+            
+
+            <td class="type">
+            
+                
+<span class="param-type"><a href="Point.html">Point</a></span>
+
+
+            
+            </td>
+
+
+
+            
+
+            <td class="description last">container point of the event</td>
+        </tr>
+
+    
+
+        <tr>
+            
+                <td class="name"><code>viewPoint</code>
+                    
+                </td>
+            
+
+            <td class="type">
+            
+                
+<span class="param-type"><a href="Point.html">Point</a></span>
+
+
+            
+            </td>
+
+
+
+            
+
+            <td class="description last">view point of the event</td>
+        </tr>
+
+    
+
+        <tr>
+            
+                <td class="name"><code>domEvent</code>
+                    
+                </td>
+            
+
+            <td class="type">
+            
+                
+<span class="param-type">Event</span>
+
+
+            
+            </td>
+
+
+
+            
+
+            <td class="description last">dom event</td>
+        </tr>
+
+    
+    </tbody>
+</table>
+
+
+
+<dl class="details">
+
+    
+
+    
+
+    
+
+    
+
+    
+
+        
+
+    
+
+    
+
+    
+
+    
+
+    
+
+    
+
+    
+    <dt class="tag-source">Source:</dt>
+    <dd class="tag-source"><ul class="dummy"><li>
+        
+            <a target="_blank" href="https://github.com/maptalks/maptalks.js/tree/master/src/ui/UIMarker.js">ui/UIMarker.js</a>, <a target="_blank" href="https://github.com/maptalks/maptalks.js/tree/master/src/ui/UIMarker.js#L135">line 135</a>
+        
+
+    </li></ul></dd>
+    
+
+    
+
+    
+
+    
+</dl>
+
+
+
+
+
+
+
+
+
+
+
+
+
+
+
+
+
+
+
+<hr>
+        
+            
+
+    <!-- <h2>Constructor</h2> -->
+    
+    <li>
+    
+    <h4 class="name" id="event:keypress"><a href="#event:keypress">keypress</a>
+    
+        
+            <a target="_blank" href="https://github.com/maptalks/maptalks.js/tree/master/src/ui/UIMarker.js#L147" class="improvelink">[source]</a>
+        
+    
+    <!-- 
+        <a target="_blank" href="https://github.com/maptalks/maptalks.js/tree/master/src/ui/UIMarker.js#L147" class="improvelink">[help to improve]</a>
+     -->
+    <!-- <a href="#event:keypress" class="improvelink">[link]</a> -->
+    </h4>
+
+    
+    </li>
+    
+    
+
+
+
+
+<div class="description">
+    keypress event
+</div>
+
+
+
+
+<!-- 
+    <h5>Type:</h5>
+    <ul>
+        <li>
+            
+<span class="param-type">Object</span>
+
+
+        </li>
+    </ul>
+ -->
+
+
+
+
+
+<!-- event properties -->
+
+
+
+
+
+
+
+
+
+
+
+
+
+    <h5 class="subsection-title">Properties:</h5>
+
+    
+
+<table class="props">
+    <thead>
+    <tr>
+        
+        <th>Name</th>
+        
+
+        <th>Type</th>
+
+
+
+        
+
+        <th class="last">Description</th>
+    </tr>
+    </thead>
+
+    <tbody>
+    
+
+        <tr>
+            
+                <td class="name"><code>type</code>
+                    
+                </td>
+            
+
+            <td class="type">
+            
+                
+<span class="param-type">String</span>
+
+
+            
+            </td>
+
+
+
+            
+
+            <td class="description last">keypress</td>
+        </tr>
+
+    
+
+        <tr>
+            
+                <td class="name"><code>target</code>
+                    
+                </td>
+            
+
+            <td class="type">
+            
+                
+<span class="param-type">UIMarker</span>
+
+
+            
+            </td>
+
+
+
+            
+
+            <td class="description last">the uimarker fires event</td>
+        </tr>
+
+    
+
+        <tr>
+            
+                <td class="name"><code>coordinate</code>
+                    
+                </td>
+            
+
+            <td class="type">
+            
+                
+<span class="param-type"><a href="Coordinate.html">Coordinate</a></span>
+
+
+            
+            </td>
+
+
+
+            
+
+            <td class="description last">coordinate of the event</td>
+        </tr>
+
+    
+
+        <tr>
+            
+                <td class="name"><code>containerPoint</code>
+                    
+                </td>
+            
+
+            <td class="type">
+            
+                
+<span class="param-type"><a href="Point.html">Point</a></span>
+
+
+            
+            </td>
+
+
+
+            
+
+            <td class="description last">container point of the event</td>
+        </tr>
+
+    
+
+        <tr>
+            
+                <td class="name"><code>viewPoint</code>
+                    
+                </td>
+            
+
+            <td class="type">
+            
+                
+<span class="param-type"><a href="Point.html">Point</a></span>
+
+
+            
+            </td>
+
+
+
+            
+
+            <td class="description last">view point of the event</td>
+        </tr>
+
+    
+
+        <tr>
+            
+                <td class="name"><code>domEvent</code>
+                    
+                </td>
+            
+
+            <td class="type">
+            
+                
+<span class="param-type">Event</span>
+
+
+            
+            </td>
+
+
+
+            
+
+            <td class="description last">dom event</td>
+        </tr>
+
+    
+    </tbody>
+</table>
+
+
+
+<dl class="details">
+
+    
+
+    
+
+    
+
+    
+
+    
+
+        
+
+    
+
+    
+
+    
+
+    
+
+    
+
+    
+
+    
+    <dt class="tag-source">Source:</dt>
+    <dd class="tag-source"><ul class="dummy"><li>
+        
+            <a target="_blank" href="https://github.com/maptalks/maptalks.js/tree/master/src/ui/UIMarker.js">ui/UIMarker.js</a>, <a target="_blank" href="https://github.com/maptalks/maptalks.js/tree/master/src/ui/UIMarker.js#L147">line 147</a>
+        
+
+    </li></ul></dd>
+    
+
+    
+
+    
+
+    
+</dl>
+
+
+
+
+
+
+
+
+
+
+
+
+
+
+
+
+
+
+
+<hr>
+        
+            
+
+    <!-- <h2>Constructor</h2> -->
+    
+    <li>
+    
+    <h4 class="name" id="event:touchstart"><a href="#event:touchstart">touchstart</a>
+    
+        
+            <a target="_blank" href="https://github.com/maptalks/maptalks.js/tree/master/src/ui/UIMarker.js#L159" class="improvelink">[source]</a>
+        
+    
+    <!-- 
+        <a target="_blank" href="https://github.com/maptalks/maptalks.js/tree/master/src/ui/UIMarker.js#L159" class="improvelink">[help to improve]</a>
+     -->
+    <!-- <a href="#event:touchstart" class="improvelink">[link]</a> -->
+    </h4>
+
+    
+    </li>
+    
+    
+
+
+
+
+<div class="description">
+    touchstart event
+</div>
+
+
+
+
+<!-- 
+    <h5>Type:</h5>
+    <ul>
+        <li>
+            
+<span class="param-type">Object</span>
+
+
+        </li>
+    </ul>
+ -->
+
+
+
+
+
+<!-- event properties -->
+
+
+
+
+
+
+
+
+
+
+
+
+
+    <h5 class="subsection-title">Properties:</h5>
+
+    
+
+<table class="props">
+    <thead>
+    <tr>
+        
+        <th>Name</th>
+        
+
+        <th>Type</th>
+
+
+
+        
+
+        <th class="last">Description</th>
+    </tr>
+    </thead>
+
+    <tbody>
+    
+
+        <tr>
+            
+                <td class="name"><code>type</code>
+                    
+                </td>
+            
+
+            <td class="type">
+            
+                
+<span class="param-type">String</span>
+
+
+            
+            </td>
+
+
+
+            
+
+            <td class="description last">touchstart</td>
+        </tr>
+
+    
+
+        <tr>
+            
+                <td class="name"><code>target</code>
+                    
+                </td>
+            
+
+            <td class="type">
+            
+                
+<span class="param-type">UIMarker</span>
+
+
+            
+            </td>
+
+
+
+            
+
+            <td class="description last">the uimarker fires event</td>
+        </tr>
+
+    
+
+        <tr>
+            
+                <td class="name"><code>coordinate</code>
+                    
+                </td>
+            
+
+            <td class="type">
+            
+                
+<span class="param-type"><a href="Coordinate.html">Coordinate</a></span>
+
+
+            
+            </td>
+
+
+
+            
+
+            <td class="description last">coordinate of the event</td>
+        </tr>
+
+    
+
+        <tr>
+            
+                <td class="name"><code>containerPoint</code>
+                    
+                </td>
+            
+
+            <td class="type">
+            
+                
+<span class="param-type"><a href="Point.html">Point</a></span>
+
+
+            
+            </td>
+
+
+
+            
+
+            <td class="description last">container point of the event</td>
+        </tr>
+
+    
+
+        <tr>
+            
+                <td class="name"><code>viewPoint</code>
+                    
+                </td>
+            
+
+            <td class="type">
+            
+                
+<span class="param-type"><a href="Point.html">Point</a></span>
+
+
+            
+            </td>
+
+
+
+            
+
+            <td class="description last">view point of the event</td>
+        </tr>
+
+    
+
+        <tr>
+            
+                <td class="name"><code>domEvent</code>
+                    
+                </td>
+            
+
+            <td class="type">
+            
+                
+<span class="param-type">Event</span>
+
+
+            
+            </td>
+
+
+
+            
+
+            <td class="description last">dom event</td>
+        </tr>
+
+    
+    </tbody>
+</table>
+
+
+
+<dl class="details">
+
+    
+
+    
+
+    
+
+    
+
+    
+
+        
+
+    
+
+    
+
+    
+
+    
+
+    
+
+    
+
+    
+    <dt class="tag-source">Source:</dt>
+    <dd class="tag-source"><ul class="dummy"><li>
+        
+            <a target="_blank" href="https://github.com/maptalks/maptalks.js/tree/master/src/ui/UIMarker.js">ui/UIMarker.js</a>, <a target="_blank" href="https://github.com/maptalks/maptalks.js/tree/master/src/ui/UIMarker.js#L159">line 159</a>
+        
+
+    </li></ul></dd>
+    
+
+    
+
+    
+
+    
+</dl>
+
+
+
+
+
+
+
+
+
+
+
+
+
+
+
+
+
+
+
+<hr>
+        
+            
+
+    <!-- <h2>Constructor</h2> -->
+    
+    <li>
+    
+    <h4 class="name" id="event:touchmove"><a href="#event:touchmove">touchmove</a>
+    
+        
+            <a target="_blank" href="https://github.com/maptalks/maptalks.js/tree/master/src/ui/UIMarker.js#L171" class="improvelink">[source]</a>
+        
+    
+    <!-- 
+        <a target="_blank" href="https://github.com/maptalks/maptalks.js/tree/master/src/ui/UIMarker.js#L171" class="improvelink">[help to improve]</a>
+     -->
+    <!-- <a href="#event:touchmove" class="improvelink">[link]</a> -->
+    </h4>
+
+    
+    </li>
+    
+    
+
+
+
+
+<div class="description">
+    touchmove event
+</div>
+
+
+
+
+<!-- 
+    <h5>Type:</h5>
+    <ul>
+        <li>
+            
+<span class="param-type">Object</span>
+
+
+        </li>
+    </ul>
+ -->
+
+
+
+
+
+<!-- event properties -->
+
+
+
+
+
+
+
+
+
+
+
+
+
+    <h5 class="subsection-title">Properties:</h5>
+
+    
+
+<table class="props">
+    <thead>
+    <tr>
+        
+        <th>Name</th>
+        
+
+        <th>Type</th>
+
+
+
+        
+
+        <th class="last">Description</th>
+    </tr>
+    </thead>
+
+    <tbody>
+    
+
+        <tr>
+            
+                <td class="name"><code>type</code>
+                    
+                </td>
+            
+
+            <td class="type">
+            
+                
+<span class="param-type">String</span>
+
+
+            
+            </td>
+
+
+
+            
+
+            <td class="description last">touchmove</td>
+        </tr>
+
+    
+
+        <tr>
+            
+                <td class="name"><code>target</code>
+                    
+                </td>
+            
+
+            <td class="type">
+            
+                
+<span class="param-type">UIMarker</span>
+
+
+            
+            </td>
+
+
+
+            
+
+            <td class="description last">the uimarker fires event</td>
+        </tr>
+
+    
+
+        <tr>
+            
+                <td class="name"><code>coordinate</code>
+                    
+                </td>
+            
+
+            <td class="type">
+            
+                
+<span class="param-type"><a href="Coordinate.html">Coordinate</a></span>
+
+
+            
+            </td>
+
+
+
+            
+
+            <td class="description last">coordinate of the event</td>
+        </tr>
+
+    
+
+        <tr>
+            
+                <td class="name"><code>containerPoint</code>
+                    
+                </td>
+            
+
+            <td class="type">
+            
+                
+<span class="param-type"><a href="Point.html">Point</a></span>
+
+
+            
+            </td>
+
+
+
+            
+
+            <td class="description last">container point of the event</td>
+        </tr>
+
+    
+
+        <tr>
+            
+                <td class="name"><code>viewPoint</code>
+                    
+                </td>
+            
+
+            <td class="type">
+            
+                
+<span class="param-type"><a href="Point.html">Point</a></span>
+
+
+            
+            </td>
+
+
+
+            
+
+            <td class="description last">view point of the event</td>
+        </tr>
+
+    
+
+        <tr>
+            
+                <td class="name"><code>domEvent</code>
+                    
+                </td>
+            
+
+            <td class="type">
+            
+                
+<span class="param-type">Event</span>
+
+
+            
+            </td>
+
+
+
+            
+
+            <td class="description last">dom event</td>
+        </tr>
+
+    
+    </tbody>
+</table>
+
+
+
+<dl class="details">
+
+    
+
+    
+
+    
+
+    
+
+    
+
+        
+
+    
+
+    
+
+    
+
+    
+
+    
+
+    
+
+    
+    <dt class="tag-source">Source:</dt>
+    <dd class="tag-source"><ul class="dummy"><li>
+        
+            <a target="_blank" href="https://github.com/maptalks/maptalks.js/tree/master/src/ui/UIMarker.js">ui/UIMarker.js</a>, <a target="_blank" href="https://github.com/maptalks/maptalks.js/tree/master/src/ui/UIMarker.js#L171">line 171</a>
+        
+
+    </li></ul></dd>
+    
+
+    
+
+    
+
+    
+</dl>
+
+
+
+
+
+
+
+
+
+
+
+
+
+
+
+
+
+
+
+<hr>
+        
+            
+
+    <!-- <h2>Constructor</h2> -->
+    
+    <li>
+    
+    <h4 class="name" id="event:touchend"><a href="#event:touchend">touchend</a>
+    
+        
+            <a target="_blank" href="https://github.com/maptalks/maptalks.js/tree/master/src/ui/UIMarker.js#L183" class="improvelink">[source]</a>
+        
+    
+    <!-- 
+        <a target="_blank" href="https://github.com/maptalks/maptalks.js/tree/master/src/ui/UIMarker.js#L183" class="improvelink">[help to improve]</a>
+     -->
+    <!-- <a href="#event:touchend" class="improvelink">[link]</a> -->
+    </h4>
+
+    
+    </li>
+    
+    
+
+
+
+
+<div class="description">
+    touchend event
+</div>
+
+
+
+
+<!-- 
+    <h5>Type:</h5>
+    <ul>
+        <li>
+            
+<span class="param-type">Object</span>
+
+
+        </li>
+    </ul>
+ -->
+
+
+
+
+
+<!-- event properties -->
+
+
+
+
+
+
+
+
+
+
+
+
+
+    <h5 class="subsection-title">Properties:</h5>
+
+    
+
+<table class="props">
+    <thead>
+    <tr>
+        
+        <th>Name</th>
+        
+
+        <th>Type</th>
+
+
+
+        
+
+        <th class="last">Description</th>
+    </tr>
+    </thead>
+
+    <tbody>
+    
+
+        <tr>
+            
+                <td class="name"><code>type</code>
+                    
+                </td>
+            
+
+            <td class="type">
+            
+                
+<span class="param-type">String</span>
+
+
+            
+            </td>
+
+
+
+            
+
+            <td class="description last">touchend</td>
+        </tr>
+
+    
+
+        <tr>
+            
+                <td class="name"><code>target</code>
+                    
+                </td>
+            
+
+            <td class="type">
+            
+                
+<span class="param-type">UIMarker</span>
+
+
+            
+            </td>
+
+
+
+            
+
+            <td class="description last">the uimarker fires event</td>
+        </tr>
+
+    
+
+        <tr>
+            
+                <td class="name"><code>coordinate</code>
+                    
+                </td>
+            
+
+            <td class="type">
+            
+                
+<span class="param-type"><a href="Coordinate.html">Coordinate</a></span>
+
+
+            
+            </td>
+
+
+
+            
+
+            <td class="description last">coordinate of the event</td>
+        </tr>
+
+    
+
+        <tr>
+            
+                <td class="name"><code>containerPoint</code>
+                    
+                </td>
+            
+
+            <td class="type">
+            
+                
+<span class="param-type"><a href="Point.html">Point</a></span>
+
+
+            
+            </td>
+
+
+
+            
+
+            <td class="description last">container point of the event</td>
+        </tr>
+
+    
+
+        <tr>
+            
+                <td class="name"><code>viewPoint</code>
+                    
+                </td>
+            
+
+            <td class="type">
+            
+                
+<span class="param-type"><a href="Point.html">Point</a></span>
+
+
+            
+            </td>
+
+
+
+            
+
+            <td class="description last">view point of the event</td>
+        </tr>
+
+    
+
+        <tr>
+            
+                <td class="name"><code>domEvent</code>
+                    
+                </td>
+            
+
+            <td class="type">
+            
+                
+<span class="param-type">Event</span>
+
+
+            
+            </td>
+
+
+
+            
+
+            <td class="description last">dom event</td>
+        </tr>
+
+    
+    </tbody>
+</table>
+
+
+
+<dl class="details">
+
+    
+
+    
+
+    
+
+    
+
+    
+
+        
+
+    
+
+    
+
+    
+
+    
+
+    
+
+    
+
+    
+    <dt class="tag-source">Source:</dt>
+    <dd class="tag-source"><ul class="dummy"><li>
+        
+            <a target="_blank" href="https://github.com/maptalks/maptalks.js/tree/master/src/ui/UIMarker.js">ui/UIMarker.js</a>, <a target="_blank" href="https://github.com/maptalks/maptalks.js/tree/master/src/ui/UIMarker.js#L183">line 183</a>
+        
+
+    </li></ul></dd>
+    
+
+    
+
+    
+
+    
+</dl>
+
+
+
+
+
+
+
+
+
+
+
+
+
+
+
+
+
+
+
+<hr>
+        
+            
+
+    <!-- <h2>Constructor</h2> -->
+    
+    <li>
+    
+    <h4 class="name" id="event:positionchange"><a href="#event:positionchange">positionchange</a>
+    
+        
+            <a target="_blank" href="https://github.com/maptalks/maptalks.js/tree/master/src/ui/UIMarker.js#L240" class="improvelink">[source]</a>
+        
+    
+    <!-- 
+        <a target="_blank" href="https://github.com/maptalks/maptalks.js/tree/master/src/ui/UIMarker.js#L240" class="improvelink">[help to improve]</a>
+     -->
+    <!-- <a href="#event:positionchange" class="improvelink">[link]</a> -->
+    </h4>
+
+    
+    </li>
+    
+    
+
+
+
+
+<div class="description">
+    positionchange event.
+</div>
+
+
+
+
+<!-- 
+    <h5>Type:</h5>
+    <ul>
+        <li>
+            
+<span class="param-type">Object</span>
+
+
+        </li>
+    </ul>
+ -->
+
+
+
+
+
+<!-- event properties -->
+
+
+
+
+
+
+
+
+
+
+
+
+
+    <h5 class="subsection-title">Properties:</h5>
+
+    
+
+<table class="props">
+    <thead>
+    <tr>
+        
+        <th>Name</th>
+        
+
+        <th>Type</th>
+
+
+
+        
+
+        <th class="last">Description</th>
+    </tr>
+    </thead>
+
+    <tbody>
+    
+
+        <tr>
+            
+                <td class="name"><code>type</code>
+                    
+                </td>
+            
+
+            <td class="type">
+            
+                
+<span class="param-type">String</span>
+
+
+            
+            </td>
+
+
+
+            
+
+            <td class="description last">positionchange</td>
+        </tr>
+
+    
+
+        <tr>
+            
+                <td class="name"><code>target</code>
+                    
+                </td>
+            
+
+            <td class="type">
+            
+                
+<span class="param-type">UIMarker</span>
+
+
+            
+            </td>
+
+
+
+            
+
+            <td class="description last">ui marker</td>
+        </tr>
+
+    
+    </tbody>
+</table>
+
+
+
+<dl class="details">
+
+    
+
+    
+
+    
+
+    
+
+    
+
+        
+
+    
+
+    
+
+    
+
+    
+
+    
+
+    
+
+    
+    <dt class="tag-source">Source:</dt>
+    <dd class="tag-source"><ul class="dummy"><li>
+        
+            <a target="_blank" href="https://github.com/maptalks/maptalks.js/tree/master/src/ui/UIMarker.js">ui/UIMarker.js</a>, <a target="_blank" href="https://github.com/maptalks/maptalks.js/tree/master/src/ui/UIMarker.js#L240">line 240</a>
+        
+
+    </li></ul></dd>
+    
+
+    
+
+    
+
+    
+</dl>
+
+
+
+
+
+
+
+
+
+
+
+
+
+
+
+
+
+
+
+<hr>
+        
+            
+
+    <!-- <h2>Constructor</h2> -->
+    
+    <li>
+    
+    <h4 class="name" id="event:contentchange"><a href="#event:contentchange">contentchange</a>
+    
+        
+            <a target="_blank" href="https://github.com/maptalks/maptalks.js/tree/master/src/ui/UIMarker.js#L299" class="improvelink">[source]</a>
+        
+    
+    <!-- 
+        <a target="_blank" href="https://github.com/maptalks/maptalks.js/tree/master/src/ui/UIMarker.js#L299" class="improvelink">[help to improve]</a>
+     -->
+    <!-- <a href="#event:contentchange" class="improvelink">[link]</a> -->
+    </h4>
+
+    
+    </li>
+    
+    
+
+
+
+
+<div class="description">
+    contentchange event.
+</div>
+
+
+
+
+<!-- 
+    <h5>Type:</h5>
+    <ul>
+        <li>
+            
+<span class="param-type">Object</span>
+
+
+        </li>
+    </ul>
+ -->
+
+
+
+
+
+<!-- event properties -->
+
+
+
+
+
+
+
+
+
+
+
+
+
+    <h5 class="subsection-title">Properties:</h5>
+
+    
+
+<table class="props">
+    <thead>
+    <tr>
+        
+        <th>Name</th>
+        
+
+        <th>Type</th>
+
+
+
+        
+
+        <th class="last">Description</th>
+    </tr>
+    </thead>
+
+    <tbody>
+    
+
+        <tr>
+            
+                <td class="name"><code>type</code>
+                    
+                </td>
+            
+
+            <td class="type">
+            
+                
+<span class="param-type">String</span>
+
+
+            
+            </td>
+
+
+
+            
+
+            <td class="description last">contentchange</td>
+        </tr>
+
+    
+
+        <tr>
+            
+                <td class="name"><code>target</code>
+                    
+                </td>
+            
+
+            <td class="type">
+            
+                
+<span class="param-type">UIMarker</span>
+
+
+            
+            </td>
+
+
+
+            
+
+            <td class="description last">ui marker</td>
+        </tr>
+
+    
+
+        <tr>
+            
+                <td class="name"><code>old</code>
+                    
+                </td>
+            
+
+            <td class="type">
+            
+                
+<span class="param-type">String</span>
+|
+
+<span class="param-type">HTMLElement</span>
+
+
+            
+            </td>
+
+
+
+            
+
+            <td class="description last">old content</td>
+        </tr>
+
+    
+
+        <tr>
+            
+                <td class="name"><code>new</code>
+                    
+                </td>
+            
+
+            <td class="type">
+            
+                
+<span class="param-type">String</span>
+|
+
+<span class="param-type">HTMLElement</span>
+
+
+            
+            </td>
+
+
+
+            
+
+            <td class="description last">new content</td>
+        </tr>
+
+    
+    </tbody>
+</table>
+
+
+
+<dl class="details">
+
+    
+
+    
+
+    
+
+    
+
+    
+
+        
+
+    
+
+    
+
+    
+
+    
+
+    
+
+    
+
+    
+    <dt class="tag-source">Source:</dt>
+    <dd class="tag-source"><ul class="dummy"><li>
+        
+            <a target="_blank" href="https://github.com/maptalks/maptalks.js/tree/master/src/ui/UIMarker.js">ui/UIMarker.js</a>, <a target="_blank" href="https://github.com/maptalks/maptalks.js/tree/master/src/ui/UIMarker.js#L299">line 299</a>
+        
+
+    </li></ul></dd>
+    
+
+    
+
+    
+
+    
+</dl>
+
+
+
+
+
+
+
+
+
+
+
+
+
+
+
+
+
+
+
+<hr>
+        
+            
+
+    <!-- <h2>Constructor</h2> -->
+    
+    <li>
+    
+    <h4 class="name" id="event:dragstart"><a href="#event:dragstart">dragstart</a>
+    
+        
+            <a target="_blank" href="https://github.com/maptalks/maptalks.js/tree/master/src/ui/UIMarker.js#L587" class="improvelink">[source]</a>
+        
+    
+    <!-- 
+        <a target="_blank" href="https://github.com/maptalks/maptalks.js/tree/master/src/ui/UIMarker.js#L587" class="improvelink">[help to improve]</a>
+     -->
+    <!-- <a href="#event:dragstart" class="improvelink">[link]</a> -->
+    </h4>
+
+    
+    </li>
+    
+    
+
+
+
+
+<div class="description">
+    drag start event
+</div>
+
+
+
+
+<!-- 
+    <h5>Type:</h5>
+    <ul>
+        <li>
+            
+<span class="param-type">Object</span>
+
+
+        </li>
+    </ul>
+ -->
+
+
+
+
+
+<!-- event properties -->
+
+
+
+
+
+
+
+
+
+
+
+
+
+    <h5 class="subsection-title">Properties:</h5>
+
+    
+
+<table class="props">
+    <thead>
+    <tr>
+        
+        <th>Name</th>
+        
+
+        <th>Type</th>
+
+
+
+        
+
+        <th class="last">Description</th>
+    </tr>
+    </thead>
+
+    <tbody>
+    
+
+        <tr>
+            
+                <td class="name"><code>type</code>
+                    
+                </td>
+            
+
+            <td class="type">
+            
+                
+<span class="param-type">String</span>
+
+
+            
+            </td>
+
+
+
+            
+
+            <td class="description last">dragstart</td>
+        </tr>
+
+    
+
+        <tr>
+            
+                <td class="name"><code>target</code>
+                    
+                </td>
+            
+
+            <td class="type">
+            
+                
+<span class="param-type">UIMarker</span>
+
+
+            
+            </td>
+
+
+
+            
+
+            <td class="description last">the uimarker fires event</td>
+        </tr>
+
+    
+
+        <tr>
+            
+                <td class="name"><code>coordinate</code>
+                    
+                </td>
+            
+
+            <td class="type">
+            
+                
+<span class="param-type"><a href="Coordinate.html">Coordinate</a></span>
+
+
+            
+            </td>
+
+
+
+            
+
+            <td class="description last">coordinate of the event</td>
+        </tr>
+
+    
+
+        <tr>
+            
+                <td class="name"><code>containerPoint</code>
+                    
+                </td>
+            
+
+            <td class="type">
+            
+                
+<span class="param-type"><a href="Point.html">Point</a></span>
+
+
+            
+            </td>
+
+
+
+            
+
+            <td class="description last">container point of the event</td>
+        </tr>
+
+    
+
+        <tr>
+            
+                <td class="name"><code>viewPoint</code>
+                    
+                </td>
+            
+
+            <td class="type">
+            
+                
+<span class="param-type"><a href="Point.html">Point</a></span>
+
+
+            
+            </td>
+
+
+
+            
+
+            <td class="description last">view point of the event</td>
+        </tr>
+
+    
+
+        <tr>
+            
+                <td class="name"><code>domEvent</code>
+                    
+                </td>
+            
+
+            <td class="type">
+            
+                
+<span class="param-type">Event</span>
+
+
+            
+            </td>
+
+
+
+            
+
+            <td class="description last">dom event</td>
+        </tr>
+
+    
+    </tbody>
+</table>
+
+
+
+<dl class="details">
+
+    
+
+    
+
+    
+
+    
+
+    
+
+        
+
+    
+
+    
+
+    
+
+    
+
+    
+
+    
+
+    
+    <dt class="tag-source">Source:</dt>
+    <dd class="tag-source"><ul class="dummy"><li>
+        
+            <a target="_blank" href="https://github.com/maptalks/maptalks.js/tree/master/src/ui/UIMarker.js">ui/UIMarker.js</a>, <a target="_blank" href="https://github.com/maptalks/maptalks.js/tree/master/src/ui/UIMarker.js#L587">line 587</a>
+        
+
+    </li></ul></dd>
+    
+
+    
+
+    
+
+    
+</dl>
+
+
+
+
+
+
+
+
+
+
+
+
+
+
+
+
+
+
+
+<hr>
+        
+            
+
+    <!-- <h2>Constructor</h2> -->
+    
+    <li>
+    
+    <h4 class="name" id="event:dragging"><a href="#event:dragging">dragging</a>
+    
+        
+            <a target="_blank" href="https://github.com/maptalks/maptalks.js/tree/master/src/ui/UIMarker.js#L658" class="improvelink">[source]</a>
+        
+    
+    <!-- 
+        <a target="_blank" href="https://github.com/maptalks/maptalks.js/tree/master/src/ui/UIMarker.js#L658" class="improvelink">[help to improve]</a>
+     -->
+    <!-- <a href="#event:dragging" class="improvelink">[link]</a> -->
+    </h4>
+
+    
+    </li>
+    
+    
+
+
+
+
+<div class="description">
+    dragging event
+</div>
+
+
+
+
+<!-- 
+    <h5>Type:</h5>
+    <ul>
+        <li>
+            
+<span class="param-type">Object</span>
+
+
+        </li>
+    </ul>
+ -->
+
+
+
+
+
+<!-- event properties -->
+
+
+
+
+
+
+
+
+
+
+
+
+
+    <h5 class="subsection-title">Properties:</h5>
+
+    
+
+<table class="props">
+    <thead>
+    <tr>
+        
+        <th>Name</th>
+        
+
+        <th>Type</th>
+
+
+
+        
+
+        <th class="last">Description</th>
+    </tr>
+    </thead>
+
+    <tbody>
+    
+
+        <tr>
+            
+                <td class="name"><code>type</code>
+                    
+                </td>
+            
+
+            <td class="type">
+            
+                
+<span class="param-type">String</span>
+
+
+            
+            </td>
+
+
+
+            
+
+            <td class="description last">dragging</td>
+        </tr>
+
+    
+
+        <tr>
+            
+                <td class="name"><code>target</code>
+                    
+                </td>
+            
+
+            <td class="type">
+            
+                
+<span class="param-type">UIMarker</span>
+
+
+            
+            </td>
+
+
+
+            
+
+            <td class="description last">the uimarker fires event</td>
+        </tr>
+
+    
+
+        <tr>
+            
+                <td class="name"><code>coordinate</code>
+                    
+                </td>
+            
+
+            <td class="type">
+            
+                
+<span class="param-type"><a href="Coordinate.html">Coordinate</a></span>
+
+
+            
+            </td>
+
+
+
+            
+
+            <td class="description last">coordinate of the event</td>
+        </tr>
+
+    
+
+        <tr>
+            
+                <td class="name"><code>containerPoint</code>
+                    
+                </td>
+            
+
+            <td class="type">
+            
+                
+<span class="param-type"><a href="Point.html">Point</a></span>
+
+
+            
+            </td>
+
+
+
+            
+
+            <td class="description last">container point of the event</td>
+        </tr>
+
+    
+
+        <tr>
+            
+                <td class="name"><code>viewPoint</code>
+                    
+                </td>
+            
+
+            <td class="type">
+            
+                
+<span class="param-type"><a href="Point.html">Point</a></span>
+
+
+            
+            </td>
+
+
+
+            
+
+            <td class="description last">view point of the event</td>
+        </tr>
+
+    
+
+        <tr>
+            
+                <td class="name"><code>domEvent</code>
+                    
+                </td>
+            
+
+            <td class="type">
+            
+                
+<span class="param-type">Event</span>
+
+
+            
+            </td>
+
+
+
+            
+
+            <td class="description last">dom event</td>
+        </tr>
+
+    
+    </tbody>
+</table>
+
+
+
+<dl class="details">
+
+    
+
+    
+
+    
+
+    
+
+    
+
+        
+
+    
+
+    
+
+    
+
+    
+
+    
+
+    
+
+    
+    <dt class="tag-source">Source:</dt>
+    <dd class="tag-source"><ul class="dummy"><li>
+        
+            <a target="_blank" href="https://github.com/maptalks/maptalks.js/tree/master/src/ui/UIMarker.js">ui/UIMarker.js</a>, <a target="_blank" href="https://github.com/maptalks/maptalks.js/tree/master/src/ui/UIMarker.js#L658">line 658</a>
+        
+
+    </li></ul></dd>
+    
+
+    
+
+    
+
+    
+</dl>
+
+
+
+
+
+
+
+
+
+
+
+
+
+
+
+
+
+
+
+<hr>
+        
+            
+
+    <!-- <h2>Constructor</h2> -->
+    
+    <li>
+    
+    <h4 class="name" id="event:dragend"><a href="#event:dragend">dragend</a>
+    
+        
+            <a target="_blank" href="https://github.com/maptalks/maptalks.js/tree/master/src/ui/UIMarker.js#L688" class="improvelink">[source]</a>
+        
+    
+    <!-- 
+        <a target="_blank" href="https://github.com/maptalks/maptalks.js/tree/master/src/ui/UIMarker.js#L688" class="improvelink">[help to improve]</a>
+     -->
+    <!-- <a href="#event:dragend" class="improvelink">[link]</a> -->
+    </h4>
+
+    
+    </li>
+    
+    
+
+
+
+
+<div class="description">
+    dragend event
+</div>
+
+
+
+
+<!-- 
+    <h5>Type:</h5>
+    <ul>
+        <li>
+            
+<span class="param-type">Object</span>
+
+
+        </li>
+    </ul>
+ -->
+
+
+
+
+
+<!-- event properties -->
+
+
+
+
+
+
+
+
+
+
+
+
+
+    <h5 class="subsection-title">Properties:</h5>
+
+    
+
+<table class="props">
+    <thead>
+    <tr>
+        
+        <th>Name</th>
+        
+
+        <th>Type</th>
+
+
+
+        
+
+        <th class="last">Description</th>
+    </tr>
+    </thead>
+
+    <tbody>
+    
+
+        <tr>
+            
+                <td class="name"><code>type</code>
+                    
+                </td>
+            
+
+            <td class="type">
+            
+                
+<span class="param-type">String</span>
+
+
+            
+            </td>
+
+
+
+            
+
+            <td class="description last">dragend</td>
+        </tr>
+
+    
+
+        <tr>
+            
+                <td class="name"><code>target</code>
+                    
+                </td>
+            
+
+            <td class="type">
+            
+                
+<span class="param-type">UIMarker</span>
+
+
+            
+            </td>
+
+
+
+            
+
+            <td class="description last">the uimarker fires event</td>
+        </tr>
+
+    
+
+        <tr>
+            
+                <td class="name"><code>coordinate</code>
+                    
+                </td>
+            
+
+            <td class="type">
+            
+                
+<span class="param-type"><a href="Coordinate.html">Coordinate</a></span>
+
+
+            
+            </td>
+
+
+
+            
+
+            <td class="description last">coordinate of the event</td>
+        </tr>
+
+    
+
+        <tr>
+            
+                <td class="name"><code>containerPoint</code>
+                    
+                </td>
+            
+
+            <td class="type">
+            
+                
+<span class="param-type"><a href="Point.html">Point</a></span>
+
+
+            
+            </td>
+
+
+
+            
+
+            <td class="description last">container point of the event</td>
+        </tr>
+
+    
+
+        <tr>
+            
+                <td class="name"><code>viewPoint</code>
+                    
+                </td>
+            
+
+            <td class="type">
+            
+                
+<span class="param-type"><a href="Point.html">Point</a></span>
+
+
+            
+            </td>
+
+
+
+            
+
+            <td class="description last">view point of the event</td>
+        </tr>
+
+    
+
+        <tr>
+            
+                <td class="name"><code>domEvent</code>
+                    
+                </td>
+            
+
+            <td class="type">
+            
+                
+<span class="param-type">Event</span>
+
+
+            
+            </td>
+
+
+
+            
+
+            <td class="description last">dom event</td>
+        </tr>
+
+    
+    </tbody>
+</table>
+
+
+
+<dl class="details">
+
+    
+
+    
+
+    
+
+    
+
+    
+
+        
+
+    
+
+    
+
+    
+
+    
+
+    
+
+    
+
+    
+    <dt class="tag-source">Source:</dt>
+    <dd class="tag-source"><ul class="dummy"><li>
+        
+            <a target="_blank" href="https://github.com/maptalks/maptalks.js/tree/master/src/ui/UIMarker.js">ui/UIMarker.js</a>, <a target="_blank" href="https://github.com/maptalks/maptalks.js/tree/master/src/ui/UIMarker.js#L688">line 688</a>
+        
+
+    </li></ul></dd>
+    
+
+    
+
+    
+
+    
+</dl>
+
+
+
+
+
+
+
+
+
+
+
+
+
+
+
+
+
+
+
+<hr>
+        
+            
+
+    <!-- <h2>Constructor</h2> -->
+    
+    <li>
+    
+    <h4 class="name" id="event:add"><i><span class="type-signature"> (inherited)  </span><a href="#event:add">add</a></i>
+    
+        
+            <a target="_blank" href="https://github.com/maptalks/maptalks.js/tree/master/src/ui/UIComponent.js#L108" class="improvelink">[source]</a>
+        
+    
+    <!-- 
+        <a target="_blank" href="https://github.com/maptalks/maptalks.js/tree/master/src/ui/UIComponent.js#L108" class="improvelink">[help to improve]</a>
+     -->
+    <!-- <a href="#event:add" class="improvelink">[link]</a> -->
+    </h4>
+
+    
+    </li>
+    
+    
+
+
+
+
+<div class="description">
+    add event.
+</div>
+
+
+
+
+<!-- 
+    <h5>Type:</h5>
+    <ul>
+        <li>
+            
+<span class="param-type">Object</span>
+
+
+        </li>
+    </ul>
+ -->
+
+
+
+
+
+<!-- event properties -->
+
+
+
+
+
+
+
+
+
+
+
+
+
+    <h5 class="subsection-title">Properties:</h5>
+
+    
+
+<table class="props">
+    <thead>
+    <tr>
+        
+        <th>Name</th>
+        
+
+        <th>Type</th>
+
+
+
+        
+
+        <th class="last">Description</th>
+    </tr>
+    </thead>
+
+    <tbody>
+    
+
+        <tr>
+            
+                <td class="name"><code>type</code>
+                    
+                </td>
+            
+
+            <td class="type">
+            
+                
+<span class="param-type">String</span>
+
+
+            
+            </td>
+
+
+
+            
+
+            <td class="description last">add</td>
+        </tr>
+
+    
+
+        <tr>
+            
+                <td class="name"><code>target</code>
+                    
+                </td>
+            
+
+            <td class="type">
+            
+                
+<span class="param-type"><a href="ui.UIComponent.html">ui.UIComponent</a></span>
+
+
+            
+            </td>
+
+
+
+            
+
+            <td class="description last">UIComponent</td>
+        </tr>
+
+    
+    </tbody>
+</table>
+
+
+
+<dl class="details">
+
+    
+
+    
+
+    
+
+    
+    <dt class="tag-overrides">Overrides:</dt>
+    <dd class="tag-overrides"><ul class="dummy"><li>
+        <a href="ui.UIComponent.html#event:add">ui.UIComponent#event:add</a>
+    </li></ul></dd>
+    
+
+    
+
+        
+
+    
+
+    
+
+    
+
+    
+
+    
+
+    
+
+    
+    <dt class="tag-source">Source:</dt>
+    <dd class="tag-source"><ul class="dummy"><li>
+        
+            <a target="_blank" href="https://github.com/maptalks/maptalks.js/tree/master/src/ui/UIComponent.js">ui/UIComponent.js</a>, <a target="_blank" href="https://github.com/maptalks/maptalks.js/tree/master/src/ui/UIComponent.js#L108">line 108</a>
+        
+
+    </li></ul></dd>
+    
+
+    
+
+    
+
+    
+</dl>
+
+
+
+
+
+
+
+
+
+
+
+
+
+
+
+
+
+
+
+<hr>
+        
+            
+
+    <!-- <h2>Constructor</h2> -->
+    
+    <li>
+    
+    <h4 class="name" id="event:showstart"><i><span class="type-signature"> (inherited)  </span><a href="#event:showstart">showstart</a></i>
+    
+        
+            <a target="_blank" href="https://github.com/maptalks/maptalks.js/tree/master/src/ui/UIComponent.js#L188" class="improvelink">[source]</a>
+        
+    
+    <!-- 
+        <a target="_blank" href="https://github.com/maptalks/maptalks.js/tree/master/src/ui/UIComponent.js#L188" class="improvelink">[help to improve]</a>
+     -->
+    <!-- <a href="#event:showstart" class="improvelink">[link]</a> -->
+    </h4>
+
+    
+    </li>
+    
+    
+
+
+
+
+<div class="description">
+    showstart event.
+</div>
+
+
+
+
+<!-- 
+    <h5>Type:</h5>
+    <ul>
+        <li>
+            
+<span class="param-type">Object</span>
+
+
+        </li>
+    </ul>
+ -->
+
+
+
+
+
+<!-- event properties -->
+
+
+
+
+
+
+
+
+
+
+
+
+
+    <h5 class="subsection-title">Properties:</h5>
+
+    
+
+<table class="props">
+    <thead>
+    <tr>
+        
+        <th>Name</th>
+        
+
+        <th>Type</th>
+
+
+
+        
+
+        <th class="last">Description</th>
+    </tr>
+    </thead>
+
+    <tbody>
+    
+
+        <tr>
+            
+                <td class="name"><code>type</code>
+                    
+                </td>
+            
+
+            <td class="type">
+            
+                
+<span class="param-type">String</span>
+
+
+            
+            </td>
+
+
+
+            
+
+            <td class="description last">showstart</td>
+        </tr>
+
+    
+
+        <tr>
+            
+                <td class="name"><code>target</code>
+                    
+                </td>
+            
+
+            <td class="type">
+            
+                
+<span class="param-type"><a href="ui.UIComponent.html">ui.UIComponent</a></span>
+
+
+            
+            </td>
+
+
+
+            
+
+            <td class="description last">UIComponent</td>
+        </tr>
+
+    
+    </tbody>
+</table>
+
+
+
+<dl class="details">
+
+    
+
+    
+
+    
+
+    
+    <dt class="tag-overrides">Overrides:</dt>
+    <dd class="tag-overrides"><ul class="dummy"><li>
+        <a href="ui.UIComponent.html#event:showstart">ui.UIComponent#event:showstart</a>
+    </li></ul></dd>
+    
+
+    
+
+        
+
+    
+
+    
+
+    
+
+    
+
+    
+
+    
+
+    
+    <dt class="tag-source">Source:</dt>
+    <dd class="tag-source"><ul class="dummy"><li>
+        
+            <a target="_blank" href="https://github.com/maptalks/maptalks.js/tree/master/src/ui/UIComponent.js">ui/UIComponent.js</a>, <a target="_blank" href="https://github.com/maptalks/maptalks.js/tree/master/src/ui/UIComponent.js#L188">line 188</a>
+        
+
+    </li></ul></dd>
+    
+
+    
+
+    
+
+    
+</dl>
+
+
+
+
+
+
+
+
+
+
+
+
+
+
+
+
+
+
+
+<hr>
+        
+            
+
+    <!-- <h2>Constructor</h2> -->
+    
+    <li>
+    
+    <h4 class="name" id="event:showend"><i><span class="type-signature"> (inherited)  </span><a href="#event:showend">showend</a></i>
+    
+        
+            <a target="_blank" href="https://github.com/maptalks/maptalks.js/tree/master/src/ui/UIComponent.js#L210" class="improvelink">[source]</a>
+        
+    
+    <!-- 
+        <a target="_blank" href="https://github.com/maptalks/maptalks.js/tree/master/src/ui/UIComponent.js#L210" class="improvelink">[help to improve]</a>
+     -->
+    <!-- <a href="#event:showend" class="improvelink">[link]</a> -->
+    </h4>
+
+    
+    </li>
+    
+    
+
+
+
+
+<div class="description">
+    showend event.
+</div>
+
+
+
+
+<!-- 
+    <h5>Type:</h5>
+    <ul>
+        <li>
+            
+<span class="param-type">Object</span>
+
+
+        </li>
+    </ul>
+ -->
+
+
+
+
+
+<!-- event properties -->
+
+
+
+
+
+
+
+
+
+
+
+
+
+    <h5 class="subsection-title">Properties:</h5>
+
+    
+
+<table class="props">
+    <thead>
+    <tr>
+        
+        <th>Name</th>
+        
+
+        <th>Type</th>
+
+
+
+        
+
+        <th class="last">Description</th>
+    </tr>
+    </thead>
+
+    <tbody>
+    
+
+        <tr>
+            
+                <td class="name"><code>type</code>
+                    
+                </td>
+            
+
+            <td class="type">
+            
+                
+<span class="param-type">String</span>
+
+
+            
+            </td>
+
+
+
+            
+
+            <td class="description last">showend</td>
+        </tr>
+
+    
+
+        <tr>
+            
+                <td class="name"><code>target</code>
+                    
+                </td>
+            
+
+            <td class="type">
+            
+                
+<span class="param-type"><a href="ui.UIComponent.html">ui.UIComponent</a></span>
+
+
+            
+            </td>
+
+
+
+            
+
+            <td class="description last">UIComponent</td>
+        </tr>
+
+    
+    </tbody>
+</table>
+
+
+
+<dl class="details">
+
+    
+
+    
+
+    
+
+    
+    <dt class="tag-overrides">Overrides:</dt>
+    <dd class="tag-overrides"><ul class="dummy"><li>
+        <a href="ui.UIComponent.html#event:showend">ui.UIComponent#event:showend</a>
+    </li></ul></dd>
+    
+
+    
+
+        
+
+    
+
+    
+
+    
+
+    
+
+    
+
+    
+
+    
+    <dt class="tag-source">Source:</dt>
+    <dd class="tag-source"><ul class="dummy"><li>
+        
+            <a target="_blank" href="https://github.com/maptalks/maptalks.js/tree/master/src/ui/UIComponent.js">ui/UIComponent.js</a>, <a target="_blank" href="https://github.com/maptalks/maptalks.js/tree/master/src/ui/UIComponent.js#L210">line 210</a>
+        
+
+    </li></ul></dd>
+    
+
+    
+
+    
+
+    
+</dl>
+
+
+
+
+
+
+
+
+
+
+
+
+
+
+
+
+
+
+
+<hr>
+        
+            
+
+    <!-- <h2>Constructor</h2> -->
+    
+    <li>
+    
+    <h4 class="name" id="event:hide"><i><span class="type-signature"> (inherited)  </span><a href="#event:hide">hide</a></i>
+    
+        
+            <a target="_blank" href="https://github.com/maptalks/maptalks.js/tree/master/src/ui/UIComponent.js#L314" class="improvelink">[source]</a>
+        
+    
+    <!-- 
+        <a target="_blank" href="https://github.com/maptalks/maptalks.js/tree/master/src/ui/UIComponent.js#L314" class="improvelink">[help to improve]</a>
+     -->
+    <!-- <a href="#event:hide" class="improvelink">[link]</a> -->
+    </h4>
+
+    
+    </li>
+    
+    
+
+
+
+
+<div class="description">
+    hide event.
+</div>
+
+
+
+
+<!-- 
+    <h5>Type:</h5>
+    <ul>
+        <li>
+            
+<span class="param-type">Object</span>
+
+
+        </li>
+    </ul>
+ -->
+
+
+
+
+
+<!-- event properties -->
+
+
+
+
+
+
+
+
+
+
+
+
+
+    <h5 class="subsection-title">Properties:</h5>
+
+    
+
+<table class="props">
+    <thead>
+    <tr>
+        
+        <th>Name</th>
+        
+
+        <th>Type</th>
+
+
+
+        
+
+        <th class="last">Description</th>
+    </tr>
+    </thead>
+
+    <tbody>
+    
+
+        <tr>
+            
+                <td class="name"><code>type</code>
+                    
+                </td>
+            
+
+            <td class="type">
+            
+                
+<span class="param-type">String</span>
+
+
+            
+            </td>
+
+
+
+            
+
+            <td class="description last">hide</td>
+        </tr>
+
+    
+
+        <tr>
+            
+                <td class="name"><code>target</code>
+                    
+                </td>
+            
+
+            <td class="type">
+            
+                
+<span class="param-type"><a href="ui.UIComponent.html">ui.UIComponent</a></span>
+
+
+            
+            </td>
+
+
+
+            
+
+            <td class="description last">UIComponent</td>
+        </tr>
+
+    
+    </tbody>
+</table>
+
+
+
+<dl class="details">
+
+    
+
+    
+
+    
+
+    
+    <dt class="tag-overrides">Overrides:</dt>
+    <dd class="tag-overrides"><ul class="dummy"><li>
+        <a href="ui.UIComponent.html#event:hide">ui.UIComponent#event:hide</a>
+    </li></ul></dd>
+    
+
+    
+
+        
+
+    
+
+    
+
+    
+
+    
+
+    
+
+    
+
+    
+    <dt class="tag-source">Source:</dt>
+    <dd class="tag-source"><ul class="dummy"><li>
+        
+            <a target="_blank" href="https://github.com/maptalks/maptalks.js/tree/master/src/ui/UIComponent.js">ui/UIComponent.js</a>, <a target="_blank" href="https://github.com/maptalks/maptalks.js/tree/master/src/ui/UIComponent.js#L314">line 314</a>
+        
+
+    </li></ul></dd>
+    
+
+    
+
+    
+
+    
+</dl>
+
+
+
+
+
+
+
+
+
+
+
+
+
+
+
+
+
+
+
+<hr>
+        
+            
+
+    <!-- <h2>Constructor</h2> -->
+    
+    <li>
+    
+    <h4 class="name" id="event:remove"><i><span class="type-signature"> (inherited)  </span><a href="#event:remove">remove</a></i>
+    
+        
+            <a target="_blank" href="https://github.com/maptalks/maptalks.js/tree/master/src/ui/UIComponent.js#L381" class="improvelink">[source]</a>
+        
+    
+    <!-- 
+        <a target="_blank" href="https://github.com/maptalks/maptalks.js/tree/master/src/ui/UIComponent.js#L381" class="improvelink">[help to improve]</a>
+     -->
+    <!-- <a href="#event:remove" class="improvelink">[link]</a> -->
+    </h4>
+
+    
+    </li>
+    
+    
+
+
+
+
+<div class="description">
+    remove event.
+</div>
+
+
+
+
+<!-- 
+    <h5>Type:</h5>
+    <ul>
+        <li>
+            
+<span class="param-type">Object</span>
+
+
+        </li>
+    </ul>
+ -->
+
+
+
+
+
+<!-- event properties -->
+
+
+
+
+
+
+
+
+
+
+
+
+
+    <h5 class="subsection-title">Properties:</h5>
+
+    
+
+<table class="props">
+    <thead>
+    <tr>
+        
+        <th>Name</th>
+        
+
+        <th>Type</th>
+
+
+
+        
+
+        <th class="last">Description</th>
+    </tr>
+    </thead>
+
+    <tbody>
+    
+
+        <tr>
+            
+                <td class="name"><code>type</code>
+                    
+                </td>
+            
+
+            <td class="type">
+            
+                
+<span class="param-type">String</span>
+
+
+            
+            </td>
+
+
+
+            
+
+            <td class="description last">remove</td>
+        </tr>
+
+    
+
+        <tr>
+            
+                <td class="name"><code>target</code>
+                    
+                </td>
+            
+
+            <td class="type">
+            
+                
+<span class="param-type"><a href="ui.UIComponent.html">ui.UIComponent</a></span>
+
+
+            
+            </td>
+
+
+
+            
+
+            <td class="description last">UIComponent</td>
+        </tr>
+
+    
+    </tbody>
+</table>
+
+
+
+<dl class="details">
+
+    
+
+    
+
+    
+
+    
+    <dt class="tag-overrides">Overrides:</dt>
+    <dd class="tag-overrides"><ul class="dummy"><li>
+        <a href="ui.UIComponent.html#event:remove">ui.UIComponent#event:remove</a>
+    </li></ul></dd>
+    
+
+    
+
+        
+
+    
+
+    
+
+    
+
+    
+
+    
+
+    
+
+    
+    <dt class="tag-source">Source:</dt>
+    <dd class="tag-source"><ul class="dummy"><li>
+        
+            <a target="_blank" href="https://github.com/maptalks/maptalks.js/tree/master/src/ui/UIComponent.js">ui/UIComponent.js</a>, <a target="_blank" href="https://github.com/maptalks/maptalks.js/tree/master/src/ui/UIComponent.js#L381">line 381</a>
+        
+
+    </li></ul></dd>
+    
+
+    
+
+    
+
+    
+</dl>
+
+
+
+
+
+
+
+
+
+
+
+
+
+
+
+
+
+
+
+<hr>
+        
+    
+</article>
+
+</section>
+
+
+
+
+</div>
+
+<nav class="page-nav">
+    <h2><a href="index.html">V1.0.0-rc.18</a></h2><h4>Classes</h4><ul></ul><h5>Map</h5><ul><li><a href="Map.html">Map</a></li></ul><h5>Layer</h5><ul><li><a href="Layer.html">Layer</a></li><li><a href="TileSystem.html">TileSystem</a></li><li><a href="TileLayer.html">TileLayer</a></li><li><a href="GroupTileLayer.html">GroupTileLayer</a></li><li><a href="WMSTileLayer.html">WMSTileLayer</a></li><li><a href="OverlayLayer.html">OverlayLayer</a></li><li><a href="VectorLayer.html">VectorLayer</a></li><li><a href="CanvasLayer.html">CanvasLayer</a></li><li><a href="ParticleLayer.html">ParticleLayer</a></li><li><a href="ImageLayer.html">ImageLayer</a></li></ul><h5>Geometry</h5><ul><li><a href="Geometry.html">Geometry</a></li><li><a href="Path.html">Path</a></li><li><a href="Marker.html">Marker</a></li><li><a href="TextMarker.html">TextMarker</a></li><li><a href="Label.html">Label</a></li><li><a href="TextBox.html">TextBox</a></li><li><a href="Polygon.html">Polygon</a></li><li><a href="LineString.html">LineString</a></li><li><a href="Curve.html">Curve</a></li><li><a href="ArcCurve.html">ArcCurve</a></li><li><a href="QuadBezierCurve.html">QuadBezierCurve</a></li><li><a href="CubicBezierCurve.html">CubicBezierCurve</a></li><li><a href="ConnectorLine.html">ConnectorLine</a></li><li><a href="ArcConnectorLine.html">ArcConnectorLine</a></li><li><a href="Ellipse.html">Ellipse</a></li><li><a href="Circle.html">Circle</a></li><li><a href="Sector.html">Sector</a></li><li><a href="Rectangle.html">Rectangle</a></li><li><a href="GeometryCollection.html">GeometryCollection</a></li><li><a href="MultiGeometry.html">MultiGeometry</a></li><li><a href="MultiPoint.html">MultiPoint</a></li><li><a href="MultiLineString.html">MultiLineString</a></li><li><a href="MultiPolygon.html">MultiPolygon</a></li><li><a href="GeoJSON.html">GeoJSON</a></li><li><a href="GeometryEditor.html">GeometryEditor</a></li></ul><h5>Basic types</h5><ul><li><a href="Coordinate.html">Coordinate</a></li><li><a href="Extent.html">Extent</a></li><li><a href="Point.html">Point</a></li><li><a href="PointExtent.html">PointExtent</a></li><li><a href="Position.html">Position</a></li><li><a href="Size.html">Size</a></li></ul><h5>Maptool</h5><ul><li><a href="MapTool.html">MapTool</a></li><li><a href="DrawTool.html">DrawTool</a></li><li><a href="DistanceTool.html">DistanceTool</a></li><li><a href="AreaTool.html">AreaTool</a></li></ul><h5>Ui</h5><ul><li><a href="ui.UIComponent.html">ui.UIComponent</a></li><li><a href="ui.UIMarker.html">ui.UIMarker</a></li><li><a href="ui.InfoWindow.html">ui.InfoWindow</a></li><li><a href="ui.ToolTip.html">ui.ToolTip</a></li><li><a href="ui.Menu.html">ui.Menu</a></li></ul><h5>Control</h5><ul><li><a href="control.Control.html">control.Control</a></li><li><a href="control.Zoom.html">control.Zoom</a></li><li><a href="control.LayerSwitcher.html">control.LayerSwitcher</a></li><li><a href="control.Attribution.html">control.Attribution</a></li><li><a href="control.Scale.html">control.Scale</a></li><li><a href="control.Panel.html">control.Panel</a></li><li><a href="control.Toolbar.html">control.Toolbar</a></li><li><a href="control.Overview.html">control.Overview</a></li></ul><h5>Core</h5><ul><li><a href="Ajax.html">Ajax</a></li><li><a href="Class.html">Class</a></li><li><a href="MapboxUtil.html">MapboxUtil</a></li><li><a href="Util.html">Util</a></li><li><a href="DomUtil.html">DomUtil</a></li><li><a href="StringUtil.html">StringUtil</a></li><li><a href="worker.module.exports.html">worker.module.exports</a></li></ul><h5>Animation</h5><ul><li><a href="animation.Easing.html">animation.Easing</a></li><li><a href="animation.Frame.html">animation.Frame</a></li><li><a href="animation.Player.html">animation.Player</a></li><li><a href="animation.Animation.html">animation.Animation</a></li></ul><h5>Geo</h5><ul><li><a href="CRS.html">CRS</a></li><li><a href="measurer.Identity.html">measurer.Identity</a></li><li><a href="measurer.DEFAULT.html">measurer.DEFAULT</a></li><li><a href="measurer.Measurer.html">measurer.Measurer</a></li><li><a href="measurer.WGS84Sphere.html">measurer.WGS84Sphere</a></li><li><a href="measurer.BaiduSphere.html">measurer.BaiduSphere</a></li><li><a href="projection.DEFAULT.html">projection.DEFAULT</a></li><li><a href="projection.BAIDU.html">projection.BAIDU</a></li><li><a href="projection.EPSG3857.html">projection.EPSG3857</a></li><li><a href="projection.EPSG4326.html">projection.EPSG4326</a></li><li><a href="projection.EPSG4490.html">projection.EPSG4490</a></li><li><a href="projection.IDENTITY.html">projection.IDENTITY</a></li><li><a href="Transformation.html">Transformation</a></li></ul><h5>Handler</h5><ul><li><a href="Handler.html">Handler</a></li><li><a href="DragHandler.html">DragHandler</a></li></ul><h5>Other</h5><ul><li><a href="CollisionIndex.html">CollisionIndex</a></li><li><a href="renderer.CanvasRenderer.html">renderer.CanvasRenderer</a></li></ul><h4>Namespaces</h4><ul><li><a href="measurer.html">measurer</a></li><li><a href="projection.html">projection</a></li><li><a href="renderer.html">renderer</a></li></ul><h4>Mixins</h4><ul><li><a href="Eventable.html">Eventable</a></li><li><a href="JSONAble.html">JSONAble</a></li><li><a href="measurer.Common.html">measurer.Common</a></li><li><a href="projection.Common.html">projection.Common</a></li><li><a href="Handlerable.html">Handlerable</a></li><li><a href="CenterMixin.html">CenterMixin</a></li><li><a href="TextEditable.html">TextEditable</a></li><li><a href="Renderable.html">Renderable</a></li><li><a href="ui.Menuable.html">ui.Menuable</a></li></ul><h3>Global</h3><ul><li><a href="global.html#INTERNAL_LAYER_PREFIX">INTERNAL_LAYER_PREFIX</a></li><li><a href="global.html#RESOURCE_PROPERTIES">RESOURCE_PROPERTIES</a></li><li><a href="global.html#RESOURCE_SIZE_PROPERTIES">RESOURCE_SIZE_PROPERTIES</a></li><li><a href="global.html#NUMERICAL_PROPERTIES">NUMERICAL_PROPERTIES</a></li><li><a href="global.html#COLOR_PROPERTIES">COLOR_PROPERTIES</a></li><li><a href="global.html#getListeningEvents">getListeningEvents</a></li><li><a href="global.html#isEmpty">isEmpty</a></li><li><a href="global.html#IS_NODE">IS_NODE</a></li><li><a href="global.html#identity">identity</a></li><li><a href="global.html#copy">copy</a></li><li><a href="global.html#describeText">describeText</a></li><li><a href="global.html#isDashLine">isDashLine</a></li><li><a href="global.html#set">set</a></li><li><a href="global.html#add">add</a></li><li><a href="global.html#subtract">subtract</a></li><li><a href="global.html#length">length</a></li><li><a href="global.html#normalize">normalize</a></li><li><a href="global.html#dot">dot</a></li><li><a href="global.html#scale">scale</a></li><li><a href="global.html#cross">cross</a></li><li><a href="global.html#distance">distance</a></li><li><a href="global.html#transformMat4">transformMat4</a></li><li><a href="global.html#isActive">isActive</a></li><li><a href="global.html#broadcast">broadcast</a></li><li><a href="global.html#send">send</a></li><li><a href="global.html#receive">receive</a></li><li><a href="global.html#remove">remove</a></li><li><a href="global.html#post">post</a></li><li><a href="global.html#getDedicatedWorker">getDedicatedWorker</a></li><li><a href="global.html#registerWorkerAdapter">registerWorkerAdapter</a></li></ul>
+</nav>
+
+<br class="clear">
+
+<footer>
+    Documentation generated by <a href="https://github.com/jsdoc3/jsdoc">JSDoc 3.6.10</a> on Fri Mar 10 2023 12:04:28 GMT+0800 (香港标准时间)
+</footer>
+
+<script> prettyPrint(); </script>
+<script src="scripts/linenumber.js"> </script>
+
+</body>
 </html>