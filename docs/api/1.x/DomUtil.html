<!DOCTYPE html>
<html lang="en">
<head>
    <meta charset="utf-8">
    <meta http-equiv="X-UA-Compatible" content="IE=EDGE">
    <title>Class: DomUtil</title>

    <script src="scripts/prettify/prettify.js"> </script>
    <script src="scripts/prettify/lang-css.js"> </script>
    <link type="text/css" rel="stylesheet" href="styles/prettify-tomorrow.css">
    <link type="text/css" rel="stylesheet" href="styles/jsdoc-default.css">
    <link type="text/css" rel="stylesheet" href="styles/custom.css">
    <!--[if lt IE 9]>
    <script src="scripts/html5shiv.min.js"></script>
    <script src="scripts/respond.min.js"></script>
    <![endif]-->
</head>

<body>

<div style="position:fixed;top:0px;left:0px;"><h1 class="page-title">Class: DomUtil</h1></div>
<div id="main" style="margin-top:77px;">
    





<nav class="classnav scroll-styled">

    <h5><a href="#main" style="color:#000">class : DomUtil</a></h5>
    
        <h5>Members</h5>
        <ul>
        
            <li><a href="#.exports.TRANSFORM">exports.TRANSFORM</a></li>
        
            <li><a href="#.exports.TRANSFORMORIGIN">exports.TRANSFORMORIGIN</a></li>
        
            <li><a href="#.exports.TRANSITION">exports.TRANSITION</a></li>
        
            <li><a href="#.exports.CSSFILTER">exports.CSSFILTER</a></li>
        
        </ul>
    

    

        
            
            
            <h5>Static Methods</h5>
            <ul>
            
            
                <li><a href="#.exports.createEl">
            
                exports.createEl</a></li>
        
            
            
            
                <li><a href="#.exports.createElOn">
            
                exports.createElOn</a></li>
        
            
            
            
                <li><a href="#.exports.addDomEvent">
            
                exports.addDomEvent</a></li>
        
            
            
            
                <li><a href="#.exports.removeDomEvent">
            
                exports.removeDomEvent</a></li>
        
            
            
            
                <li><a href="#.exports.listensDomEvent">
            
                exports.listensDomEvent</a></li>
        
            
            
            
                <li><a href="#.exports.preventDefault">
            
                exports.preventDefault</a></li>
        
            
            
            
                <li><a href="#.exports.stopPropagation">
            
                exports.stopPropagation</a></li>
        
            
            
            
                <li><a href="#.exports.offsetDom">
            
                exports.offsetDom</a></li>
        
            
            
            
                <li><a href="#.exports.computeDomPosition">
            
                exports.computeDomPosition</a></li>
        
            
            
            
                <li><a href="#.exports.getEventContainerPoint">
            
                exports.getEventContainerPoint</a></li>
        
            
            
            
                <li><a href="#.exports.setStyle">
            
                exports.setStyle</a></li>
        
            
            
            
                <li><a href="#.exports.hasClass">
            
                exports.hasClass</a></li>
        
            
            
            
                <li><a href="#.exports.addClass">
            
                exports.addClass</a></li>
        
            
            
            
                <li><a href="#.exports.setClass">
            
                exports.setClass</a></li>
        
            
            
            
                <li><a href="#.exports.getClass">
            
                exports.getClass</a></li>
        
            
            
            
                <li><a href="#.exports.setTransform">
            
                exports.setTransform</a></li>
        
        
            </ul>
        
        <h5>Methods</h5>
        <ul>
        
        </ul>
    

    
</nav>


<section class="classmain">
    


<header>
    
        <h2>DomUtil</h2>
        
    
</header>

<article>
    <div class="container-overview">
    
        

    <!-- <h2>Constructor</h2> -->
    
    <li>
    
    <h4 class="name" id="DomUtil"><span class="type-signature"></span>new <a href="#DomUtil">DomUtil</a><span class="signature">()</span>
    
        
            <a target="_blank" href="https://github.com/maptalks/maptalks.js/tree/master/src/core/util/dom.js#L1" class="improvelink">[source]</a>
        
    
    <!-- 
        <a target="_blank" href="https://github.com/maptalks/maptalks.js/tree/master/src/core/util/dom.js#L1" class="improvelink">[help to improve]</a>
     -->
    <!-- <a href="#DomUtil" class="improvelink">[link]</a> -->
    </h4>

    
    </li>
    
    




<div class="description">
    DOM utilities used internally.
Learned a lot from Leaflet.DomUtil
</div>




<!--  -->





<!-- event properties -->






























<hr>
    
    </div>

    <!--  -->

    

    

     

    

    
        <h3 class="subsection-title">Members</h3>

        
            
<li>
<h4 class="name" id=".exports.TRANSFORM"><span class="type-signature">(static, constant) </span>exports.TRANSFORM<span class="type-signature"> :String</span>

<!-- 
        <a target="_blank" href="https://github.com/maptalks/maptalks.js/tree/master/src/core/util/dom.js#L50" class="improvelink">[help to improve]</a>
    
    <a href="#.exports.TRANSFORM" class="improvelink">[link]</a></h4> -->
</li>



<div class="description">
    <pre>Vendor-prefixed fransform style name (e.g. `'webkitTransform'` for WebKit).</pre>
</div>



    <h5>Type:</h5>
    <ul>
        <li>
            
<span class="param-type">String</span>


        </li>
    </ul>










    <h5 class="subsection-title">Properties:</h5>

    

<table class="props">
    <thead>
    <tr>
        
        <th>Name</th>
        

        <th>Type</th>



        

        <th class="last">Description</th>
    </tr>
    </thead>

    <tbody>
    

        <tr>
            
                <td class="name"><code>TRANSFORM</code>
                    
                </td>
            

            <td class="type">
            
                
<span class="param-type">String</span>


            
            </td>



            

            <td class="description last"></td>
        </tr>

    
    </tbody>
</table>



<dl class="details">

    

    

    

    

    

        

    

    

    

    

    

    

    
    <dt class="tag-source">Source:</dt>
    <dd class="tag-source"><ul class="dummy"><li>
        
            <a target="_blank" href="https://github.com/maptalks/maptalks.js/tree/master/src/core/util/dom.js">core/util/dom.js</a>, <a target="_blank" href="https://github.com/maptalks/maptalks.js/tree/master/src/core/util/dom.js#L50">line 50</a>
        

    </li></ul></dd>
    

    

    

    
</dl>






<hr>
        
            
<li>
<h4 class="name" id=".exports.TRANSFORMORIGIN"><span class="type-signature">(static, constant) </span>exports.TRANSFORMORIGIN<span class="type-signature"> :String</span>

<!-- 
        <a target="_blank" href="https://github.com/maptalks/maptalks.js/tree/master/src/core/util/dom.js#L59" class="improvelink">[help to improve]</a>
    
    <a href="#.exports.TRANSFORMORIGIN" class="improvelink">[link]</a></h4> -->
</li>



<div class="description">
    <pre>Vendor-prefixed tfransform-origin name (e.g. `'webkitTransformOrigin'` for WebKit).</pre>
</div>



    <h5>Type:</h5>
    <ul>
        <li>
            
<span class="param-type">String</span>


        </li>
    </ul>










    <h5 class="subsection-title">Properties:</h5>

    

<table class="props">
    <thead>
    <tr>
        
        <th>Name</th>
        

        <th>Type</th>



        

        <th class="last">Description</th>
    </tr>
    </thead>

    <tbody>
    

        <tr>
            
                <td class="name"><code>TRANSFORMORIGIN</code>
                    
                </td>
            

            <td class="type">
            
                
<span class="param-type">String</span>


            
            </td>



            

            <td class="description last"></td>
        </tr>

    
    </tbody>
</table>



<dl class="details">

    

    

    

    

    

        

    

    

    

    

    

    

    
    <dt class="tag-source">Source:</dt>
    <dd class="tag-source"><ul class="dummy"><li>
        
            <a target="_blank" href="https://github.com/maptalks/maptalks.js/tree/master/src/core/util/dom.js">core/util/dom.js</a>, <a target="_blank" href="https://github.com/maptalks/maptalks.js/tree/master/src/core/util/dom.js#L59">line 59</a>
        

    </li></ul></dd>
    

    

    

    
</dl>






<hr>
        
            
<li>
<h4 class="name" id=".exports.TRANSITION"><span class="type-signature">(static, constant) </span>exports.TRANSITION<span class="type-signature"> :String</span>

<!-- 
        <a target="_blank" href="https://github.com/maptalks/maptalks.js/tree/master/src/core/util/dom.js#L68" class="improvelink">[help to improve]</a>
    
    <a href="#.exports.TRANSITION" class="improvelink">[link]</a></h4> -->
</li>



<div class="description">
    <pre>Vendor-prefixed transition name (e.g. `'WebkitTransition'` for WebKit).</pre>
</div>



    <h5>Type:</h5>
    <ul>
        <li>
            
<span class="param-type">String</span>


        </li>
    </ul>










    <h5 class="subsection-title">Properties:</h5>

    

<table class="props">
    <thead>
    <tr>
        
        <th>Name</th>
        

        <th>Type</th>



        

        <th class="last">Description</th>
    </tr>
    </thead>

    <tbody>
    

        <tr>
            
                <td class="name"><code>TRANSITION</code>
                    
                </td>
            

            <td class="type">
            
                
<span class="param-type">String</span>


            
            </td>



            

            <td class="description last"></td>
        </tr>

    
    </tbody>
</table>



<dl class="details">

    

    

    

    

    

        

    

    

    

    

    

    

    
    <dt class="tag-source">Source:</dt>
    <dd class="tag-source"><ul class="dummy"><li>
        
            <a target="_blank" href="https://github.com/maptalks/maptalks.js/tree/master/src/core/util/dom.js">core/util/dom.js</a>, <a target="_blank" href="https://github.com/maptalks/maptalks.js/tree/master/src/core/util/dom.js#L68">line 68</a>
        

    </li></ul></dd>
    

    

    

    
</dl>






<hr>
        
            
<li>
<h4 class="name" id=".exports.CSSFILTER"><span class="type-signature">(static, constant) </span>exports.CSSFILTER<span class="type-signature"> :String</span>

<!-- 
        <a target="_blank" href="https://github.com/maptalks/maptalks.js/tree/master/src/core/util/dom.js#L77" class="improvelink">[help to improve]</a>
    
    <a href="#.exports.CSSFILTER" class="improvelink">[link]</a></h4> -->
</li>



<div class="description">
    <pre>Vendor-prefixed filter name (e.g. `'WebkitFilter'` for WebKit).</pre>
</div>



    <h5>Type:</h5>
    <ul>
        <li>
            
<span class="param-type">String</span>


        </li>
    </ul>










    <h5 class="subsection-title">Properties:</h5>

    

<table class="props">
    <thead>
    <tr>
        
        <th>Name</th>
        

        <th>Type</th>



        

        <th class="last">Description</th>
    </tr>
    </thead>

    <tbody>
    

        <tr>
            
                <td class="name"><code>FILTER</code>
                    
                </td>
            

            <td class="type">
            
                
<span class="param-type">String</span>


            
            </td>



            

            <td class="description last"></td>
        </tr>

    
    </tbody>
</table>



<dl class="details">

    

    

    

    

    

        

    

    

    

    

    

    

    
    <dt class="tag-source">Source:</dt>
    <dd class="tag-source"><ul class="dummy"><li>
        
            <a target="_blank" href="https://github.com/maptalks/maptalks.js/tree/master/src/core/util/dom.js">core/util/dom.js</a>, <a target="_blank" href="https://github.com/maptalks/maptalks.js/tree/master/src/core/util/dom.js#L77">line 77</a>
        

    </li></ul></dd>
    

    

    

    
</dl>






<hr>
        
    

    
        
                    <h3 class="subsection-title">Static Methods</h3>
                
            

    <!-- <h2>Constructor</h2> -->
    
    <li>
    
    <h4 class="name" id=".exports.createEl"><span class="type-signature">(static) </span><a href="#.exports.createEl">exports.createEl</a><span class="signature">(tagName)</span>
    
        
            <a target="_blank" href="https://github.com/maptalks/maptalks.js/tree/master/src/core/util/dom.js#L86" class="improvelink">[source]</a>
        
    
    <!-- 
        <a target="_blank" href="https://github.com/maptalks/maptalks.js/tree/master/src/core/util/dom.js#L86" class="improvelink">[help to improve]</a>
     -->
    <!-- <a href="#.exports.createEl" class="improvelink">[link]</a> -->
    </h4>

    
    </li>
    
    




<div class="description">
    Create a html element.
</div>




<!--  -->




    

<table class="params">
    <thead>
    <tr>
        
        <th>Parameter</th>
        
        <th>Type</th>

        

        <th class="last">Description</th>
    </tr>
    </thead>

    <tbody>
    

        <tr>
            
                <td class="name"><code>tagName</code>
                
                </td>
            

            <td class="type">
            
                
<span class="param-type">String</span>


            
            </td>

            

            <td class="description last"></td>
        </tr>

    
    </tbody>
</table>



<!-- event properties -->




























<h5>Returns:</h5>
<span class="type-signature">HTMLElement</span>:

        


    


<hr>
        
            

    <!-- <h2>Constructor</h2> -->
    
    <li>
    
    <h4 class="name" id=".exports.createElOn"><span class="type-signature">(static) </span><a href="#.exports.createElOn">exports.createElOn</a><span class="signature">(tagName, style, container)</span>
    
        
            <a target="_blank" href="https://github.com/maptalks/maptalks.js/tree/master/src/core/util/dom.js#L102" class="improvelink">[source]</a>
        
    
    <!-- 
        <a target="_blank" href="https://github.com/maptalks/maptalks.js/tree/master/src/core/util/dom.js#L102" class="improvelink">[help to improve]</a>
     -->
    <!-- <a href="#.exports.createElOn" class="improvelink">[link]</a> -->
    </h4>

    
    </li>
    
    




<div class="description">
    Create a html element on the specified container
</div>




<!--  -->




    

<table class="params">
    <thead>
    <tr>
        
        <th>Parameter</th>
        
        <th>Type</th>

        

        <th class="last">Description</th>
    </tr>
    </thead>

    <tbody>
    

        <tr>
            
                <td class="name"><code>tagName</code>
                
                </td>
            

            <td class="type">
            
                
<span class="param-type">String</span>


            
            </td>

            

            <td class="description last"></td>
        </tr>

    

        <tr>
            
                <td class="name"><code>style</code>
                
                </td>
            

            <td class="type">
            
                
<span class="param-type">String</span>


            
            </td>

            

            <td class="description last">css styles</td>
        </tr>

    

        <tr>
            
                <td class="name"><code>container</code>
                
                </td>
            

            <td class="type">
            
                
<span class="param-type">HTMLElement</span>


            
            </td>

            

            <td class="description last"></td>
        </tr>

    
    </tbody>
</table>



<!-- event properties -->




























<h5>Returns:</h5>
<span class="type-signature">HTMLElement</span>:

        


    


<hr>
        
            

    <!-- <h2>Constructor</h2> -->
    
    <li>
    
    <h4 class="name" id=".exports.addDomEvent"><span class="type-signature">(static) </span><a href="#.exports.addDomEvent">exports.addDomEvent</a><span class="signature">(obj, typeArr, handler, context)</span>
    
        
            <a target="_blank" href="https://github.com/maptalks/maptalks.js/tree/master/src/core/util/dom.js#L144" class="improvelink">[source]</a>
        
    
    <!-- 
        <a target="_blank" href="https://github.com/maptalks/maptalks.js/tree/master/src/core/util/dom.js#L144" class="improvelink">[help to improve]</a>
     -->
    <!-- <a href="#.exports.addDomEvent" class="improvelink">[link]</a> -->
    </h4>

    
    </li>
    
    




<div class="description">
    Adds a event listener to the dom element.
</div>




<!--  -->




    

<table class="params">
    <thead>
    <tr>
        
        <th>Parameter</th>
        
        <th>Type</th>

        

        <th class="last">Description</th>
    </tr>
    </thead>

    <tbody>
    

        <tr>
            
                <td class="name"><code>obj</code>
                
                </td>
            

            <td class="type">
            
                
<span class="param-type">HTMLElement</span>


            
            </td>

            

            <td class="description last">dom element to listen on</td>
        </tr>

    

        <tr>
            
                <td class="name"><code>typeArr</code>
                
                </td>
            

            <td class="type">
            
                
<span class="param-type">String</span>


            
            </td>

            

            <td class="description last">event types, seperated by space</td>
        </tr>

    

        <tr>
            
                <td class="name"><code>handler</code>
                
                </td>
            

            <td class="type">
            
                
<span class="param-type">function</span>


            
            </td>

            

            <td class="description last">listener function</td>
        </tr>

    

        <tr>
            
                <td class="name"><code>context</code>
                
                </td>
            

            <td class="type">
            
                
<span class="param-type">Object</span>


            
            </td>

            

            <td class="description last">function context</td>
        </tr>

    
    </tbody>
</table>



<!-- event properties -->






























<hr>
        
            

    <!-- <h2>Constructor</h2> -->
    
    <li>
    
    <h4 class="name" id=".exports.removeDomEvent"><span class="type-signature">(static) </span><a href="#.exports.removeDomEvent">exports.removeDomEvent</a><span class="signature">(obj, typeArr, handler)</span>
    
        
            <a target="_blank" href="https://github.com/maptalks/maptalks.js/tree/master/src/core/util/dom.js#L188" class="improvelink">[source]</a>
        
    
    <!-- 
        <a target="_blank" href="https://github.com/maptalks/maptalks.js/tree/master/src/core/util/dom.js#L188" class="improvelink">[help to improve]</a>
     -->
    <!-- <a href="#.exports.removeDomEvent" class="improvelink">[link]</a> -->
    </h4>

    
    </li>
    
    




<div class="description">
    Removes event listener from a dom element
</div>




<!--  -->




    

<table class="params">
    <thead>
    <tr>
        
        <th>Parameter</th>
        
        <th>Type</th>

        

        <th class="last">Description</th>
    </tr>
    </thead>

    <tbody>
    

        <tr>
            
                <td class="name"><code>obj</code>
                
                </td>
            

            <td class="type">
            
                
<span class="param-type">HTMLElement</span>


            
            </td>

            

            <td class="description last">dom element</td>
        </tr>

    

        <tr>
            
                <td class="name"><code>typeArr</code>
                
                </td>
            

            <td class="type">
            
                
<span class="param-type">String</span>


            
            </td>

            

            <td class="description last">event types, separated by space</td>
        </tr>

    

        <tr>
            
                <td class="name"><code>handler</code>
                
                </td>
            

            <td class="type">
            
                
<span class="param-type">function</span>


            
            </td>

            

            <td class="description last">listening function</td>
        </tr>

    
    </tbody>
</table>



<!-- event properties -->






























<hr>
        
            

    <!-- <h2>Constructor</h2> -->
    
    <li>
    
    <h4 class="name" id=".exports.listensDomEvent"><span class="type-signature">(static) </span><a href="#.exports.listensDomEvent">exports.listensDomEvent</a><span class="signature">(obj, typeArr, handler)</span>
    
        
            <a target="_blank" href="https://github.com/maptalks/maptalks.js/tree/master/src/core/util/dom.js#L233" class="improvelink">[source]</a>
        
    
    <!-- 
        <a target="_blank" href="https://github.com/maptalks/maptalks.js/tree/master/src/core/util/dom.js#L233" class="improvelink">[help to improve]</a>
     -->
    <!-- <a href="#.exports.listensDomEvent" class="improvelink">[link]</a> -->
    </h4>

    
    </li>
    
    




<div class="description">
    Check if event type of the dom is listened by the handler
</div>




<!--  -->




    

<table class="params">
    <thead>
    <tr>
        
        <th>Parameter</th>
        
        <th>Type</th>

        

        <th class="last">Description</th>
    </tr>
    </thead>

    <tbody>
    

        <tr>
            
                <td class="name"><code>obj</code>
                
                </td>
            

            <td class="type">
            
                
<span class="param-type">HTMLElement</span>


            
            </td>

            

            <td class="description last">dom element to check</td>
        </tr>

    

        <tr>
            
                <td class="name"><code>typeArr</code>
                
                </td>
            

            <td class="type">
            
                
<span class="param-type">String</span>


            
            </td>

            

            <td class="description last">event</td>
        </tr>

    

        <tr>
            
                <td class="name"><code>handler</code>
                
                </td>
            

            <td class="type">
            
                
<span class="param-type">function</span>


            
            </td>

            

            <td class="description last">the listening function</td>
        </tr>

    
    </tbody>
</table>



<!-- event properties -->




























<h5>Returns:</h5>
<span class="type-signature">Number</span>:

        
<!-- <div class="param-desc"> -->
    - the handler's index in the listener chain, returns -1 if not.
<!-- </div> -->



    


<hr>
        
            

    <!-- <h2>Constructor</h2> -->
    
    <li>
    
    <h4 class="name" id=".exports.preventDefault"><span class="type-signature">(static) </span><a href="#.exports.preventDefault">exports.preventDefault</a><span class="signature">(event)</span>
    
        
            <a target="_blank" href="https://github.com/maptalks/maptalks.js/tree/master/src/core/util/dom.js#L252" class="improvelink">[source]</a>
        
    
    <!-- 
        <a target="_blank" href="https://github.com/maptalks/maptalks.js/tree/master/src/core/util/dom.js#L252" class="improvelink">[help to improve]</a>
     -->
    <!-- <a href="#.exports.preventDefault" class="improvelink">[link]</a> -->
    </h4>

    
    </li>
    
    




<div class="description">
    Prevent default behavior of the browser. <br/>
preventDefault Cancels the event if it is cancelable, without stopping further propagation of the event.
</div>




<!--  -->




    

<table class="params">
    <thead>
    <tr>
        
        <th>Parameter</th>
        
        <th>Type</th>

        

        <th class="last">Description</th>
    </tr>
    </thead>

    <tbody>
    

        <tr>
            
                <td class="name"><code>event</code>
                
                </td>
            

            <td class="type">
            
                
<span class="param-type">Event</span>


            
            </td>

            

            <td class="description last">browser event</td>
        </tr>

    
    </tbody>
</table>



<!-- event properties -->






























<hr>
        
            

    <!-- <h2>Constructor</h2> -->
    
    <li>
    
    <h4 class="name" id=".exports.stopPropagation"><span class="type-signature">(static) </span><a href="#.exports.stopPropagation">exports.stopPropagation</a><span class="signature">(e)</span>
    
        
            <a target="_blank" href="https://github.com/maptalks/maptalks.js/tree/master/src/core/util/dom.js#L266" class="improvelink">[source]</a>
        
    
    <!-- 
        <a target="_blank" href="https://github.com/maptalks/maptalks.js/tree/master/src/core/util/dom.js#L266" class="improvelink">[help to improve]</a>
     -->
    <!-- <a href="#.exports.stopPropagation" class="improvelink">[link]</a> -->
    </h4>

    
    </li>
    
    




<div class="description">
    Stop browser event propagation
</div>




<!--  -->




    

<table class="params">
    <thead>
    <tr>
        
        <th>Parameter</th>
        
        <th>Type</th>

        

        <th class="last">Description</th>
    </tr>
    </thead>

    <tbody>
    

        <tr>
            
                <td class="name"><code>e</code>
                
                </td>
            

            <td class="type">
            
                
<span class="param-type">Event</span>


            
            </td>

            

            <td class="description last">browser event.</td>
        </tr>

    
    </tbody>
</table>



<!-- event properties -->






























<hr>
        
            

    <!-- <h2>Constructor</h2> -->
    
    <li>
    
    <h4 class="name" id=".exports.offsetDom"><span class="type-signature">(static) </span><a href="#.exports.offsetDom">exports.offsetDom</a><span class="signature">(dom, offset<span class="signature-attributes">opt</span>)</span>
    
        
            <a target="_blank" href="https://github.com/maptalks/maptalks.js/tree/master/src/core/util/dom.js#L293" class="improvelink">[source]</a>
        
    
    <!-- 
        <a target="_blank" href="https://github.com/maptalks/maptalks.js/tree/master/src/core/util/dom.js#L293" class="improvelink">[help to improve]</a>
     -->
    <!-- <a href="#.exports.offsetDom" class="improvelink">[link]</a> -->
    </h4>

    
    </li>
    
    




<div class="description">
    Get the dom element's current position or offset its position by offset
</div>




<!--  -->




    

<table class="params">
    <thead>
    <tr>
        
        <th>Parameter</th>
        
        <th>Type</th>

        
        <th>Default</th>
        

        <th class="last">Description</th>
    </tr>
    </thead>

    <tbody>
    

        <tr>
            
                <td class="name"><code>dom</code>
                
                    
                    
                    
                
                </td>
            

            <td class="type">
            
                
<span class="param-type">HTMLElement</span>


            
            </td>

            
                <td class="default">
                
                </td>
            

            <td class="description last">HTMLElement</td>
        </tr>

    

        <tr>
            
                <td class="name"><code>offset</code>
                
                    
                        <span class="signature-attributes">opt</span>
                    
                    
                    
                
                </td>
            

            <td class="type">
            
                
<span class="param-type"><a href="Point.html">Point</a></span>


            
            </td>

            
                <td class="default">
                
                    null
                
                </td>
            

            <td class="description last">position to set.</td>
        </tr>

    
    </tbody>
</table>



<!-- event properties -->




























<h5>Returns:</h5>
<span class="type-signature"><a href="Point.html">Point</a></span>:

        
<!-- <div class="param-desc"> -->
    - dom element's current position if offset is null.
<!-- </div> -->



    


<hr>
        
            

    <!-- <h2>Constructor</h2> -->
    
    <li>
    
    <h4 class="name" id=".exports.computeDomPosition"><span class="type-signature">(static) </span><a href="#.exports.computeDomPosition">exports.computeDomPosition</a><span class="signature">(dom)</span>
    
        
            <a target="_blank" href="https://github.com/maptalks/maptalks.js/tree/master/src/core/util/dom.js#L313" class="improvelink">[source]</a>
        
    
    <!-- 
        <a target="_blank" href="https://github.com/maptalks/maptalks.js/tree/master/src/core/util/dom.js#L313" class="improvelink">[help to improve]</a>
     -->
    <!-- <a href="#.exports.computeDomPosition" class="improvelink">[link]</a> -->
    </h4>

    
    </li>
    
    




<div class="description">
    Compute dom's position
</div>




<!--  -->




    

<table class="params">
    <thead>
    <tr>
        
        <th>Parameter</th>
        
        <th>Type</th>

        

        <th class="last">Description</th>
    </tr>
    </thead>

    <tbody>
    

        <tr>
            
                <td class="name"><code>dom</code>
                
                </td>
            

            <td class="type">
            
                
<span class="param-type">HTMLElement</span>


            
            </td>

            

            <td class="description last"></td>
        </tr>

    
    </tbody>
</table>



<!-- event properties -->




























<h5>Returns:</h5>
<span class="type-signature">Array.&lt;Number></span>:

        


    


<hr>
        
            

    <!-- <h2>Constructor</h2> -->
    
    <li>
    
    <h4 class="name" id=".exports.getEventContainerPoint"><span class="type-signature">(static) </span><a href="#.exports.getEventContainerPoint">exports.getEventContainerPoint</a><span class="signature">(ev)</span>
    
        
            <a target="_blank" href="https://github.com/maptalks/maptalks.js/tree/master/src/core/util/dom.js#L335" class="improvelink">[source]</a>
        
    
    <!-- 
        <a target="_blank" href="https://github.com/maptalks/maptalks.js/tree/master/src/core/util/dom.js#L335" class="improvelink">[help to improve]</a>
     -->
    <!-- <a href="#.exports.getEventContainerPoint" class="improvelink">[link]</a> -->
    </h4>

    
    </li>
    
    




<div class="description">
    Get event's position from the top-left corner of the dom container
</div>




<!--  -->




    

<table class="params">
    <thead>
    <tr>
        
        <th>Parameter</th>
        
        <th>Type</th>

        

        <th class="last">Description</th>
    </tr>
    </thead>

    <tbody>
    

        <tr>
            
                <td class="name"><code>ev</code>
                
                </td>
            

            <td class="type">
            
                
<span class="param-type">Event</span>


            
            </td>

            

            <td class="description last">event</td>
        </tr>

    
    </tbody>
</table>



<!-- event properties -->




























<h5>Returns:</h5>
<span class="type-signature"><a href="Point.html">Point</a></span>:

        


    


<hr>
        
            

    <!-- <h2>Constructor</h2> -->
    
    <li>
    
    <h4 class="name" id=".exports.setStyle"><span class="type-signature">(static) </span><a href="#.exports.setStyle">exports.setStyle</a><span class="signature">(dom, strCss)</span>
    
        
            <a target="_blank" href="https://github.com/maptalks/maptalks.js/tree/master/src/core/util/dom.js#L361" class="improvelink">[source]</a>
        
    
    <!-- 
        <a target="_blank" href="https://github.com/maptalks/maptalks.js/tree/master/src/core/util/dom.js#L361" class="improvelink">[help to improve]</a>
     -->
    <!-- <a href="#.exports.setStyle" class="improvelink">[link]</a> -->
    </h4>

    
    </li>
    
    




<div class="description">
    set css style to the dom element
</div>




<!--  -->




    

<table class="params">
    <thead>
    <tr>
        
        <th>Parameter</th>
        
        <th>Type</th>

        

        <th class="last">Description</th>
    </tr>
    </thead>

    <tbody>
    

        <tr>
            
                <td class="name"><code>dom</code>
                
                </td>
            

            <td class="type">
            
                
<span class="param-type">HTMLElement</span>


            
            </td>

            

            <td class="description last">dom element</td>
        </tr>

    

        <tr>
            
                <td class="name"><code>strCss</code>
                
                </td>
            

            <td class="type">
            
                
<span class="param-type">String</span>


            
            </td>

            

            <td class="description last">css text</td>
        </tr>

    
    </tbody>
</table>



<!-- event properties -->






























<hr>
        
            

    <!-- <h2>Constructor</h2> -->
    
    <li>
    
    <h4 class="name" id=".exports.hasClass"><span class="type-signature">(static) </span><a href="#.exports.hasClass">exports.hasClass</a><span class="signature">(el, name)</span>
    
        
            <a target="_blank" href="https://github.com/maptalks/maptalks.js/tree/master/src/core/util/dom.js#L376" class="improvelink">[source]</a>
        
    
    <!-- 
        <a target="_blank" href="https://github.com/maptalks/maptalks.js/tree/master/src/core/util/dom.js#L376" class="improvelink">[help to improve]</a>
     -->
    <!-- <a href="#.exports.hasClass" class="improvelink">[link]</a> -->
    </h4>

    
    </li>
    
    




<div class="description">
    Whether the dom has the given css class.
</div>




<!--  -->




    

<table class="params">
    <thead>
    <tr>
        
        <th>Parameter</th>
        
        <th>Type</th>

        

        <th class="last">Description</th>
    </tr>
    </thead>

    <tbody>
    

        <tr>
            
                <td class="name"><code>el</code>
                
                </td>
            

            <td class="type">
            
                
<span class="param-type">HTMLElement</span>


            
            </td>

            

            <td class="description last">HTML Element</td>
        </tr>

    

        <tr>
            
                <td class="name"><code>name</code>
                
                </td>
            

            <td class="type">
            
                
<span class="param-type">String</span>


            
            </td>

            

            <td class="description last">css class</td>
        </tr>

    
    </tbody>
</table>



<!-- event properties -->






























<hr>
        
            

    <!-- <h2>Constructor</h2> -->
    
    <li>
    
    <h4 class="name" id=".exports.addClass"><span class="type-signature">(static) </span><a href="#.exports.addClass">exports.addClass</a><span class="signature">(el, name)</span>
    
        
            <a target="_blank" href="https://github.com/maptalks/maptalks.js/tree/master/src/core/util/dom.js#L390" class="improvelink">[source]</a>
        
    
    <!-- 
        <a target="_blank" href="https://github.com/maptalks/maptalks.js/tree/master/src/core/util/dom.js#L390" class="improvelink">[help to improve]</a>
     -->
    <!-- <a href="#.exports.addClass" class="improvelink">[link]</a> -->
    </h4>

    
    </li>
    
    




<div class="description">
    add css class to dom element
</div>




<!--  -->




    

<table class="params">
    <thead>
    <tr>
        
        <th>Parameter</th>
        
        <th>Type</th>

        

        <th class="last">Description</th>
    </tr>
    </thead>

    <tbody>
    

        <tr>
            
                <td class="name"><code>el</code>
                
                </td>
            

            <td class="type">
            
                
<span class="param-type">HTMLElement</span>


            
            </td>

            

            <td class="description last">HTML Element</td>
        </tr>

    

        <tr>
            
                <td class="name"><code>name</code>
                
                </td>
            

            <td class="type">
            
                
<span class="param-type">String</span>


            
            </td>

            

            <td class="description last">css class</td>
        </tr>

    
    </tbody>
</table>



<!-- event properties -->






























<hr>
        
            

    <!-- <h2>Constructor</h2> -->
    
    <li>
    
    <h4 class="name" id=".exports.setClass"><span class="type-signature">(static) </span><a href="#.exports.setClass">exports.setClass</a><span class="signature">(el, name)</span>
    
        
            <a target="_blank" href="https://github.com/maptalks/maptalks.js/tree/master/src/core/util/dom.js#L409" class="improvelink">[source]</a>
        
    
    <!-- 
        <a target="_blank" href="https://github.com/maptalks/maptalks.js/tree/master/src/core/util/dom.js#L409" class="improvelink">[help to improve]</a>
     -->
    <!-- <a href="#.exports.setClass" class="improvelink">[link]</a> -->
    </h4>

    
    </li>
    
    




<div class="description">
    Set dom's css class
</div>




<!--  -->




    

<table class="params">
    <thead>
    <tr>
        
        <th>Parameter</th>
        
        <th>Type</th>

        

        <th class="last">Description</th>
    </tr>
    </thead>

    <tbody>
    

        <tr>
            
                <td class="name"><code>el</code>
                
                </td>
            

            <td class="type">
            
                
<span class="param-type">HTMLElement</span>


            
            </td>

            

            <td class="description last">HTML Element</td>
        </tr>

    

        <tr>
            
                <td class="name"><code>name</code>
                
                </td>
            

            <td class="type">
            
                
<span class="param-type">String</span>


            
            </td>

            

            <td class="description last">css class</td>
        </tr>

    
    </tbody>
</table>



<!-- event properties -->






























<hr>
        
            

    <!-- <h2>Constructor</h2> -->
    
    <li>
    
    <h4 class="name" id=".exports.getClass"><span class="type-signature">(static) </span><a href="#.exports.getClass">exports.getClass</a><span class="signature">(name)</span>
    
        
            <a target="_blank" href="https://github.com/maptalks/maptalks.js/tree/master/src/core/util/dom.js#L424" class="improvelink">[source]</a>
        
    
    <!-- 
        <a target="_blank" href="https://github.com/maptalks/maptalks.js/tree/master/src/core/util/dom.js#L424" class="improvelink">[help to improve]</a>
     -->
    <!-- <a href="#.exports.getClass" class="improvelink">[link]</a> -->
    </h4>

    
    </li>
    
    




<div class="description">
    Get dom's css class
</div>




<!--  -->




    

<table class="params">
    <thead>
    <tr>
        
        <th>Parameter</th>
        
        <th>Type</th>

        

        <th class="last">Description</th>
    </tr>
    </thead>

    <tbody>
    

        <tr>
            
                <td class="name"><code>name</code>
                
                </td>
            

            <td class="type">
            
                
<span class="param-type">String</span>


            
            </td>

            

            <td class="description last">css class</td>
        </tr>

    
    </tbody>
</table>



<!-- event properties -->






























<hr>
        
            

    <!-- <h2>Constructor</h2> -->
    
    <li>
    
    <h4 class="name" id=".exports.setTransform"><span class="type-signature">(static) </span><a href="#.exports.setTransform">exports.setTransform</a><span class="signature">(el, offset)</span>
    
        
            <a target="_blank" href="https://github.com/maptalks/maptalks.js/tree/master/src/core/util/dom.js#L451" class="improvelink">[source]</a>
        
    
    <!-- 
        <a target="_blank" href="https://github.com/maptalks/maptalks.js/tree/master/src/core/util/dom.js#L451" class="improvelink">[help to improve]</a>
     -->
    <!-- <a href="#.exports.setTransform" class="improvelink">[link]</a> -->
    </h4>

    
    </li>
    
    




<div class="description">
    Resets the 3D CSS transform of `el` so it is translated by `offset` pixels
</div>




<!--  -->




    

<table class="params">
    <thead>
    <tr>
        
        <th>Parameter</th>
        
        <th>Type</th>

        

        <th class="last">Description</th>
    </tr>
    </thead>

    <tbody>
    

        <tr>
            
                <td class="name"><code>el</code>
                
                </td>
            

            <td class="type">
            
                
<span class="param-type">HTMLElement</span>


            
            </td>

            

            <td class="description last"></td>
        </tr>

    

        <tr>
            
                <td class="name"><code>offset</code>
                
                </td>
            

            <td class="type">
            
                
<span class="param-type"><a href="Point.html">Point</a></span>


            
            </td>

            

            <td class="description last"></td>
        </tr>

    
    </tbody>
</table>



<!-- event properties -->






























<hr>
        

        
    

    

    
</article>

</section>




</div>

<nav class="page-nav">
<<<<<<< HEAD
    <h2><a href="index.html">V1.0.0-rc.17</a></h2><h4>Classes</h4><ul></ul><h5>Map</h5><ul><li><a href="Map.html">Map</a></li></ul><h5>Layer</h5><ul><li><a href="Layer.html">Layer</a></li><li><a href="TileSystem.html">TileSystem</a></li><li><a href="TileLayer.html">TileLayer</a></li><li><a href="GroupTileLayer.html">GroupTileLayer</a></li><li><a href="WMSTileLayer.html">WMSTileLayer</a></li><li><a href="OverlayLayer.html">OverlayLayer</a></li><li><a href="VectorLayer.html">VectorLayer</a></li><li><a href="CanvasLayer.html">CanvasLayer</a></li><li><a href="ParticleLayer.html">ParticleLayer</a></li><li><a href="ImageLayer.html">ImageLayer</a></li></ul><h5>Geometry</h5><ul><li><a href="Geometry.html">Geometry</a></li><li><a href="Path.html">Path</a></li><li><a href="Marker.html">Marker</a></li><li><a href="TextMarker.html">TextMarker</a></li><li><a href="Label.html">Label</a></li><li><a href="TextBox.html">TextBox</a></li><li><a href="Polygon.html">Polygon</a></li><li><a href="LineString.html">LineString</a></li><li><a href="Curve.html">Curve</a></li><li><a href="ArcCurve.html">ArcCurve</a></li><li><a href="QuadBezierCurve.html">QuadBezierCurve</a></li><li><a href="CubicBezierCurve.html">CubicBezierCurve</a></li><li><a href="ConnectorLine.html">ConnectorLine</a></li><li><a href="ArcConnectorLine.html">ArcConnectorLine</a></li><li><a href="Ellipse.html">Ellipse</a></li><li><a href="Circle.html">Circle</a></li><li><a href="Sector.html">Sector</a></li><li><a href="Rectangle.html">Rectangle</a></li><li><a href="GeometryCollection.html">GeometryCollection</a></li><li><a href="MultiGeometry.html">MultiGeometry</a></li><li><a href="MultiPoint.html">MultiPoint</a></li><li><a href="MultiLineString.html">MultiLineString</a></li><li><a href="MultiPolygon.html">MultiPolygon</a></li><li><a href="GeoJSON.html">GeoJSON</a></li><li><a href="GeometryEditor.html">GeometryEditor</a></li></ul><h5>Basic types</h5><ul><li><a href="Coordinate.html">Coordinate</a></li><li><a href="Extent.html">Extent</a></li><li><a href="Point.html">Point</a></li><li><a href="PointExtent.html">PointExtent</a></li><li><a href="Position.html">Position</a></li><li><a href="Size.html">Size</a></li></ul><h5>Maptool</h5><ul><li><a href="MapTool.html">MapTool</a></li><li><a href="DrawTool.html">DrawTool</a></li><li><a href="DistanceTool.html">DistanceTool</a></li><li><a href="AreaTool.html">AreaTool</a></li></ul><h5>Ui</h5><ul><li><a href="ui.UIComponent.html">ui.UIComponent</a></li><li><a href="ui.UIMarker.html">ui.UIMarker</a></li><li><a href="ui.InfoWindow.html">ui.InfoWindow</a></li><li><a href="ui.ToolTip.html">ui.ToolTip</a></li><li><a href="ui.Menu.html">ui.Menu</a></li></ul><h5>Control</h5><ul><li><a href="control.Control.html">control.Control</a></li><li><a href="control.Zoom.html">control.Zoom</a></li><li><a href="control.LayerSwitcher.html">control.LayerSwitcher</a></li><li><a href="control.Attribution.html">control.Attribution</a></li><li><a href="control.Scale.html">control.Scale</a></li><li><a href="control.Panel.html">control.Panel</a></li><li><a href="control.Toolbar.html">control.Toolbar</a></li><li><a href="control.Overview.html">control.Overview</a></li></ul><h5>Core</h5><ul><li><a href="Ajax.html">Ajax</a></li><li><a href="Class.html">Class</a></li><li><a href="MapboxUtil.html">MapboxUtil</a></li><li><a href="Util.html">Util</a></li><li><a href="DomUtil.html">DomUtil</a></li><li><a href="StringUtil.html">StringUtil</a></li><li><a href="worker.module.exports.html">worker.module.exports</a></li></ul><h5>Animation</h5><ul><li><a href="animation.Easing.html">animation.Easing</a></li><li><a href="animation.Frame.html">animation.Frame</a></li><li><a href="animation.Player.html">animation.Player</a></li><li><a href="animation.Animation.html">animation.Animation</a></li></ul><h5>Geo</h5><ul><li><a href="CRS.html">CRS</a></li><li><a href="measurer.Identity.html">measurer.Identity</a></li><li><a href="measurer.DEFAULT.html">measurer.DEFAULT</a></li><li><a href="measurer.Measurer.html">measurer.Measurer</a></li><li><a href="measurer.WGS84Sphere.html">measurer.WGS84Sphere</a></li><li><a href="measurer.BaiduSphere.html">measurer.BaiduSphere</a></li><li><a href="projection.DEFAULT.html">projection.DEFAULT</a></li><li><a href="projection.BAIDU.html">projection.BAIDU</a></li><li><a href="projection.EPSG3857.html">projection.EPSG3857</a></li><li><a href="projection.EPSG4326.html">projection.EPSG4326</a></li><li><a href="projection.EPSG4490.html">projection.EPSG4490</a></li><li><a href="projection.IDENTITY.html">projection.IDENTITY</a></li><li><a href="Transformation.html">Transformation</a></li></ul><h5>Handler</h5><ul><li><a href="Handler.html">Handler</a></li><li><a href="DragHandler.html">DragHandler</a></li></ul><h5>Other</h5><ul><li><a href="CollisionIndex.html">CollisionIndex</a></li><li><a href="renderer.CanvasRenderer.html">renderer.CanvasRenderer</a></li></ul><h4>Namespaces</h4><ul><li><a href="measurer.html">measurer</a></li><li><a href="projection.html">projection</a></li><li><a href="renderer.html">renderer</a></li></ul><h4>Mixins</h4><ul><li><a href="Eventable.html">Eventable</a></li><li><a href="JSONAble.html">JSONAble</a></li><li><a href="measurer.Common.html">measurer.Common</a></li><li><a href="projection.Common.html">projection.Common</a></li><li><a href="Handlerable.html">Handlerable</a></li><li><a href="CenterMixin.html">CenterMixin</a></li><li><a href="TextEditable.html">TextEditable</a></li><li><a href="Renderable.html">Renderable</a></li><li><a href="ui.Menuable.html">ui.Menuable</a></li></ul><h3>Global</h3><ul><li><a href="global.html#INTERNAL_LAYER_PREFIX">INTERNAL_LAYER_PREFIX</a></li><li><a href="global.html#RESOURCE_PROPERTIES">RESOURCE_PROPERTIES</a></li><li><a href="global.html#RESOURCE_SIZE_PROPERTIES">RESOURCE_SIZE_PROPERTIES</a></li><li><a href="global.html#NUMERICAL_PROPERTIES">NUMERICAL_PROPERTIES</a></li><li><a href="global.html#COLOR_PROPERTIES">COLOR_PROPERTIES</a></li><li><a href="global.html#getListeningEvents">getListeningEvents</a></li><li><a href="global.html#isEmpty">isEmpty</a></li><li><a href="global.html#IS_NODE">IS_NODE</a></li><li><a href="global.html#identity">identity</a></li><li><a href="global.html#copy">copy</a></li><li><a href="global.html#describeText">describeText</a></li><li><a href="global.html#isDashLine">isDashLine</a></li><li><a href="global.html#set">set</a></li><li><a href="global.html#add">add</a></li><li><a href="global.html#subtract">subtract</a></li><li><a href="global.html#length">length</a></li><li><a href="global.html#normalize">normalize</a></li><li><a href="global.html#dot">dot</a></li><li><a href="global.html#scale">scale</a></li><li><a href="global.html#cross">cross</a></li><li><a href="global.html#distance">distance</a></li><li><a href="global.html#transformMat4">transformMat4</a></li><li><a href="global.html#isActive">isActive</a></li><li><a href="global.html#broadcast">broadcast</a></li><li><a href="global.html#send">send</a></li><li><a href="global.html#receive">receive</a></li><li><a href="global.html#remove">remove</a></li><li><a href="global.html#post">post</a></li><li><a href="global.html#getDedicatedWorker">getDedicatedWorker</a></li><li><a href="global.html#registerWorkerAdapter">registerWorkerAdapter</a></li></ul>
=======
    <h2><a href="index.html">V1.0.0-rc.18</a></h2><h4>Classes</h4><ul></ul><h5>Map</h5><ul><li><a href="Map.html">Map</a></li></ul><h5>Layer</h5><ul><li><a href="Layer.html">Layer</a></li><li><a href="TileSystem.html">TileSystem</a></li><li><a href="TileLayer.html">TileLayer</a></li><li><a href="GroupTileLayer.html">GroupTileLayer</a></li><li><a href="WMSTileLayer.html">WMSTileLayer</a></li><li><a href="OverlayLayer.html">OverlayLayer</a></li><li><a href="VectorLayer.html">VectorLayer</a></li><li><a href="CanvasLayer.html">CanvasLayer</a></li><li><a href="ParticleLayer.html">ParticleLayer</a></li><li><a href="ImageLayer.html">ImageLayer</a></li></ul><h5>Geometry</h5><ul><li><a href="Geometry.html">Geometry</a></li><li><a href="Path.html">Path</a></li><li><a href="Marker.html">Marker</a></li><li><a href="TextMarker.html">TextMarker</a></li><li><a href="Label.html">Label</a></li><li><a href="TextBox.html">TextBox</a></li><li><a href="Polygon.html">Polygon</a></li><li><a href="LineString.html">LineString</a></li><li><a href="Curve.html">Curve</a></li><li><a href="ArcCurve.html">ArcCurve</a></li><li><a href="QuadBezierCurve.html">QuadBezierCurve</a></li><li><a href="CubicBezierCurve.html">CubicBezierCurve</a></li><li><a href="ConnectorLine.html">ConnectorLine</a></li><li><a href="ArcConnectorLine.html">ArcConnectorLine</a></li><li><a href="Ellipse.html">Ellipse</a></li><li><a href="Circle.html">Circle</a></li><li><a href="Sector.html">Sector</a></li><li><a href="Rectangle.html">Rectangle</a></li><li><a href="GeometryCollection.html">GeometryCollection</a></li><li><a href="MultiGeometry.html">MultiGeometry</a></li><li><a href="MultiPoint.html">MultiPoint</a></li><li><a href="MultiLineString.html">MultiLineString</a></li><li><a href="MultiPolygon.html">MultiPolygon</a></li><li><a href="GeoJSON.html">GeoJSON</a></li><li><a href="GeometryEditor.html">GeometryEditor</a></li></ul><h5>Basic types</h5><ul><li><a href="Coordinate.html">Coordinate</a></li><li><a href="Extent.html">Extent</a></li><li><a href="Point.html">Point</a></li><li><a href="PointExtent.html">PointExtent</a></li><li><a href="Position.html">Position</a></li><li><a href="Size.html">Size</a></li></ul><h5>Maptool</h5><ul><li><a href="MapTool.html">MapTool</a></li><li><a href="DrawTool.html">DrawTool</a></li><li><a href="DistanceTool.html">DistanceTool</a></li><li><a href="AreaTool.html">AreaTool</a></li></ul><h5>Ui</h5><ul><li><a href="ui.UIComponent.html">ui.UIComponent</a></li><li><a href="ui.UIMarker.html">ui.UIMarker</a></li><li><a href="ui.InfoWindow.html">ui.InfoWindow</a></li><li><a href="ui.ToolTip.html">ui.ToolTip</a></li><li><a href="ui.Menu.html">ui.Menu</a></li></ul><h5>Control</h5><ul><li><a href="control.Control.html">control.Control</a></li><li><a href="control.Zoom.html">control.Zoom</a></li><li><a href="control.LayerSwitcher.html">control.LayerSwitcher</a></li><li><a href="control.Attribution.html">control.Attribution</a></li><li><a href="control.Scale.html">control.Scale</a></li><li><a href="control.Panel.html">control.Panel</a></li><li><a href="control.Toolbar.html">control.Toolbar</a></li><li><a href="control.Overview.html">control.Overview</a></li></ul><h5>Core</h5><ul><li><a href="Ajax.html">Ajax</a></li><li><a href="Class.html">Class</a></li><li><a href="MapboxUtil.html">MapboxUtil</a></li><li><a href="Util.html">Util</a></li><li><a href="DomUtil.html">DomUtil</a></li><li><a href="StringUtil.html">StringUtil</a></li><li><a href="worker.module.exports.html">worker.module.exports</a></li></ul><h5>Animation</h5><ul><li><a href="animation.Easing.html">animation.Easing</a></li><li><a href="animation.Frame.html">animation.Frame</a></li><li><a href="animation.Player.html">animation.Player</a></li><li><a href="animation.Animation.html">animation.Animation</a></li></ul><h5>Geo</h5><ul><li><a href="CRS.html">CRS</a></li><li><a href="measurer.Identity.html">measurer.Identity</a></li><li><a href="measurer.DEFAULT.html">measurer.DEFAULT</a></li><li><a href="measurer.Measurer.html">measurer.Measurer</a></li><li><a href="measurer.WGS84Sphere.html">measurer.WGS84Sphere</a></li><li><a href="measurer.BaiduSphere.html">measurer.BaiduSphere</a></li><li><a href="projection.DEFAULT.html">projection.DEFAULT</a></li><li><a href="projection.BAIDU.html">projection.BAIDU</a></li><li><a href="projection.EPSG3857.html">projection.EPSG3857</a></li><li><a href="projection.EPSG4326.html">projection.EPSG4326</a></li><li><a href="projection.EPSG4490.html">projection.EPSG4490</a></li><li><a href="projection.IDENTITY.html">projection.IDENTITY</a></li><li><a href="Transformation.html">Transformation</a></li></ul><h5>Handler</h5><ul><li><a href="Handler.html">Handler</a></li><li><a href="DragHandler.html">DragHandler</a></li></ul><h5>Other</h5><ul><li><a href="CollisionIndex.html">CollisionIndex</a></li><li><a href="renderer.CanvasRenderer.html">renderer.CanvasRenderer</a></li></ul><h4>Namespaces</h4><ul><li><a href="measurer.html">measurer</a></li><li><a href="projection.html">projection</a></li><li><a href="renderer.html">renderer</a></li></ul><h4>Mixins</h4><ul><li><a href="Eventable.html">Eventable</a></li><li><a href="JSONAble.html">JSONAble</a></li><li><a href="measurer.Common.html">measurer.Common</a></li><li><a href="projection.Common.html">projection.Common</a></li><li><a href="Handlerable.html">Handlerable</a></li><li><a href="CenterMixin.html">CenterMixin</a></li><li><a href="TextEditable.html">TextEditable</a></li><li><a href="Renderable.html">Renderable</a></li><li><a href="ui.Menuable.html">ui.Menuable</a></li></ul><h3>Global</h3><ul><li><a href="global.html#INTERNAL_LAYER_PREFIX">INTERNAL_LAYER_PREFIX</a></li><li><a href="global.html#RESOURCE_PROPERTIES">RESOURCE_PROPERTIES</a></li><li><a href="global.html#RESOURCE_SIZE_PROPERTIES">RESOURCE_SIZE_PROPERTIES</a></li><li><a href="global.html#NUMERICAL_PROPERTIES">NUMERICAL_PROPERTIES</a></li><li><a href="global.html#COLOR_PROPERTIES">COLOR_PROPERTIES</a></li><li><a href="global.html#getListeningEvents">getListeningEvents</a></li><li><a href="global.html#isEmpty">isEmpty</a></li><li><a href="global.html#IS_NODE">IS_NODE</a></li><li><a href="global.html#identity">identity</a></li><li><a href="global.html#copy">copy</a></li><li><a href="global.html#describeText">describeText</a></li><li><a href="global.html#isDashLine">isDashLine</a></li><li><a href="global.html#set">set</a></li><li><a href="global.html#add">add</a></li><li><a href="global.html#subtract">subtract</a></li><li><a href="global.html#length">length</a></li><li><a href="global.html#normalize">normalize</a></li><li><a href="global.html#dot">dot</a></li><li><a href="global.html#scale">scale</a></li><li><a href="global.html#cross">cross</a></li><li><a href="global.html#distance">distance</a></li><li><a href="global.html#transformMat4">transformMat4</a></li><li><a href="global.html#isActive">isActive</a></li><li><a href="global.html#broadcast">broadcast</a></li><li><a href="global.html#send">send</a></li><li><a href="global.html#receive">receive</a></li><li><a href="global.html#remove">remove</a></li><li><a href="global.html#post">post</a></li><li><a href="global.html#getDedicatedWorker">getDedicatedWorker</a></li><li><a href="global.html#registerWorkerAdapter">registerWorkerAdapter</a></li></ul>
>>>>>>> ab1ecdb7
</nav>

<br class="clear">

<footer>
<<<<<<< HEAD
    Documentation generated by <a href="https://github.com/jsdoc3/jsdoc">JSDoc 3.6.10</a> on Tue Nov 29 2022 20:07:15 GMT+0800 (香港标准时间)
=======
    Documentation generated by <a href="https://github.com/jsdoc3/jsdoc">JSDoc 3.6.10</a> on Fri Mar 10 2023 12:04:26 GMT+0800 (香港标准时间)
>>>>>>> ab1ecdb7
</footer>

<script> prettyPrint(); </script>
<script src="scripts/linenumber.js"> </script>

</body>
</html><|MERGE_RESOLUTION|>--- conflicted
+++ resolved
@@ -1,3175 +1,3167 @@
-<!DOCTYPE html>
-<html lang="en">
-<head>
-    <meta charset="utf-8">
-    <meta http-equiv="X-UA-Compatible" content="IE=EDGE">
-    <title>Class: DomUtil</title>
-
-    <script src="scripts/prettify/prettify.js"> </script>
-    <script src="scripts/prettify/lang-css.js"> </script>
-    <link type="text/css" rel="stylesheet" href="styles/prettify-tomorrow.css">
-    <link type="text/css" rel="stylesheet" href="styles/jsdoc-default.css">
-    <link type="text/css" rel="stylesheet" href="styles/custom.css">
-    <!--[if lt IE 9]>
-    <script src="scripts/html5shiv.min.js"></script>
-    <script src="scripts/respond.min.js"></script>
-    <![endif]-->
-</head>
-
-<body>
-
-<div style="position:fixed;top:0px;left:0px;"><h1 class="page-title">Class: DomUtil</h1></div>
-<div id="main" style="margin-top:77px;">
-    
-
-
-
-
-
-<nav class="classnav scroll-styled">
-
-    <h5><a href="#main" style="color:#000">class : DomUtil</a></h5>
-    
-        <h5>Members</h5>
-        <ul>
-        
-            <li><a href="#.exports.TRANSFORM">exports.TRANSFORM</a></li>
-        
-            <li><a href="#.exports.TRANSFORMORIGIN">exports.TRANSFORMORIGIN</a></li>
-        
-            <li><a href="#.exports.TRANSITION">exports.TRANSITION</a></li>
-        
-            <li><a href="#.exports.CSSFILTER">exports.CSSFILTER</a></li>
-        
-        </ul>
-    
-
-    
-
-        
-            
-            
-            <h5>Static Methods</h5>
-            <ul>
-            
-            
-                <li><a href="#.exports.createEl">
-            
-                exports.createEl</a></li>
-        
-            
-            
-            
-                <li><a href="#.exports.createElOn">
-            
-                exports.createElOn</a></li>
-        
-            
-            
-            
-                <li><a href="#.exports.addDomEvent">
-            
-                exports.addDomEvent</a></li>
-        
-            
-            
-            
-                <li><a href="#.exports.removeDomEvent">
-            
-                exports.removeDomEvent</a></li>
-        
-            
-            
-            
-                <li><a href="#.exports.listensDomEvent">
-            
-                exports.listensDomEvent</a></li>
-        
-            
-            
-            
-                <li><a href="#.exports.preventDefault">
-            
-                exports.preventDefault</a></li>
-        
-            
-            
-            
-                <li><a href="#.exports.stopPropagation">
-            
-                exports.stopPropagation</a></li>
-        
-            
-            
-            
-                <li><a href="#.exports.offsetDom">
-            
-                exports.offsetDom</a></li>
-        
-            
-            
-            
-                <li><a href="#.exports.computeDomPosition">
-            
-                exports.computeDomPosition</a></li>
-        
-            
-            
-            
-                <li><a href="#.exports.getEventContainerPoint">
-            
-                exports.getEventContainerPoint</a></li>
-        
-            
-            
-            
-                <li><a href="#.exports.setStyle">
-            
-                exports.setStyle</a></li>
-        
-            
-            
-            
-                <li><a href="#.exports.hasClass">
-            
-                exports.hasClass</a></li>
-        
-            
-            
-            
-                <li><a href="#.exports.addClass">
-            
-                exports.addClass</a></li>
-        
-            
-            
-            
-                <li><a href="#.exports.setClass">
-            
-                exports.setClass</a></li>
-        
-            
-            
-            
-                <li><a href="#.exports.getClass">
-            
-                exports.getClass</a></li>
-        
-            
-            
-            
-                <li><a href="#.exports.setTransform">
-            
-                exports.setTransform</a></li>
-        
-        
-            </ul>
-        
-        <h5>Methods</h5>
-        <ul>
-        
-        </ul>
-    
-
-    
-</nav>
-
-
-<section class="classmain">
-    
-
-
-<header>
-    
-        <h2>DomUtil</h2>
-        
-    
-</header>
-
-<article>
-    <div class="container-overview">
-    
-        
-
-    <!-- <h2>Constructor</h2> -->
-    
-    <li>
-    
-    <h4 class="name" id="DomUtil"><span class="type-signature"></span>new <a href="#DomUtil">DomUtil</a><span class="signature">()</span>
-    
-        
-            <a target="_blank" href="https://github.com/maptalks/maptalks.js/tree/master/src/core/util/dom.js#L1" class="improvelink">[source]</a>
-        
-    
-    <!-- 
-        <a target="_blank" href="https://github.com/maptalks/maptalks.js/tree/master/src/core/util/dom.js#L1" class="improvelink">[help to improve]</a>
-     -->
-    <!-- <a href="#DomUtil" class="improvelink">[link]</a> -->
-    </h4>
-
-    
-    </li>
-    
-    
-
-
-
-
-<div class="description">
-    DOM utilities used internally.
-Learned a lot from Leaflet.DomUtil
-</div>
-
-
-
-
-<!--  -->
-
-
-
-
-
-<!-- event properties -->
-
-
-
-
-
-
-
-
-
-
-
-
-
-
-
-
-
-
-
-
-
-
-
-
-
-
-
-
-
-
-<hr>
-    
-    </div>
-
-    <!--  -->
-
-    
-
-    
-
-     
-
-    
-
-    
-        <h3 class="subsection-title">Members</h3>
-
-        
-            
-<li>
-<h4 class="name" id=".exports.TRANSFORM"><span class="type-signature">(static, constant) </span>exports.TRANSFORM<span class="type-signature"> :String</span>
-
-<!-- 
-        <a target="_blank" href="https://github.com/maptalks/maptalks.js/tree/master/src/core/util/dom.js#L50" class="improvelink">[help to improve]</a>
-    
-    <a href="#.exports.TRANSFORM" class="improvelink">[link]</a></h4> -->
-</li>
-
-
-
-<div class="description">
-    <pre>Vendor-prefixed fransform style name (e.g. `'webkitTransform'` for WebKit).</pre>
-</div>
-
-
-
-    <h5>Type:</h5>
-    <ul>
-        <li>
-            
-<span class="param-type">String</span>
-
-
-        </li>
-    </ul>
-
-
-
-
-
-
-
-
-
-
-    <h5 class="subsection-title">Properties:</h5>
-
-    
-
-<table class="props">
-    <thead>
-    <tr>
-        
-        <th>Name</th>
-        
-
-        <th>Type</th>
-
-
-
-        
-
-        <th class="last">Description</th>
-    </tr>
-    </thead>
-
-    <tbody>
-    
-
-        <tr>
-            
-                <td class="name"><code>TRANSFORM</code>
-                    
-                </td>
-            
-
-            <td class="type">
-            
-                
-<span class="param-type">String</span>
-
-
-            
-            </td>
-
-
-
-            
-
-            <td class="description last"></td>
-        </tr>
-
-    
-    </tbody>
-</table>
-
-
-
-<dl class="details">
-
-    
-
-    
-
-    
-
-    
-
-    
-
-        
-
-    
-
-    
-
-    
-
-    
-
-    
-
-    
-
-    
-    <dt class="tag-source">Source:</dt>
-    <dd class="tag-source"><ul class="dummy"><li>
-        
-            <a target="_blank" href="https://github.com/maptalks/maptalks.js/tree/master/src/core/util/dom.js">core/util/dom.js</a>, <a target="_blank" href="https://github.com/maptalks/maptalks.js/tree/master/src/core/util/dom.js#L50">line 50</a>
-        
-
-    </li></ul></dd>
-    
-
-    
-
-    
-
-    
-</dl>
-
-
-
-
-
-
-<hr>
-        
-            
-<li>
-<h4 class="name" id=".exports.TRANSFORMORIGIN"><span class="type-signature">(static, constant) </span>exports.TRANSFORMORIGIN<span class="type-signature"> :String</span>
-
-<!-- 
-        <a target="_blank" href="https://github.com/maptalks/maptalks.js/tree/master/src/core/util/dom.js#L59" class="improvelink">[help to improve]</a>
-    
-    <a href="#.exports.TRANSFORMORIGIN" class="improvelink">[link]</a></h4> -->
-</li>
-
-
-
-<div class="description">
-    <pre>Vendor-prefixed tfransform-origin name (e.g. `'webkitTransformOrigin'` for WebKit).</pre>
-</div>
-
-
-
-    <h5>Type:</h5>
-    <ul>
-        <li>
-            
-<span class="param-type">String</span>
-
-
-        </li>
-    </ul>
-
-
-
-
-
-
-
-
-
-
-    <h5 class="subsection-title">Properties:</h5>
-
-    
-
-<table class="props">
-    <thead>
-    <tr>
-        
-        <th>Name</th>
-        
-
-        <th>Type</th>
-
-
-
-        
-
-        <th class="last">Description</th>
-    </tr>
-    </thead>
-
-    <tbody>
-    
-
-        <tr>
-            
-                <td class="name"><code>TRANSFORMORIGIN</code>
-                    
-                </td>
-            
-
-            <td class="type">
-            
-                
-<span class="param-type">String</span>
-
-
-            
-            </td>
-
-
-
-            
-
-            <td class="description last"></td>
-        </tr>
-
-    
-    </tbody>
-</table>
-
-
-
-<dl class="details">
-
-    
-
-    
-
-    
-
-    
-
-    
-
-        
-
-    
-
-    
-
-    
-
-    
-
-    
-
-    
-
-    
-    <dt class="tag-source">Source:</dt>
-    <dd class="tag-source"><ul class="dummy"><li>
-        
-            <a target="_blank" href="https://github.com/maptalks/maptalks.js/tree/master/src/core/util/dom.js">core/util/dom.js</a>, <a target="_blank" href="https://github.com/maptalks/maptalks.js/tree/master/src/core/util/dom.js#L59">line 59</a>
-        
-
-    </li></ul></dd>
-    
-
-    
-
-    
-
-    
-</dl>
-
-
-
-
-
-
-<hr>
-        
-            
-<li>
-<h4 class="name" id=".exports.TRANSITION"><span class="type-signature">(static, constant) </span>exports.TRANSITION<span class="type-signature"> :String</span>
-
-<!-- 
-        <a target="_blank" href="https://github.com/maptalks/maptalks.js/tree/master/src/core/util/dom.js#L68" class="improvelink">[help to improve]</a>
-    
-    <a href="#.exports.TRANSITION" class="improvelink">[link]</a></h4> -->
-</li>
-
-
-
-<div class="description">
-    <pre>Vendor-prefixed transition name (e.g. `'WebkitTransition'` for WebKit).</pre>
-</div>
-
-
-
-    <h5>Type:</h5>
-    <ul>
-        <li>
-            
-<span class="param-type">String</span>
-
-
-        </li>
-    </ul>
-
-
-
-
-
-
-
-
-
-
-    <h5 class="subsection-title">Properties:</h5>
-
-    
-
-<table class="props">
-    <thead>
-    <tr>
-        
-        <th>Name</th>
-        
-
-        <th>Type</th>
-
-
-
-        
-
-        <th class="last">Description</th>
-    </tr>
-    </thead>
-
-    <tbody>
-    
-
-        <tr>
-            
-                <td class="name"><code>TRANSITION</code>
-                    
-                </td>
-            
-
-            <td class="type">
-            
-                
-<span class="param-type">String</span>
-
-
-            
-            </td>
-
-
-
-            
-
-            <td class="description last"></td>
-        </tr>
-
-    
-    </tbody>
-</table>
-
-
-
-<dl class="details">
-
-    
-
-    
-
-    
-
-    
-
-    
-
-        
-
-    
-
-    
-
-    
-
-    
-
-    
-
-    
-
-    
-    <dt class="tag-source">Source:</dt>
-    <dd class="tag-source"><ul class="dummy"><li>
-        
-            <a target="_blank" href="https://github.com/maptalks/maptalks.js/tree/master/src/core/util/dom.js">core/util/dom.js</a>, <a target="_blank" href="https://github.com/maptalks/maptalks.js/tree/master/src/core/util/dom.js#L68">line 68</a>
-        
-
-    </li></ul></dd>
-    
-
-    
-
-    
-
-    
-</dl>
-
-
-
-
-
-
-<hr>
-        
-            
-<li>
-<h4 class="name" id=".exports.CSSFILTER"><span class="type-signature">(static, constant) </span>exports.CSSFILTER<span class="type-signature"> :String</span>
-
-<!-- 
-        <a target="_blank" href="https://github.com/maptalks/maptalks.js/tree/master/src/core/util/dom.js#L77" class="improvelink">[help to improve]</a>
-    
-    <a href="#.exports.CSSFILTER" class="improvelink">[link]</a></h4> -->
-</li>
-
-
-
-<div class="description">
-    <pre>Vendor-prefixed filter name (e.g. `'WebkitFilter'` for WebKit).</pre>
-</div>
-
-
-
-    <h5>Type:</h5>
-    <ul>
-        <li>
-            
-<span class="param-type">String</span>
-
-
-        </li>
-    </ul>
-
-
-
-
-
-
-
-
-
-
-    <h5 class="subsection-title">Properties:</h5>
-
-    
-
-<table class="props">
-    <thead>
-    <tr>
-        
-        <th>Name</th>
-        
-
-        <th>Type</th>
-
-
-
-        
-
-        <th class="last">Description</th>
-    </tr>
-    </thead>
-
-    <tbody>
-    
-
-        <tr>
-            
-                <td class="name"><code>FILTER</code>
-                    
-                </td>
-            
-
-            <td class="type">
-            
-                
-<span class="param-type">String</span>
-
-
-            
-            </td>
-
-
-
-            
-
-            <td class="description last"></td>
-        </tr>
-
-    
-    </tbody>
-</table>
-
-
-
-<dl class="details">
-
-    
-
-    
-
-    
-
-    
-
-    
-
-        
-
-    
-
-    
-
-    
-
-    
-
-    
-
-    
-
-    
-    <dt class="tag-source">Source:</dt>
-    <dd class="tag-source"><ul class="dummy"><li>
-        
-            <a target="_blank" href="https://github.com/maptalks/maptalks.js/tree/master/src/core/util/dom.js">core/util/dom.js</a>, <a target="_blank" href="https://github.com/maptalks/maptalks.js/tree/master/src/core/util/dom.js#L77">line 77</a>
-        
-
-    </li></ul></dd>
-    
-
-    
-
-    
-
-    
-</dl>
-
-
-
-
-
-
-<hr>
-        
-    
-
-    
-        
-                    <h3 class="subsection-title">Static Methods</h3>
-                
-            
-
-    <!-- <h2>Constructor</h2> -->
-    
-    <li>
-    
-    <h4 class="name" id=".exports.createEl"><span class="type-signature">(static) </span><a href="#.exports.createEl">exports.createEl</a><span class="signature">(tagName)</span>
-    
-        
-            <a target="_blank" href="https://github.com/maptalks/maptalks.js/tree/master/src/core/util/dom.js#L86" class="improvelink">[source]</a>
-        
-    
-    <!-- 
-        <a target="_blank" href="https://github.com/maptalks/maptalks.js/tree/master/src/core/util/dom.js#L86" class="improvelink">[help to improve]</a>
-     -->
-    <!-- <a href="#.exports.createEl" class="improvelink">[link]</a> -->
-    </h4>
-
-    
-    </li>
-    
-    
-
-
-
-
-<div class="description">
-    Create a html element.
-</div>
-
-
-
-
-<!--  -->
-
-
-
-
-    
-
-<table class="params">
-    <thead>
-    <tr>
-        
-        <th>Parameter</th>
-        
-        <th>Type</th>
-
-        
-
-        <th class="last">Description</th>
-    </tr>
-    </thead>
-
-    <tbody>
-    
-
-        <tr>
-            
-                <td class="name"><code>tagName</code>
-                
-                </td>
-            
-
-            <td class="type">
-            
-                
-<span class="param-type">String</span>
-
-
-            
-            </td>
-
-            
-
-            <td class="description last"></td>
-        </tr>
-
-    
-    </tbody>
-</table>
-
-
-
-<!-- event properties -->
-
-
-
-
-
-
-
-
-
-
-
-
-
-
-
-
-
-
-
-
-
-
-
-
-
-
-
-
-<h5>Returns:</h5>
-<span class="type-signature">HTMLElement</span>:
-
-        
-
-
-    
-
-
-<hr>
-        
-            
-
-    <!-- <h2>Constructor</h2> -->
-    
-    <li>
-    
-    <h4 class="name" id=".exports.createElOn"><span class="type-signature">(static) </span><a href="#.exports.createElOn">exports.createElOn</a><span class="signature">(tagName, style, container)</span>
-    
-        
-            <a target="_blank" href="https://github.com/maptalks/maptalks.js/tree/master/src/core/util/dom.js#L102" class="improvelink">[source]</a>
-        
-    
-    <!-- 
-        <a target="_blank" href="https://github.com/maptalks/maptalks.js/tree/master/src/core/util/dom.js#L102" class="improvelink">[help to improve]</a>
-     -->
-    <!-- <a href="#.exports.createElOn" class="improvelink">[link]</a> -->
-    </h4>
-
-    
-    </li>
-    
-    
-
-
-
-
-<div class="description">
-    Create a html element on the specified container
-</div>
-
-
-
-
-<!--  -->
-
-
-
-
-    
-
-<table class="params">
-    <thead>
-    <tr>
-        
-        <th>Parameter</th>
-        
-        <th>Type</th>
-
-        
-
-        <th class="last">Description</th>
-    </tr>
-    </thead>
-
-    <tbody>
-    
-
-        <tr>
-            
-                <td class="name"><code>tagName</code>
-                
-                </td>
-            
-
-            <td class="type">
-            
-                
-<span class="param-type">String</span>
-
-
-            
-            </td>
-
-            
-
-            <td class="description last"></td>
-        </tr>
-
-    
-
-        <tr>
-            
-                <td class="name"><code>style</code>
-                
-                </td>
-            
-
-            <td class="type">
-            
-                
-<span class="param-type">String</span>
-
-
-            
-            </td>
-
-            
-
-            <td class="description last">css styles</td>
-        </tr>
-
-    
-
-        <tr>
-            
-                <td class="name"><code>container</code>
-                
-                </td>
-            
-
-            <td class="type">
-            
-                
-<span class="param-type">HTMLElement</span>
-
-
-            
-            </td>
-
-            
-
-            <td class="description last"></td>
-        </tr>
-
-    
-    </tbody>
-</table>
-
-
-
-<!-- event properties -->
-
-
-
-
-
-
-
-
-
-
-
-
-
-
-
-
-
-
-
-
-
-
-
-
-
-
-
-
-<h5>Returns:</h5>
-<span class="type-signature">HTMLElement</span>:
-
-        
-
-
-    
-
-
-<hr>
-        
-            
-
-    <!-- <h2>Constructor</h2> -->
-    
-    <li>
-    
-    <h4 class="name" id=".exports.addDomEvent"><span class="type-signature">(static) </span><a href="#.exports.addDomEvent">exports.addDomEvent</a><span class="signature">(obj, typeArr, handler, context)</span>
-    
-        
-            <a target="_blank" href="https://github.com/maptalks/maptalks.js/tree/master/src/core/util/dom.js#L144" class="improvelink">[source]</a>
-        
-    
-    <!-- 
-        <a target="_blank" href="https://github.com/maptalks/maptalks.js/tree/master/src/core/util/dom.js#L144" class="improvelink">[help to improve]</a>
-     -->
-    <!-- <a href="#.exports.addDomEvent" class="improvelink">[link]</a> -->
-    </h4>
-
-    
-    </li>
-    
-    
-
-
-
-
-<div class="description">
-    Adds a event listener to the dom element.
-</div>
-
-
-
-
-<!--  -->
-
-
-
-
-    
-
-<table class="params">
-    <thead>
-    <tr>
-        
-        <th>Parameter</th>
-        
-        <th>Type</th>
-
-        
-
-        <th class="last">Description</th>
-    </tr>
-    </thead>
-
-    <tbody>
-    
-
-        <tr>
-            
-                <td class="name"><code>obj</code>
-                
-                </td>
-            
-
-            <td class="type">
-            
-                
-<span class="param-type">HTMLElement</span>
-
-
-            
-            </td>
-
-            
-
-            <td class="description last">dom element to listen on</td>
-        </tr>
-
-    
-
-        <tr>
-            
-                <td class="name"><code>typeArr</code>
-                
-                </td>
-            
-
-            <td class="type">
-            
-                
-<span class="param-type">String</span>
-
-
-            
-            </td>
-
-            
-
-            <td class="description last">event types, seperated by space</td>
-        </tr>
-
-    
-
-        <tr>
-            
-                <td class="name"><code>handler</code>
-                
-                </td>
-            
-
-            <td class="type">
-            
-                
-<span class="param-type">function</span>
-
-
-            
-            </td>
-
-            
-
-            <td class="description last">listener function</td>
-        </tr>
-
-    
-
-        <tr>
-            
-                <td class="name"><code>context</code>
-                
-                </td>
-            
-
-            <td class="type">
-            
-                
-<span class="param-type">Object</span>
-
-
-            
-            </td>
-
-            
-
-            <td class="description last">function context</td>
-        </tr>
-
-    
-    </tbody>
-</table>
-
-
-
-<!-- event properties -->
-
-
-
-
-
-
-
-
-
-
-
-
-
-
-
-
-
-
-
-
-
-
-
-
-
-
-
-
-
-
-<hr>
-        
-            
-
-    <!-- <h2>Constructor</h2> -->
-    
-    <li>
-    
-    <h4 class="name" id=".exports.removeDomEvent"><span class="type-signature">(static) </span><a href="#.exports.removeDomEvent">exports.removeDomEvent</a><span class="signature">(obj, typeArr, handler)</span>
-    
-        
-            <a target="_blank" href="https://github.com/maptalks/maptalks.js/tree/master/src/core/util/dom.js#L188" class="improvelink">[source]</a>
-        
-    
-    <!-- 
-        <a target="_blank" href="https://github.com/maptalks/maptalks.js/tree/master/src/core/util/dom.js#L188" class="improvelink">[help to improve]</a>
-     -->
-    <!-- <a href="#.exports.removeDomEvent" class="improvelink">[link]</a> -->
-    </h4>
-
-    
-    </li>
-    
-    
-
-
-
-
-<div class="description">
-    Removes event listener from a dom element
-</div>
-
-
-
-
-<!--  -->
-
-
-
-
-    
-
-<table class="params">
-    <thead>
-    <tr>
-        
-        <th>Parameter</th>
-        
-        <th>Type</th>
-
-        
-
-        <th class="last">Description</th>
-    </tr>
-    </thead>
-
-    <tbody>
-    
-
-        <tr>
-            
-                <td class="name"><code>obj</code>
-                
-                </td>
-            
-
-            <td class="type">
-            
-                
-<span class="param-type">HTMLElement</span>
-
-
-            
-            </td>
-
-            
-
-            <td class="description last">dom element</td>
-        </tr>
-
-    
-
-        <tr>
-            
-                <td class="name"><code>typeArr</code>
-                
-                </td>
-            
-
-            <td class="type">
-            
-                
-<span class="param-type">String</span>
-
-
-            
-            </td>
-
-            
-
-            <td class="description last">event types, separated by space</td>
-        </tr>
-
-    
-
-        <tr>
-            
-                <td class="name"><code>handler</code>
-                
-                </td>
-            
-
-            <td class="type">
-            
-                
-<span class="param-type">function</span>
-
-
-            
-            </td>
-
-            
-
-            <td class="description last">listening function</td>
-        </tr>
-
-    
-    </tbody>
-</table>
-
-
-
-<!-- event properties -->
-
-
-
-
-
-
-
-
-
-
-
-
-
-
-
-
-
-
-
-
-
-
-
-
-
-
-
-
-
-
-<hr>
-        
-            
-
-    <!-- <h2>Constructor</h2> -->
-    
-    <li>
-    
-    <h4 class="name" id=".exports.listensDomEvent"><span class="type-signature">(static) </span><a href="#.exports.listensDomEvent">exports.listensDomEvent</a><span class="signature">(obj, typeArr, handler)</span>
-    
-        
-            <a target="_blank" href="https://github.com/maptalks/maptalks.js/tree/master/src/core/util/dom.js#L233" class="improvelink">[source]</a>
-        
-    
-    <!-- 
-        <a target="_blank" href="https://github.com/maptalks/maptalks.js/tree/master/src/core/util/dom.js#L233" class="improvelink">[help to improve]</a>
-     -->
-    <!-- <a href="#.exports.listensDomEvent" class="improvelink">[link]</a> -->
-    </h4>
-
-    
-    </li>
-    
-    
-
-
-
-
-<div class="description">
-    Check if event type of the dom is listened by the handler
-</div>
-
-
-
-
-<!--  -->
-
-
-
-
-    
-
-<table class="params">
-    <thead>
-    <tr>
-        
-        <th>Parameter</th>
-        
-        <th>Type</th>
-
-        
-
-        <th class="last">Description</th>
-    </tr>
-    </thead>
-
-    <tbody>
-    
-
-        <tr>
-            
-                <td class="name"><code>obj</code>
-                
-                </td>
-            
-
-            <td class="type">
-            
-                
-<span class="param-type">HTMLElement</span>
-
-
-            
-            </td>
-
-            
-
-            <td class="description last">dom element to check</td>
-        </tr>
-
-    
-
-        <tr>
-            
-                <td class="name"><code>typeArr</code>
-                
-                </td>
-            
-
-            <td class="type">
-            
-                
-<span class="param-type">String</span>
-
-
-            
-            </td>
-
-            
-
-            <td class="description last">event</td>
-        </tr>
-
-    
-
-        <tr>
-            
-                <td class="name"><code>handler</code>
-                
-                </td>
-            
-
-            <td class="type">
-            
-                
-<span class="param-type">function</span>
-
-
-            
-            </td>
-
-            
-
-            <td class="description last">the listening function</td>
-        </tr>
-
-    
-    </tbody>
-</table>
-
-
-
-<!-- event properties -->
-
-
-
-
-
-
-
-
-
-
-
-
-
-
-
-
-
-
-
-
-
-
-
-
-
-
-
-
-<h5>Returns:</h5>
-<span class="type-signature">Number</span>:
-
-        
-<!-- <div class="param-desc"> -->
-    - the handler's index in the listener chain, returns -1 if not.
-<!-- </div> -->
-
-
-
-    
-
-
-<hr>
-        
-            
-
-    <!-- <h2>Constructor</h2> -->
-    
-    <li>
-    
-    <h4 class="name" id=".exports.preventDefault"><span class="type-signature">(static) </span><a href="#.exports.preventDefault">exports.preventDefault</a><span class="signature">(event)</span>
-    
-        
-            <a target="_blank" href="https://github.com/maptalks/maptalks.js/tree/master/src/core/util/dom.js#L252" class="improvelink">[source]</a>
-        
-    
-    <!-- 
-        <a target="_blank" href="https://github.com/maptalks/maptalks.js/tree/master/src/core/util/dom.js#L252" class="improvelink">[help to improve]</a>
-     -->
-    <!-- <a href="#.exports.preventDefault" class="improvelink">[link]</a> -->
-    </h4>
-
-    
-    </li>
-    
-    
-
-
-
-
-<div class="description">
-    Prevent default behavior of the browser. <br/>
-preventDefault Cancels the event if it is cancelable, without stopping further propagation of the event.
-</div>
-
-
-
-
-<!--  -->
-
-
-
-
-    
-
-<table class="params">
-    <thead>
-    <tr>
-        
-        <th>Parameter</th>
-        
-        <th>Type</th>
-
-        
-
-        <th class="last">Description</th>
-    </tr>
-    </thead>
-
-    <tbody>
-    
-
-        <tr>
-            
-                <td class="name"><code>event</code>
-                
-                </td>
-            
-
-            <td class="type">
-            
-                
-<span class="param-type">Event</span>
-
-
-            
-            </td>
-
-            
-
-            <td class="description last">browser event</td>
-        </tr>
-
-    
-    </tbody>
-</table>
-
-
-
-<!-- event properties -->
-
-
-
-
-
-
-
-
-
-
-
-
-
-
-
-
-
-
-
-
-
-
-
-
-
-
-
-
-
-
-<hr>
-        
-            
-
-    <!-- <h2>Constructor</h2> -->
-    
-    <li>
-    
-    <h4 class="name" id=".exports.stopPropagation"><span class="type-signature">(static) </span><a href="#.exports.stopPropagation">exports.stopPropagation</a><span class="signature">(e)</span>
-    
-        
-            <a target="_blank" href="https://github.com/maptalks/maptalks.js/tree/master/src/core/util/dom.js#L266" class="improvelink">[source]</a>
-        
-    
-    <!-- 
-        <a target="_blank" href="https://github.com/maptalks/maptalks.js/tree/master/src/core/util/dom.js#L266" class="improvelink">[help to improve]</a>
-     -->
-    <!-- <a href="#.exports.stopPropagation" class="improvelink">[link]</a> -->
-    </h4>
-
-    
-    </li>
-    
-    
-
-
-
-
-<div class="description">
-    Stop browser event propagation
-</div>
-
-
-
-
-<!--  -->
-
-
-
-
-    
-
-<table class="params">
-    <thead>
-    <tr>
-        
-        <th>Parameter</th>
-        
-        <th>Type</th>
-
-        
-
-        <th class="last">Description</th>
-    </tr>
-    </thead>
-
-    <tbody>
-    
-
-        <tr>
-            
-                <td class="name"><code>e</code>
-                
-                </td>
-            
-
-            <td class="type">
-            
-                
-<span class="param-type">Event</span>
-
-
-            
-            </td>
-
-            
-
-            <td class="description last">browser event.</td>
-        </tr>
-
-    
-    </tbody>
-</table>
-
-
-
-<!-- event properties -->
-
-
-
-
-
-
-
-
-
-
-
-
-
-
-
-
-
-
-
-
-
-
-
-
-
-
-
-
-
-
-<hr>
-        
-            
-
-    <!-- <h2>Constructor</h2> -->
-    
-    <li>
-    
-    <h4 class="name" id=".exports.offsetDom"><span class="type-signature">(static) </span><a href="#.exports.offsetDom">exports.offsetDom</a><span class="signature">(dom, offset<span class="signature-attributes">opt</span>)</span>
-    
-        
-            <a target="_blank" href="https://github.com/maptalks/maptalks.js/tree/master/src/core/util/dom.js#L293" class="improvelink">[source]</a>
-        
-    
-    <!-- 
-        <a target="_blank" href="https://github.com/maptalks/maptalks.js/tree/master/src/core/util/dom.js#L293" class="improvelink">[help to improve]</a>
-     -->
-    <!-- <a href="#.exports.offsetDom" class="improvelink">[link]</a> -->
-    </h4>
-
-    
-    </li>
-    
-    
-
-
-
-
-<div class="description">
-    Get the dom element's current position or offset its position by offset
-</div>
-
-
-
-
-<!--  -->
-
-
-
-
-    
-
-<table class="params">
-    <thead>
-    <tr>
-        
-        <th>Parameter</th>
-        
-        <th>Type</th>
-
-        
-        <th>Default</th>
-        
-
-        <th class="last">Description</th>
-    </tr>
-    </thead>
-
-    <tbody>
-    
-
-        <tr>
-            
-                <td class="name"><code>dom</code>
-                
-                    
-                    
-                    
-                
-                </td>
-            
-
-            <td class="type">
-            
-                
-<span class="param-type">HTMLElement</span>
-
-
-            
-            </td>
-
-            
-                <td class="default">
-                
-                </td>
-            
-
-            <td class="description last">HTMLElement</td>
-        </tr>
-
-    
-
-        <tr>
-            
-                <td class="name"><code>offset</code>
-                
-                    
-                        <span class="signature-attributes">opt</span>
-                    
-                    
-                    
-                
-                </td>
-            
-
-            <td class="type">
-            
-                
-<span class="param-type"><a href="Point.html">Point</a></span>
-
-
-            
-            </td>
-
-            
-                <td class="default">
-                
-                    null
-                
-                </td>
-            
-
-            <td class="description last">position to set.</td>
-        </tr>
-
-    
-    </tbody>
-</table>
-
-
-
-<!-- event properties -->
-
-
-
-
-
-
-
-
-
-
-
-
-
-
-
-
-
-
-
-
-
-
-
-
-
-
-
-
-<h5>Returns:</h5>
-<span class="type-signature"><a href="Point.html">Point</a></span>:
-
-        
-<!-- <div class="param-desc"> -->
-    - dom element's current position if offset is null.
-<!-- </div> -->
-
-
-
-    
-
-
-<hr>
-        
-            
-
-    <!-- <h2>Constructor</h2> -->
-    
-    <li>
-    
-    <h4 class="name" id=".exports.computeDomPosition"><span class="type-signature">(static) </span><a href="#.exports.computeDomPosition">exports.computeDomPosition</a><span class="signature">(dom)</span>
-    
-        
-            <a target="_blank" href="https://github.com/maptalks/maptalks.js/tree/master/src/core/util/dom.js#L313" class="improvelink">[source]</a>
-        
-    
-    <!-- 
-        <a target="_blank" href="https://github.com/maptalks/maptalks.js/tree/master/src/core/util/dom.js#L313" class="improvelink">[help to improve]</a>
-     -->
-    <!-- <a href="#.exports.computeDomPosition" class="improvelink">[link]</a> -->
-    </h4>
-
-    
-    </li>
-    
-    
-
-
-
-
-<div class="description">
-    Compute dom's position
-</div>
-
-
-
-
-<!--  -->
-
-
-
-
-    
-
-<table class="params">
-    <thead>
-    <tr>
-        
-        <th>Parameter</th>
-        
-        <th>Type</th>
-
-        
-
-        <th class="last">Description</th>
-    </tr>
-    </thead>
-
-    <tbody>
-    
-
-        <tr>
-            
-                <td class="name"><code>dom</code>
-                
-                </td>
-            
-
-            <td class="type">
-            
-                
-<span class="param-type">HTMLElement</span>
-
-
-            
-            </td>
-
-            
-
-            <td class="description last"></td>
-        </tr>
-
-    
-    </tbody>
-</table>
-
-
-
-<!-- event properties -->
-
-
-
-
-
-
-
-
-
-
-
-
-
-
-
-
-
-
-
-
-
-
-
-
-
-
-
-
-<h5>Returns:</h5>
-<span class="type-signature">Array.&lt;Number></span>:
-
-        
-
-
-    
-
-
-<hr>
-        
-            
-
-    <!-- <h2>Constructor</h2> -->
-    
-    <li>
-    
-    <h4 class="name" id=".exports.getEventContainerPoint"><span class="type-signature">(static) </span><a href="#.exports.getEventContainerPoint">exports.getEventContainerPoint</a><span class="signature">(ev)</span>
-    
-        
-            <a target="_blank" href="https://github.com/maptalks/maptalks.js/tree/master/src/core/util/dom.js#L335" class="improvelink">[source]</a>
-        
-    
-    <!-- 
-        <a target="_blank" href="https://github.com/maptalks/maptalks.js/tree/master/src/core/util/dom.js#L335" class="improvelink">[help to improve]</a>
-     -->
-    <!-- <a href="#.exports.getEventContainerPoint" class="improvelink">[link]</a> -->
-    </h4>
-
-    
-    </li>
-    
-    
-
-
-
-
-<div class="description">
-    Get event's position from the top-left corner of the dom container
-</div>
-
-
-
-
-<!--  -->
-
-
-
-
-    
-
-<table class="params">
-    <thead>
-    <tr>
-        
-        <th>Parameter</th>
-        
-        <th>Type</th>
-
-        
-
-        <th class="last">Description</th>
-    </tr>
-    </thead>
-
-    <tbody>
-    
-
-        <tr>
-            
-                <td class="name"><code>ev</code>
-                
-                </td>
-            
-
-            <td class="type">
-            
-                
-<span class="param-type">Event</span>
-
-
-            
-            </td>
-
-            
-
-            <td class="description last">event</td>
-        </tr>
-
-    
-    </tbody>
-</table>
-
-
-
-<!-- event properties -->
-
-
-
-
-
-
-
-
-
-
-
-
-
-
-
-
-
-
-
-
-
-
-
-
-
-
-
-
-<h5>Returns:</h5>
-<span class="type-signature"><a href="Point.html">Point</a></span>:
-
-        
-
-
-    
-
-
-<hr>
-        
-            
-
-    <!-- <h2>Constructor</h2> -->
-    
-    <li>
-    
-    <h4 class="name" id=".exports.setStyle"><span class="type-signature">(static) </span><a href="#.exports.setStyle">exports.setStyle</a><span class="signature">(dom, strCss)</span>
-    
-        
-            <a target="_blank" href="https://github.com/maptalks/maptalks.js/tree/master/src/core/util/dom.js#L361" class="improvelink">[source]</a>
-        
-    
-    <!-- 
-        <a target="_blank" href="https://github.com/maptalks/maptalks.js/tree/master/src/core/util/dom.js#L361" class="improvelink">[help to improve]</a>
-     -->
-    <!-- <a href="#.exports.setStyle" class="improvelink">[link]</a> -->
-    </h4>
-
-    
-    </li>
-    
-    
-
-
-
-
-<div class="description">
-    set css style to the dom element
-</div>
-
-
-
-
-<!--  -->
-
-
-
-
-    
-
-<table class="params">
-    <thead>
-    <tr>
-        
-        <th>Parameter</th>
-        
-        <th>Type</th>
-
-        
-
-        <th class="last">Description</th>
-    </tr>
-    </thead>
-
-    <tbody>
-    
-
-        <tr>
-            
-                <td class="name"><code>dom</code>
-                
-                </td>
-            
-
-            <td class="type">
-            
-                
-<span class="param-type">HTMLElement</span>
-
-
-            
-            </td>
-
-            
-
-            <td class="description last">dom element</td>
-        </tr>
-
-    
-
-        <tr>
-            
-                <td class="name"><code>strCss</code>
-                
-                </td>
-            
-
-            <td class="type">
-            
-                
-<span class="param-type">String</span>
-
-
-            
-            </td>
-
-            
-
-            <td class="description last">css text</td>
-        </tr>
-
-    
-    </tbody>
-</table>
-
-
-
-<!-- event properties -->
-
-
-
-
-
-
-
-
-
-
-
-
-
-
-
-
-
-
-
-
-
-
-
-
-
-
-
-
-
-
-<hr>
-        
-            
-
-    <!-- <h2>Constructor</h2> -->
-    
-    <li>
-    
-    <h4 class="name" id=".exports.hasClass"><span class="type-signature">(static) </span><a href="#.exports.hasClass">exports.hasClass</a><span class="signature">(el, name)</span>
-    
-        
-            <a target="_blank" href="https://github.com/maptalks/maptalks.js/tree/master/src/core/util/dom.js#L376" class="improvelink">[source]</a>
-        
-    
-    <!-- 
-        <a target="_blank" href="https://github.com/maptalks/maptalks.js/tree/master/src/core/util/dom.js#L376" class="improvelink">[help to improve]</a>
-     -->
-    <!-- <a href="#.exports.hasClass" class="improvelink">[link]</a> -->
-    </h4>
-
-    
-    </li>
-    
-    
-
-
-
-
-<div class="description">
-    Whether the dom has the given css class.
-</div>
-
-
-
-
-<!--  -->
-
-
-
-
-    
-
-<table class="params">
-    <thead>
-    <tr>
-        
-        <th>Parameter</th>
-        
-        <th>Type</th>
-
-        
-
-        <th class="last">Description</th>
-    </tr>
-    </thead>
-
-    <tbody>
-    
-
-        <tr>
-            
-                <td class="name"><code>el</code>
-                
-                </td>
-            
-
-            <td class="type">
-            
-                
-<span class="param-type">HTMLElement</span>
-
-
-            
-            </td>
-
-            
-
-            <td class="description last">HTML Element</td>
-        </tr>
-
-    
-
-        <tr>
-            
-                <td class="name"><code>name</code>
-                
-                </td>
-            
-
-            <td class="type">
-            
-                
-<span class="param-type">String</span>
-
-
-            
-            </td>
-
-            
-
-            <td class="description last">css class</td>
-        </tr>
-
-    
-    </tbody>
-</table>
-
-
-
-<!-- event properties -->
-
-
-
-
-
-
-
-
-
-
-
-
-
-
-
-
-
-
-
-
-
-
-
-
-
-
-
-
-
-
-<hr>
-        
-            
-
-    <!-- <h2>Constructor</h2> -->
-    
-    <li>
-    
-    <h4 class="name" id=".exports.addClass"><span class="type-signature">(static) </span><a href="#.exports.addClass">exports.addClass</a><span class="signature">(el, name)</span>
-    
-        
-            <a target="_blank" href="https://github.com/maptalks/maptalks.js/tree/master/src/core/util/dom.js#L390" class="improvelink">[source]</a>
-        
-    
-    <!-- 
-        <a target="_blank" href="https://github.com/maptalks/maptalks.js/tree/master/src/core/util/dom.js#L390" class="improvelink">[help to improve]</a>
-     -->
-    <!-- <a href="#.exports.addClass" class="improvelink">[link]</a> -->
-    </h4>
-
-    
-    </li>
-    
-    
-
-
-
-
-<div class="description">
-    add css class to dom element
-</div>
-
-
-
-
-<!--  -->
-
-
-
-
-    
-
-<table class="params">
-    <thead>
-    <tr>
-        
-        <th>Parameter</th>
-        
-        <th>Type</th>
-
-        
-
-        <th class="last">Description</th>
-    </tr>
-    </thead>
-
-    <tbody>
-    
-
-        <tr>
-            
-                <td class="name"><code>el</code>
-                
-                </td>
-            
-
-            <td class="type">
-            
-                
-<span class="param-type">HTMLElement</span>
-
-
-            
-            </td>
-
-            
-
-            <td class="description last">HTML Element</td>
-        </tr>
-
-    
-
-        <tr>
-            
-                <td class="name"><code>name</code>
-                
-                </td>
-            
-
-            <td class="type">
-            
-                
-<span class="param-type">String</span>
-
-
-            
-            </td>
-
-            
-
-            <td class="description last">css class</td>
-        </tr>
-
-    
-    </tbody>
-</table>
-
-
-
-<!-- event properties -->
-
-
-
-
-
-
-
-
-
-
-
-
-
-
-
-
-
-
-
-
-
-
-
-
-
-
-
-
-
-
-<hr>
-        
-            
-
-    <!-- <h2>Constructor</h2> -->
-    
-    <li>
-    
-    <h4 class="name" id=".exports.setClass"><span class="type-signature">(static) </span><a href="#.exports.setClass">exports.setClass</a><span class="signature">(el, name)</span>
-    
-        
-            <a target="_blank" href="https://github.com/maptalks/maptalks.js/tree/master/src/core/util/dom.js#L409" class="improvelink">[source]</a>
-        
-    
-    <!-- 
-        <a target="_blank" href="https://github.com/maptalks/maptalks.js/tree/master/src/core/util/dom.js#L409" class="improvelink">[help to improve]</a>
-     -->
-    <!-- <a href="#.exports.setClass" class="improvelink">[link]</a> -->
-    </h4>
-
-    
-    </li>
-    
-    
-
-
-
-
-<div class="description">
-    Set dom's css class
-</div>
-
-
-
-
-<!--  -->
-
-
-
-
-    
-
-<table class="params">
-    <thead>
-    <tr>
-        
-        <th>Parameter</th>
-        
-        <th>Type</th>
-
-        
-
-        <th class="last">Description</th>
-    </tr>
-    </thead>
-
-    <tbody>
-    
-
-        <tr>
-            
-                <td class="name"><code>el</code>
-                
-                </td>
-            
-
-            <td class="type">
-            
-                
-<span class="param-type">HTMLElement</span>
-
-
-            
-            </td>
-
-            
-
-            <td class="description last">HTML Element</td>
-        </tr>
-
-    
-
-        <tr>
-            
-                <td class="name"><code>name</code>
-                
-                </td>
-            
-
-            <td class="type">
-            
-                
-<span class="param-type">String</span>
-
-
-            
-            </td>
-
-            
-
-            <td class="description last">css class</td>
-        </tr>
-
-    
-    </tbody>
-</table>
-
-
-
-<!-- event properties -->
-
-
-
-
-
-
-
-
-
-
-
-
-
-
-
-
-
-
-
-
-
-
-
-
-
-
-
-
-
-
-<hr>
-        
-            
-
-    <!-- <h2>Constructor</h2> -->
-    
-    <li>
-    
-    <h4 class="name" id=".exports.getClass"><span class="type-signature">(static) </span><a href="#.exports.getClass">exports.getClass</a><span class="signature">(name)</span>
-    
-        
-            <a target="_blank" href="https://github.com/maptalks/maptalks.js/tree/master/src/core/util/dom.js#L424" class="improvelink">[source]</a>
-        
-    
-    <!-- 
-        <a target="_blank" href="https://github.com/maptalks/maptalks.js/tree/master/src/core/util/dom.js#L424" class="improvelink">[help to improve]</a>
-     -->
-    <!-- <a href="#.exports.getClass" class="improvelink">[link]</a> -->
-    </h4>
-
-    
-    </li>
-    
-    
-
-
-
-
-<div class="description">
-    Get dom's css class
-</div>
-
-
-
-
-<!--  -->
-
-
-
-
-    
-
-<table class="params">
-    <thead>
-    <tr>
-        
-        <th>Parameter</th>
-        
-        <th>Type</th>
-
-        
-
-        <th class="last">Description</th>
-    </tr>
-    </thead>
-
-    <tbody>
-    
-
-        <tr>
-            
-                <td class="name"><code>name</code>
-                
-                </td>
-            
-
-            <td class="type">
-            
-                
-<span class="param-type">String</span>
-
-
-            
-            </td>
-
-            
-
-            <td class="description last">css class</td>
-        </tr>
-
-    
-    </tbody>
-</table>
-
-
-
-<!-- event properties -->
-
-
-
-
-
-
-
-
-
-
-
-
-
-
-
-
-
-
-
-
-
-
-
-
-
-
-
-
-
-
-<hr>
-        
-            
-
-    <!-- <h2>Constructor</h2> -->
-    
-    <li>
-    
-    <h4 class="name" id=".exports.setTransform"><span class="type-signature">(static) </span><a href="#.exports.setTransform">exports.setTransform</a><span class="signature">(el, offset)</span>
-    
-        
-            <a target="_blank" href="https://github.com/maptalks/maptalks.js/tree/master/src/core/util/dom.js#L451" class="improvelink">[source]</a>
-        
-    
-    <!-- 
-        <a target="_blank" href="https://github.com/maptalks/maptalks.js/tree/master/src/core/util/dom.js#L451" class="improvelink">[help to improve]</a>
-     -->
-    <!-- <a href="#.exports.setTransform" class="improvelink">[link]</a> -->
-    </h4>
-
-    
-    </li>
-    
-    
-
-
-
-
-<div class="description">
-    Resets the 3D CSS transform of `el` so it is translated by `offset` pixels
-</div>
-
-
-
-
-<!--  -->
-
-
-
-
-    
-
-<table class="params">
-    <thead>
-    <tr>
-        
-        <th>Parameter</th>
-        
-        <th>Type</th>
-
-        
-
-        <th class="last">Description</th>
-    </tr>
-    </thead>
-
-    <tbody>
-    
-
-        <tr>
-            
-                <td class="name"><code>el</code>
-                
-                </td>
-            
-
-            <td class="type">
-            
-                
-<span class="param-type">HTMLElement</span>
-
-
-            
-            </td>
-
-            
-
-            <td class="description last"></td>
-        </tr>
-
-    
-
-        <tr>
-            
-                <td class="name"><code>offset</code>
-                
-                </td>
-            
-
-            <td class="type">
-            
-                
-<span class="param-type"><a href="Point.html">Point</a></span>
-
-
-            
-            </td>
-
-            
-
-            <td class="description last"></td>
-        </tr>
-
-    
-    </tbody>
-</table>
-
-
-
-<!-- event properties -->
-
-
-
-
-
-
-
-
-
-
-
-
-
-
-
-
-
-
-
-
-
-
-
-
-
-
-
-
-
-
-<hr>
-        
-
-        
-    
-
-    
-
-    
-</article>
-
-</section>
-
-
-
-
-</div>
-
-<nav class="page-nav">
-<<<<<<< HEAD
-    <h2><a href="index.html">V1.0.0-rc.17</a></h2><h4>Classes</h4><ul></ul><h5>Map</h5><ul><li><a href="Map.html">Map</a></li></ul><h5>Layer</h5><ul><li><a href="Layer.html">Layer</a></li><li><a href="TileSystem.html">TileSystem</a></li><li><a href="TileLayer.html">TileLayer</a></li><li><a href="GroupTileLayer.html">GroupTileLayer</a></li><li><a href="WMSTileLayer.html">WMSTileLayer</a></li><li><a href="OverlayLayer.html">OverlayLayer</a></li><li><a href="VectorLayer.html">VectorLayer</a></li><li><a href="CanvasLayer.html">CanvasLayer</a></li><li><a href="ParticleLayer.html">ParticleLayer</a></li><li><a href="ImageLayer.html">ImageLayer</a></li></ul><h5>Geometry</h5><ul><li><a href="Geometry.html">Geometry</a></li><li><a href="Path.html">Path</a></li><li><a href="Marker.html">Marker</a></li><li><a href="TextMarker.html">TextMarker</a></li><li><a href="Label.html">Label</a></li><li><a href="TextBox.html">TextBox</a></li><li><a href="Polygon.html">Polygon</a></li><li><a href="LineString.html">LineString</a></li><li><a href="Curve.html">Curve</a></li><li><a href="ArcCurve.html">ArcCurve</a></li><li><a href="QuadBezierCurve.html">QuadBezierCurve</a></li><li><a href="CubicBezierCurve.html">CubicBezierCurve</a></li><li><a href="ConnectorLine.html">ConnectorLine</a></li><li><a href="ArcConnectorLine.html">ArcConnectorLine</a></li><li><a href="Ellipse.html">Ellipse</a></li><li><a href="Circle.html">Circle</a></li><li><a href="Sector.html">Sector</a></li><li><a href="Rectangle.html">Rectangle</a></li><li><a href="GeometryCollection.html">GeometryCollection</a></li><li><a href="MultiGeometry.html">MultiGeometry</a></li><li><a href="MultiPoint.html">MultiPoint</a></li><li><a href="MultiLineString.html">MultiLineString</a></li><li><a href="MultiPolygon.html">MultiPolygon</a></li><li><a href="GeoJSON.html">GeoJSON</a></li><li><a href="GeometryEditor.html">GeometryEditor</a></li></ul><h5>Basic types</h5><ul><li><a href="Coordinate.html">Coordinate</a></li><li><a href="Extent.html">Extent</a></li><li><a href="Point.html">Point</a></li><li><a href="PointExtent.html">PointExtent</a></li><li><a href="Position.html">Position</a></li><li><a href="Size.html">Size</a></li></ul><h5>Maptool</h5><ul><li><a href="MapTool.html">MapTool</a></li><li><a href="DrawTool.html">DrawTool</a></li><li><a href="DistanceTool.html">DistanceTool</a></li><li><a href="AreaTool.html">AreaTool</a></li></ul><h5>Ui</h5><ul><li><a href="ui.UIComponent.html">ui.UIComponent</a></li><li><a href="ui.UIMarker.html">ui.UIMarker</a></li><li><a href="ui.InfoWindow.html">ui.InfoWindow</a></li><li><a href="ui.ToolTip.html">ui.ToolTip</a></li><li><a href="ui.Menu.html">ui.Menu</a></li></ul><h5>Control</h5><ul><li><a href="control.Control.html">control.Control</a></li><li><a href="control.Zoom.html">control.Zoom</a></li><li><a href="control.LayerSwitcher.html">control.LayerSwitcher</a></li><li><a href="control.Attribution.html">control.Attribution</a></li><li><a href="control.Scale.html">control.Scale</a></li><li><a href="control.Panel.html">control.Panel</a></li><li><a href="control.Toolbar.html">control.Toolbar</a></li><li><a href="control.Overview.html">control.Overview</a></li></ul><h5>Core</h5><ul><li><a href="Ajax.html">Ajax</a></li><li><a href="Class.html">Class</a></li><li><a href="MapboxUtil.html">MapboxUtil</a></li><li><a href="Util.html">Util</a></li><li><a href="DomUtil.html">DomUtil</a></li><li><a href="StringUtil.html">StringUtil</a></li><li><a href="worker.module.exports.html">worker.module.exports</a></li></ul><h5>Animation</h5><ul><li><a href="animation.Easing.html">animation.Easing</a></li><li><a href="animation.Frame.html">animation.Frame</a></li><li><a href="animation.Player.html">animation.Player</a></li><li><a href="animation.Animation.html">animation.Animation</a></li></ul><h5>Geo</h5><ul><li><a href="CRS.html">CRS</a></li><li><a href="measurer.Identity.html">measurer.Identity</a></li><li><a href="measurer.DEFAULT.html">measurer.DEFAULT</a></li><li><a href="measurer.Measurer.html">measurer.Measurer</a></li><li><a href="measurer.WGS84Sphere.html">measurer.WGS84Sphere</a></li><li><a href="measurer.BaiduSphere.html">measurer.BaiduSphere</a></li><li><a href="projection.DEFAULT.html">projection.DEFAULT</a></li><li><a href="projection.BAIDU.html">projection.BAIDU</a></li><li><a href="projection.EPSG3857.html">projection.EPSG3857</a></li><li><a href="projection.EPSG4326.html">projection.EPSG4326</a></li><li><a href="projection.EPSG4490.html">projection.EPSG4490</a></li><li><a href="projection.IDENTITY.html">projection.IDENTITY</a></li><li><a href="Transformation.html">Transformation</a></li></ul><h5>Handler</h5><ul><li><a href="Handler.html">Handler</a></li><li><a href="DragHandler.html">DragHandler</a></li></ul><h5>Other</h5><ul><li><a href="CollisionIndex.html">CollisionIndex</a></li><li><a href="renderer.CanvasRenderer.html">renderer.CanvasRenderer</a></li></ul><h4>Namespaces</h4><ul><li><a href="measurer.html">measurer</a></li><li><a href="projection.html">projection</a></li><li><a href="renderer.html">renderer</a></li></ul><h4>Mixins</h4><ul><li><a href="Eventable.html">Eventable</a></li><li><a href="JSONAble.html">JSONAble</a></li><li><a href="measurer.Common.html">measurer.Common</a></li><li><a href="projection.Common.html">projection.Common</a></li><li><a href="Handlerable.html">Handlerable</a></li><li><a href="CenterMixin.html">CenterMixin</a></li><li><a href="TextEditable.html">TextEditable</a></li><li><a href="Renderable.html">Renderable</a></li><li><a href="ui.Menuable.html">ui.Menuable</a></li></ul><h3>Global</h3><ul><li><a href="global.html#INTERNAL_LAYER_PREFIX">INTERNAL_LAYER_PREFIX</a></li><li><a href="global.html#RESOURCE_PROPERTIES">RESOURCE_PROPERTIES</a></li><li><a href="global.html#RESOURCE_SIZE_PROPERTIES">RESOURCE_SIZE_PROPERTIES</a></li><li><a href="global.html#NUMERICAL_PROPERTIES">NUMERICAL_PROPERTIES</a></li><li><a href="global.html#COLOR_PROPERTIES">COLOR_PROPERTIES</a></li><li><a href="global.html#getListeningEvents">getListeningEvents</a></li><li><a href="global.html#isEmpty">isEmpty</a></li><li><a href="global.html#IS_NODE">IS_NODE</a></li><li><a href="global.html#identity">identity</a></li><li><a href="global.html#copy">copy</a></li><li><a href="global.html#describeText">describeText</a></li><li><a href="global.html#isDashLine">isDashLine</a></li><li><a href="global.html#set">set</a></li><li><a href="global.html#add">add</a></li><li><a href="global.html#subtract">subtract</a></li><li><a href="global.html#length">length</a></li><li><a href="global.html#normalize">normalize</a></li><li><a href="global.html#dot">dot</a></li><li><a href="global.html#scale">scale</a></li><li><a href="global.html#cross">cross</a></li><li><a href="global.html#distance">distance</a></li><li><a href="global.html#transformMat4">transformMat4</a></li><li><a href="global.html#isActive">isActive</a></li><li><a href="global.html#broadcast">broadcast</a></li><li><a href="global.html#send">send</a></li><li><a href="global.html#receive">receive</a></li><li><a href="global.html#remove">remove</a></li><li><a href="global.html#post">post</a></li><li><a href="global.html#getDedicatedWorker">getDedicatedWorker</a></li><li><a href="global.html#registerWorkerAdapter">registerWorkerAdapter</a></li></ul>
-=======
-    <h2><a href="index.html">V1.0.0-rc.18</a></h2><h4>Classes</h4><ul></ul><h5>Map</h5><ul><li><a href="Map.html">Map</a></li></ul><h5>Layer</h5><ul><li><a href="Layer.html">Layer</a></li><li><a href="TileSystem.html">TileSystem</a></li><li><a href="TileLayer.html">TileLayer</a></li><li><a href="GroupTileLayer.html">GroupTileLayer</a></li><li><a href="WMSTileLayer.html">WMSTileLayer</a></li><li><a href="OverlayLayer.html">OverlayLayer</a></li><li><a href="VectorLayer.html">VectorLayer</a></li><li><a href="CanvasLayer.html">CanvasLayer</a></li><li><a href="ParticleLayer.html">ParticleLayer</a></li><li><a href="ImageLayer.html">ImageLayer</a></li></ul><h5>Geometry</h5><ul><li><a href="Geometry.html">Geometry</a></li><li><a href="Path.html">Path</a></li><li><a href="Marker.html">Marker</a></li><li><a href="TextMarker.html">TextMarker</a></li><li><a href="Label.html">Label</a></li><li><a href="TextBox.html">TextBox</a></li><li><a href="Polygon.html">Polygon</a></li><li><a href="LineString.html">LineString</a></li><li><a href="Curve.html">Curve</a></li><li><a href="ArcCurve.html">ArcCurve</a></li><li><a href="QuadBezierCurve.html">QuadBezierCurve</a></li><li><a href="CubicBezierCurve.html">CubicBezierCurve</a></li><li><a href="ConnectorLine.html">ConnectorLine</a></li><li><a href="ArcConnectorLine.html">ArcConnectorLine</a></li><li><a href="Ellipse.html">Ellipse</a></li><li><a href="Circle.html">Circle</a></li><li><a href="Sector.html">Sector</a></li><li><a href="Rectangle.html">Rectangle</a></li><li><a href="GeometryCollection.html">GeometryCollection</a></li><li><a href="MultiGeometry.html">MultiGeometry</a></li><li><a href="MultiPoint.html">MultiPoint</a></li><li><a href="MultiLineString.html">MultiLineString</a></li><li><a href="MultiPolygon.html">MultiPolygon</a></li><li><a href="GeoJSON.html">GeoJSON</a></li><li><a href="GeometryEditor.html">GeometryEditor</a></li></ul><h5>Basic types</h5><ul><li><a href="Coordinate.html">Coordinate</a></li><li><a href="Extent.html">Extent</a></li><li><a href="Point.html">Point</a></li><li><a href="PointExtent.html">PointExtent</a></li><li><a href="Position.html">Position</a></li><li><a href="Size.html">Size</a></li></ul><h5>Maptool</h5><ul><li><a href="MapTool.html">MapTool</a></li><li><a href="DrawTool.html">DrawTool</a></li><li><a href="DistanceTool.html">DistanceTool</a></li><li><a href="AreaTool.html">AreaTool</a></li></ul><h5>Ui</h5><ul><li><a href="ui.UIComponent.html">ui.UIComponent</a></li><li><a href="ui.UIMarker.html">ui.UIMarker</a></li><li><a href="ui.InfoWindow.html">ui.InfoWindow</a></li><li><a href="ui.ToolTip.html">ui.ToolTip</a></li><li><a href="ui.Menu.html">ui.Menu</a></li></ul><h5>Control</h5><ul><li><a href="control.Control.html">control.Control</a></li><li><a href="control.Zoom.html">control.Zoom</a></li><li><a href="control.LayerSwitcher.html">control.LayerSwitcher</a></li><li><a href="control.Attribution.html">control.Attribution</a></li><li><a href="control.Scale.html">control.Scale</a></li><li><a href="control.Panel.html">control.Panel</a></li><li><a href="control.Toolbar.html">control.Toolbar</a></li><li><a href="control.Overview.html">control.Overview</a></li></ul><h5>Core</h5><ul><li><a href="Ajax.html">Ajax</a></li><li><a href="Class.html">Class</a></li><li><a href="MapboxUtil.html">MapboxUtil</a></li><li><a href="Util.html">Util</a></li><li><a href="DomUtil.html">DomUtil</a></li><li><a href="StringUtil.html">StringUtil</a></li><li><a href="worker.module.exports.html">worker.module.exports</a></li></ul><h5>Animation</h5><ul><li><a href="animation.Easing.html">animation.Easing</a></li><li><a href="animation.Frame.html">animation.Frame</a></li><li><a href="animation.Player.html">animation.Player</a></li><li><a href="animation.Animation.html">animation.Animation</a></li></ul><h5>Geo</h5><ul><li><a href="CRS.html">CRS</a></li><li><a href="measurer.Identity.html">measurer.Identity</a></li><li><a href="measurer.DEFAULT.html">measurer.DEFAULT</a></li><li><a href="measurer.Measurer.html">measurer.Measurer</a></li><li><a href="measurer.WGS84Sphere.html">measurer.WGS84Sphere</a></li><li><a href="measurer.BaiduSphere.html">measurer.BaiduSphere</a></li><li><a href="projection.DEFAULT.html">projection.DEFAULT</a></li><li><a href="projection.BAIDU.html">projection.BAIDU</a></li><li><a href="projection.EPSG3857.html">projection.EPSG3857</a></li><li><a href="projection.EPSG4326.html">projection.EPSG4326</a></li><li><a href="projection.EPSG4490.html">projection.EPSG4490</a></li><li><a href="projection.IDENTITY.html">projection.IDENTITY</a></li><li><a href="Transformation.html">Transformation</a></li></ul><h5>Handler</h5><ul><li><a href="Handler.html">Handler</a></li><li><a href="DragHandler.html">DragHandler</a></li></ul><h5>Other</h5><ul><li><a href="CollisionIndex.html">CollisionIndex</a></li><li><a href="renderer.CanvasRenderer.html">renderer.CanvasRenderer</a></li></ul><h4>Namespaces</h4><ul><li><a href="measurer.html">measurer</a></li><li><a href="projection.html">projection</a></li><li><a href="renderer.html">renderer</a></li></ul><h4>Mixins</h4><ul><li><a href="Eventable.html">Eventable</a></li><li><a href="JSONAble.html">JSONAble</a></li><li><a href="measurer.Common.html">measurer.Common</a></li><li><a href="projection.Common.html">projection.Common</a></li><li><a href="Handlerable.html">Handlerable</a></li><li><a href="CenterMixin.html">CenterMixin</a></li><li><a href="TextEditable.html">TextEditable</a></li><li><a href="Renderable.html">Renderable</a></li><li><a href="ui.Menuable.html">ui.Menuable</a></li></ul><h3>Global</h3><ul><li><a href="global.html#INTERNAL_LAYER_PREFIX">INTERNAL_LAYER_PREFIX</a></li><li><a href="global.html#RESOURCE_PROPERTIES">RESOURCE_PROPERTIES</a></li><li><a href="global.html#RESOURCE_SIZE_PROPERTIES">RESOURCE_SIZE_PROPERTIES</a></li><li><a href="global.html#NUMERICAL_PROPERTIES">NUMERICAL_PROPERTIES</a></li><li><a href="global.html#COLOR_PROPERTIES">COLOR_PROPERTIES</a></li><li><a href="global.html#getListeningEvents">getListeningEvents</a></li><li><a href="global.html#isEmpty">isEmpty</a></li><li><a href="global.html#IS_NODE">IS_NODE</a></li><li><a href="global.html#identity">identity</a></li><li><a href="global.html#copy">copy</a></li><li><a href="global.html#describeText">describeText</a></li><li><a href="global.html#isDashLine">isDashLine</a></li><li><a href="global.html#set">set</a></li><li><a href="global.html#add">add</a></li><li><a href="global.html#subtract">subtract</a></li><li><a href="global.html#length">length</a></li><li><a href="global.html#normalize">normalize</a></li><li><a href="global.html#dot">dot</a></li><li><a href="global.html#scale">scale</a></li><li><a href="global.html#cross">cross</a></li><li><a href="global.html#distance">distance</a></li><li><a href="global.html#transformMat4">transformMat4</a></li><li><a href="global.html#isActive">isActive</a></li><li><a href="global.html#broadcast">broadcast</a></li><li><a href="global.html#send">send</a></li><li><a href="global.html#receive">receive</a></li><li><a href="global.html#remove">remove</a></li><li><a href="global.html#post">post</a></li><li><a href="global.html#getDedicatedWorker">getDedicatedWorker</a></li><li><a href="global.html#registerWorkerAdapter">registerWorkerAdapter</a></li></ul>
->>>>>>> ab1ecdb7
-</nav>
-
-<br class="clear">
-
-<footer>
-<<<<<<< HEAD
-    Documentation generated by <a href="https://github.com/jsdoc3/jsdoc">JSDoc 3.6.10</a> on Tue Nov 29 2022 20:07:15 GMT+0800 (香港标准时间)
-=======
-    Documentation generated by <a href="https://github.com/jsdoc3/jsdoc">JSDoc 3.6.10</a> on Fri Mar 10 2023 12:04:26 GMT+0800 (香港标准时间)
->>>>>>> ab1ecdb7
-</footer>
-
-<script> prettyPrint(); </script>
-<script src="scripts/linenumber.js"> </script>
-
-</body>
+<!DOCTYPE html>
+<html lang="en">
+<head>
+    <meta charset="utf-8">
+    <meta http-equiv="X-UA-Compatible" content="IE=EDGE">
+    <title>Class: DomUtil</title>
+
+    <script src="scripts/prettify/prettify.js"> </script>
+    <script src="scripts/prettify/lang-css.js"> </script>
+    <link type="text/css" rel="stylesheet" href="styles/prettify-tomorrow.css">
+    <link type="text/css" rel="stylesheet" href="styles/jsdoc-default.css">
+    <link type="text/css" rel="stylesheet" href="styles/custom.css">
+    <!--[if lt IE 9]>
+    <script src="scripts/html5shiv.min.js"></script>
+    <script src="scripts/respond.min.js"></script>
+    <![endif]-->
+</head>
+
+<body>
+
+<div style="position:fixed;top:0px;left:0px;"><h1 class="page-title">Class: DomUtil</h1></div>
+<div id="main" style="margin-top:77px;">
+    
+
+
+
+
+
+<nav class="classnav scroll-styled">
+
+    <h5><a href="#main" style="color:#000">class : DomUtil</a></h5>
+    
+        <h5>Members</h5>
+        <ul>
+        
+            <li><a href="#.exports.TRANSFORM">exports.TRANSFORM</a></li>
+        
+            <li><a href="#.exports.TRANSFORMORIGIN">exports.TRANSFORMORIGIN</a></li>
+        
+            <li><a href="#.exports.TRANSITION">exports.TRANSITION</a></li>
+        
+            <li><a href="#.exports.CSSFILTER">exports.CSSFILTER</a></li>
+        
+        </ul>
+    
+
+    
+
+        
+            
+            
+            <h5>Static Methods</h5>
+            <ul>
+            
+            
+                <li><a href="#.exports.createEl">
+            
+                exports.createEl</a></li>
+        
+            
+            
+            
+                <li><a href="#.exports.createElOn">
+            
+                exports.createElOn</a></li>
+        
+            
+            
+            
+                <li><a href="#.exports.addDomEvent">
+            
+                exports.addDomEvent</a></li>
+        
+            
+            
+            
+                <li><a href="#.exports.removeDomEvent">
+            
+                exports.removeDomEvent</a></li>
+        
+            
+            
+            
+                <li><a href="#.exports.listensDomEvent">
+            
+                exports.listensDomEvent</a></li>
+        
+            
+            
+            
+                <li><a href="#.exports.preventDefault">
+            
+                exports.preventDefault</a></li>
+        
+            
+            
+            
+                <li><a href="#.exports.stopPropagation">
+            
+                exports.stopPropagation</a></li>
+        
+            
+            
+            
+                <li><a href="#.exports.offsetDom">
+            
+                exports.offsetDom</a></li>
+        
+            
+            
+            
+                <li><a href="#.exports.computeDomPosition">
+            
+                exports.computeDomPosition</a></li>
+        
+            
+            
+            
+                <li><a href="#.exports.getEventContainerPoint">
+            
+                exports.getEventContainerPoint</a></li>
+        
+            
+            
+            
+                <li><a href="#.exports.setStyle">
+            
+                exports.setStyle</a></li>
+        
+            
+            
+            
+                <li><a href="#.exports.hasClass">
+            
+                exports.hasClass</a></li>
+        
+            
+            
+            
+                <li><a href="#.exports.addClass">
+            
+                exports.addClass</a></li>
+        
+            
+            
+            
+                <li><a href="#.exports.setClass">
+            
+                exports.setClass</a></li>
+        
+            
+            
+            
+                <li><a href="#.exports.getClass">
+            
+                exports.getClass</a></li>
+        
+            
+            
+            
+                <li><a href="#.exports.setTransform">
+            
+                exports.setTransform</a></li>
+        
+        
+            </ul>
+        
+        <h5>Methods</h5>
+        <ul>
+        
+        </ul>
+    
+
+    
+</nav>
+
+
+<section class="classmain">
+    
+
+
+<header>
+    
+        <h2>DomUtil</h2>
+        
+    
+</header>
+
+<article>
+    <div class="container-overview">
+    
+        
+
+    <!-- <h2>Constructor</h2> -->
+    
+    <li>
+    
+    <h4 class="name" id="DomUtil"><span class="type-signature"></span>new <a href="#DomUtil">DomUtil</a><span class="signature">()</span>
+    
+        
+            <a target="_blank" href="https://github.com/maptalks/maptalks.js/tree/master/src/core/util/dom.js#L1" class="improvelink">[source]</a>
+        
+    
+    <!-- 
+        <a target="_blank" href="https://github.com/maptalks/maptalks.js/tree/master/src/core/util/dom.js#L1" class="improvelink">[help to improve]</a>
+     -->
+    <!-- <a href="#DomUtil" class="improvelink">[link]</a> -->
+    </h4>
+
+    
+    </li>
+    
+    
+
+
+
+
+<div class="description">
+    DOM utilities used internally.+Learned a lot from Leaflet.DomUtil
+</div>
+
+
+
+
+<!--  -->
+
+
+
+
+
+<!-- event properties -->
+
+
+
+
+
+
+
+
+
+
+
+
+
+
+
+
+
+
+
+
+
+
+
+
+
+
+
+
+
+
+<hr>
+    
+    </div>
+
+    <!--  -->
+
+    
+
+    
+
+     
+
+    
+
+    
+        <h3 class="subsection-title">Members</h3>
+
+        
+            
+<li>
+<h4 class="name" id=".exports.TRANSFORM"><span class="type-signature">(static, constant) </span>exports.TRANSFORM<span class="type-signature"> :String</span>
+
+<!-- 
+        <a target="_blank" href="https://github.com/maptalks/maptalks.js/tree/master/src/core/util/dom.js#L50" class="improvelink">[help to improve]</a>
+    
+    <a href="#.exports.TRANSFORM" class="improvelink">[link]</a></h4> -->
+</li>
+
+
+
+<div class="description">
+    <pre>Vendor-prefixed fransform style name (e.g. `'webkitTransform'` for WebKit).</pre>
+</div>
+
+
+
+    <h5>Type:</h5>
+    <ul>
+        <li>
+            
+<span class="param-type">String</span>
+
+
+        </li>
+    </ul>
+
+
+
+
+
+
+
+
+
+
+    <h5 class="subsection-title">Properties:</h5>
+
+    
+
+<table class="props">
+    <thead>
+    <tr>
+        
+        <th>Name</th>
+        
+
+        <th>Type</th>
+
+
+
+        
+
+        <th class="last">Description</th>
+    </tr>
+    </thead>
+
+    <tbody>
+    
+
+        <tr>
+            
+                <td class="name"><code>TRANSFORM</code>
+                    
+                </td>
+            
+
+            <td class="type">
+            
+                
+<span class="param-type">String</span>
+
+
+            
+            </td>
+
+
+
+            
+
+            <td class="description last"></td>
+        </tr>
+
+    
+    </tbody>
+</table>
+
+
+
+<dl class="details">
+
+    
+
+    
+
+    
+
+    
+
+    
+
+        
+
+    
+
+    
+
+    
+
+    
+
+    
+
+    
+
+    
+    <dt class="tag-source">Source:</dt>
+    <dd class="tag-source"><ul class="dummy"><li>
+        
+            <a target="_blank" href="https://github.com/maptalks/maptalks.js/tree/master/src/core/util/dom.js">core/util/dom.js</a>, <a target="_blank" href="https://github.com/maptalks/maptalks.js/tree/master/src/core/util/dom.js#L50">line 50</a>
+        
+
+    </li></ul></dd>
+    
+
+    
+
+    
+
+    
+</dl>
+
+
+
+
+
+
+<hr>
+        
+            
+<li>
+<h4 class="name" id=".exports.TRANSFORMORIGIN"><span class="type-signature">(static, constant) </span>exports.TRANSFORMORIGIN<span class="type-signature"> :String</span>
+
+<!-- 
+        <a target="_blank" href="https://github.com/maptalks/maptalks.js/tree/master/src/core/util/dom.js#L59" class="improvelink">[help to improve]</a>
+    
+    <a href="#.exports.TRANSFORMORIGIN" class="improvelink">[link]</a></h4> -->
+</li>
+
+
+
+<div class="description">
+    <pre>Vendor-prefixed tfransform-origin name (e.g. `'webkitTransformOrigin'` for WebKit).</pre>
+</div>
+
+
+
+    <h5>Type:</h5>
+    <ul>
+        <li>
+            
+<span class="param-type">String</span>
+
+
+        </li>
+    </ul>
+
+
+
+
+
+
+
+
+
+
+    <h5 class="subsection-title">Properties:</h5>
+
+    
+
+<table class="props">
+    <thead>
+    <tr>
+        
+        <th>Name</th>
+        
+
+        <th>Type</th>
+
+
+
+        
+
+        <th class="last">Description</th>
+    </tr>
+    </thead>
+
+    <tbody>
+    
+
+        <tr>
+            
+                <td class="name"><code>TRANSFORMORIGIN</code>
+                    
+                </td>
+            
+
+            <td class="type">
+            
+                
+<span class="param-type">String</span>
+
+
+            
+            </td>
+
+
+
+            
+
+            <td class="description last"></td>
+        </tr>
+
+    
+    </tbody>
+</table>
+
+
+
+<dl class="details">
+
+    
+
+    
+
+    
+
+    
+
+    
+
+        
+
+    
+
+    
+
+    
+
+    
+
+    
+
+    
+
+    
+    <dt class="tag-source">Source:</dt>
+    <dd class="tag-source"><ul class="dummy"><li>
+        
+            <a target="_blank" href="https://github.com/maptalks/maptalks.js/tree/master/src/core/util/dom.js">core/util/dom.js</a>, <a target="_blank" href="https://github.com/maptalks/maptalks.js/tree/master/src/core/util/dom.js#L59">line 59</a>
+        
+
+    </li></ul></dd>
+    
+
+    
+
+    
+
+    
+</dl>
+
+
+
+
+
+
+<hr>
+        
+            
+<li>
+<h4 class="name" id=".exports.TRANSITION"><span class="type-signature">(static, constant) </span>exports.TRANSITION<span class="type-signature"> :String</span>
+
+<!-- 
+        <a target="_blank" href="https://github.com/maptalks/maptalks.js/tree/master/src/core/util/dom.js#L68" class="improvelink">[help to improve]</a>
+    
+    <a href="#.exports.TRANSITION" class="improvelink">[link]</a></h4> -->
+</li>
+
+
+
+<div class="description">
+    <pre>Vendor-prefixed transition name (e.g. `'WebkitTransition'` for WebKit).</pre>
+</div>
+
+
+
+    <h5>Type:</h5>
+    <ul>
+        <li>
+            
+<span class="param-type">String</span>
+
+
+        </li>
+    </ul>
+
+
+
+
+
+
+
+
+
+
+    <h5 class="subsection-title">Properties:</h5>
+
+    
+
+<table class="props">
+    <thead>
+    <tr>
+        
+        <th>Name</th>
+        
+
+        <th>Type</th>
+
+
+
+        
+
+        <th class="last">Description</th>
+    </tr>
+    </thead>
+
+    <tbody>
+    
+
+        <tr>
+            
+                <td class="name"><code>TRANSITION</code>
+                    
+                </td>
+            
+
+            <td class="type">
+            
+                
+<span class="param-type">String</span>
+
+
+            
+            </td>
+
+
+
+            
+
+            <td class="description last"></td>
+        </tr>
+
+    
+    </tbody>
+</table>
+
+
+
+<dl class="details">
+
+    
+
+    
+
+    
+
+    
+
+    
+
+        
+
+    
+
+    
+
+    
+
+    
+
+    
+
+    
+
+    
+    <dt class="tag-source">Source:</dt>
+    <dd class="tag-source"><ul class="dummy"><li>
+        
+            <a target="_blank" href="https://github.com/maptalks/maptalks.js/tree/master/src/core/util/dom.js">core/util/dom.js</a>, <a target="_blank" href="https://github.com/maptalks/maptalks.js/tree/master/src/core/util/dom.js#L68">line 68</a>
+        
+
+    </li></ul></dd>
+    
+
+    
+
+    
+
+    
+</dl>
+
+
+
+
+
+
+<hr>
+        
+            
+<li>
+<h4 class="name" id=".exports.CSSFILTER"><span class="type-signature">(static, constant) </span>exports.CSSFILTER<span class="type-signature"> :String</span>
+
+<!-- 
+        <a target="_blank" href="https://github.com/maptalks/maptalks.js/tree/master/src/core/util/dom.js#L77" class="improvelink">[help to improve]</a>
+    
+    <a href="#.exports.CSSFILTER" class="improvelink">[link]</a></h4> -->
+</li>
+
+
+
+<div class="description">
+    <pre>Vendor-prefixed filter name (e.g. `'WebkitFilter'` for WebKit).</pre>
+</div>
+
+
+
+    <h5>Type:</h5>
+    <ul>
+        <li>
+            
+<span class="param-type">String</span>
+
+
+        </li>
+    </ul>
+
+
+
+
+
+
+
+
+
+
+    <h5 class="subsection-title">Properties:</h5>
+
+    
+
+<table class="props">
+    <thead>
+    <tr>
+        
+        <th>Name</th>
+        
+
+        <th>Type</th>
+
+
+
+        
+
+        <th class="last">Description</th>
+    </tr>
+    </thead>
+
+    <tbody>
+    
+
+        <tr>
+            
+                <td class="name"><code>FILTER</code>
+                    
+                </td>
+            
+
+            <td class="type">
+            
+                
+<span class="param-type">String</span>
+
+
+            
+            </td>
+
+
+
+            
+
+            <td class="description last"></td>
+        </tr>
+
+    
+    </tbody>
+</table>
+
+
+
+<dl class="details">
+
+    
+
+    
+
+    
+
+    
+
+    
+
+        
+
+    
+
+    
+
+    
+
+    
+
+    
+
+    
+
+    
+    <dt class="tag-source">Source:</dt>
+    <dd class="tag-source"><ul class="dummy"><li>
+        
+            <a target="_blank" href="https://github.com/maptalks/maptalks.js/tree/master/src/core/util/dom.js">core/util/dom.js</a>, <a target="_blank" href="https://github.com/maptalks/maptalks.js/tree/master/src/core/util/dom.js#L77">line 77</a>
+        
+
+    </li></ul></dd>
+    
+
+    
+
+    
+
+    
+</dl>
+
+
+
+
+
+
+<hr>
+        
+    
+
+    
+        
+                    <h3 class="subsection-title">Static Methods</h3>
+                
+            
+
+    <!-- <h2>Constructor</h2> -->
+    
+    <li>
+    
+    <h4 class="name" id=".exports.createEl"><span class="type-signature">(static) </span><a href="#.exports.createEl">exports.createEl</a><span class="signature">(tagName)</span>
+    
+        
+            <a target="_blank" href="https://github.com/maptalks/maptalks.js/tree/master/src/core/util/dom.js#L86" class="improvelink">[source]</a>
+        
+    
+    <!-- 
+        <a target="_blank" href="https://github.com/maptalks/maptalks.js/tree/master/src/core/util/dom.js#L86" class="improvelink">[help to improve]</a>
+     -->
+    <!-- <a href="#.exports.createEl" class="improvelink">[link]</a> -->
+    </h4>
+
+    
+    </li>
+    
+    
+
+
+
+
+<div class="description">
+    Create a html element.
+</div>
+
+
+
+
+<!--  -->
+
+
+
+
+    
+
+<table class="params">
+    <thead>
+    <tr>
+        
+        <th>Parameter</th>
+        
+        <th>Type</th>
+
+        
+
+        <th class="last">Description</th>
+    </tr>
+    </thead>
+
+    <tbody>
+    
+
+        <tr>
+            
+                <td class="name"><code>tagName</code>
+                
+                </td>
+            
+
+            <td class="type">
+            
+                
+<span class="param-type">String</span>
+
+
+            
+            </td>
+
+            
+
+            <td class="description last"></td>
+        </tr>
+
+    
+    </tbody>
+</table>
+
+
+
+<!-- event properties -->
+
+
+
+
+
+
+
+
+
+
+
+
+
+
+
+
+
+
+
+
+
+
+
+
+
+
+
+
+<h5>Returns:</h5>
+<span class="type-signature">HTMLElement</span>:
+
+        
+
+
+    
+
+
+<hr>
+        
+            
+
+    <!-- <h2>Constructor</h2> -->
+    
+    <li>
+    
+    <h4 class="name" id=".exports.createElOn"><span class="type-signature">(static) </span><a href="#.exports.createElOn">exports.createElOn</a><span class="signature">(tagName, style, container)</span>
+    
+        
+            <a target="_blank" href="https://github.com/maptalks/maptalks.js/tree/master/src/core/util/dom.js#L102" class="improvelink">[source]</a>
+        
+    
+    <!-- 
+        <a target="_blank" href="https://github.com/maptalks/maptalks.js/tree/master/src/core/util/dom.js#L102" class="improvelink">[help to improve]</a>
+     -->
+    <!-- <a href="#.exports.createElOn" class="improvelink">[link]</a> -->
+    </h4>
+
+    
+    </li>
+    
+    
+
+
+
+
+<div class="description">
+    Create a html element on the specified container
+</div>
+
+
+
+
+<!--  -->
+
+
+
+
+    
+
+<table class="params">
+    <thead>
+    <tr>
+        
+        <th>Parameter</th>
+        
+        <th>Type</th>
+
+        
+
+        <th class="last">Description</th>
+    </tr>
+    </thead>
+
+    <tbody>
+    
+
+        <tr>
+            
+                <td class="name"><code>tagName</code>
+                
+                </td>
+            
+
+            <td class="type">
+            
+                
+<span class="param-type">String</span>
+
+
+            
+            </td>
+
+            
+
+            <td class="description last"></td>
+        </tr>
+
+    
+
+        <tr>
+            
+                <td class="name"><code>style</code>
+                
+                </td>
+            
+
+            <td class="type">
+            
+                
+<span class="param-type">String</span>
+
+
+            
+            </td>
+
+            
+
+            <td class="description last">css styles</td>
+        </tr>
+
+    
+
+        <tr>
+            
+                <td class="name"><code>container</code>
+                
+                </td>
+            
+
+            <td class="type">
+            
+                
+<span class="param-type">HTMLElement</span>
+
+
+            
+            </td>
+
+            
+
+            <td class="description last"></td>
+        </tr>
+
+    
+    </tbody>
+</table>
+
+
+
+<!-- event properties -->
+
+
+
+
+
+
+
+
+
+
+
+
+
+
+
+
+
+
+
+
+
+
+
+
+
+
+
+
+<h5>Returns:</h5>
+<span class="type-signature">HTMLElement</span>:
+
+        
+
+
+    
+
+
+<hr>
+        
+            
+
+    <!-- <h2>Constructor</h2> -->
+    
+    <li>
+    
+    <h4 class="name" id=".exports.addDomEvent"><span class="type-signature">(static) </span><a href="#.exports.addDomEvent">exports.addDomEvent</a><span class="signature">(obj, typeArr, handler, context)</span>
+    
+        
+            <a target="_blank" href="https://github.com/maptalks/maptalks.js/tree/master/src/core/util/dom.js#L144" class="improvelink">[source]</a>
+        
+    
+    <!-- 
+        <a target="_blank" href="https://github.com/maptalks/maptalks.js/tree/master/src/core/util/dom.js#L144" class="improvelink">[help to improve]</a>
+     -->
+    <!-- <a href="#.exports.addDomEvent" class="improvelink">[link]</a> -->
+    </h4>
+
+    
+    </li>
+    
+    
+
+
+
+
+<div class="description">
+    Adds a event listener to the dom element.
+</div>
+
+
+
+
+<!--  -->
+
+
+
+
+    
+
+<table class="params">
+    <thead>
+    <tr>
+        
+        <th>Parameter</th>
+        
+        <th>Type</th>
+
+        
+
+        <th class="last">Description</th>
+    </tr>
+    </thead>
+
+    <tbody>
+    
+
+        <tr>
+            
+                <td class="name"><code>obj</code>
+                
+                </td>
+            
+
+            <td class="type">
+            
+                
+<span class="param-type">HTMLElement</span>
+
+
+            
+            </td>
+
+            
+
+            <td class="description last">dom element to listen on</td>
+        </tr>
+
+    
+
+        <tr>
+            
+                <td class="name"><code>typeArr</code>
+                
+                </td>
+            
+
+            <td class="type">
+            
+                
+<span class="param-type">String</span>
+
+
+            
+            </td>
+
+            
+
+            <td class="description last">event types, seperated by space</td>
+        </tr>
+
+    
+
+        <tr>
+            
+                <td class="name"><code>handler</code>
+                
+                </td>
+            
+
+            <td class="type">
+            
+                
+<span class="param-type">function</span>
+
+
+            
+            </td>
+
+            
+
+            <td class="description last">listener function</td>
+        </tr>
+
+    
+
+        <tr>
+            
+                <td class="name"><code>context</code>
+                
+                </td>
+            
+
+            <td class="type">
+            
+                
+<span class="param-type">Object</span>
+
+
+            
+            </td>
+
+            
+
+            <td class="description last">function context</td>
+        </tr>
+
+    
+    </tbody>
+</table>
+
+
+
+<!-- event properties -->
+
+
+
+
+
+
+
+
+
+
+
+
+
+
+
+
+
+
+
+
+
+
+
+
+
+
+
+
+
+
+<hr>
+        
+            
+
+    <!-- <h2>Constructor</h2> -->
+    
+    <li>
+    
+    <h4 class="name" id=".exports.removeDomEvent"><span class="type-signature">(static) </span><a href="#.exports.removeDomEvent">exports.removeDomEvent</a><span class="signature">(obj, typeArr, handler)</span>
+    
+        
+            <a target="_blank" href="https://github.com/maptalks/maptalks.js/tree/master/src/core/util/dom.js#L188" class="improvelink">[source]</a>
+        
+    
+    <!-- 
+        <a target="_blank" href="https://github.com/maptalks/maptalks.js/tree/master/src/core/util/dom.js#L188" class="improvelink">[help to improve]</a>
+     -->
+    <!-- <a href="#.exports.removeDomEvent" class="improvelink">[link]</a> -->
+    </h4>
+
+    
+    </li>
+    
+    
+
+
+
+
+<div class="description">
+    Removes event listener from a dom element
+</div>
+
+
+
+
+<!--  -->
+
+
+
+
+    
+
+<table class="params">
+    <thead>
+    <tr>
+        
+        <th>Parameter</th>
+        
+        <th>Type</th>
+
+        
+
+        <th class="last">Description</th>
+    </tr>
+    </thead>
+
+    <tbody>
+    
+
+        <tr>
+            
+                <td class="name"><code>obj</code>
+                
+                </td>
+            
+
+            <td class="type">
+            
+                
+<span class="param-type">HTMLElement</span>
+
+
+            
+            </td>
+
+            
+
+            <td class="description last">dom element</td>
+        </tr>
+
+    
+
+        <tr>
+            
+                <td class="name"><code>typeArr</code>
+                
+                </td>
+            
+
+            <td class="type">
+            
+                
+<span class="param-type">String</span>
+
+
+            
+            </td>
+
+            
+
+            <td class="description last">event types, separated by space</td>
+        </tr>
+
+    
+
+        <tr>
+            
+                <td class="name"><code>handler</code>
+                
+                </td>
+            
+
+            <td class="type">
+            
+                
+<span class="param-type">function</span>
+
+
+            
+            </td>
+
+            
+
+            <td class="description last">listening function</td>
+        </tr>
+
+    
+    </tbody>
+</table>
+
+
+
+<!-- event properties -->
+
+
+
+
+
+
+
+
+
+
+
+
+
+
+
+
+
+
+
+
+
+
+
+
+
+
+
+
+
+
+<hr>
+        
+            
+
+    <!-- <h2>Constructor</h2> -->
+    
+    <li>
+    
+    <h4 class="name" id=".exports.listensDomEvent"><span class="type-signature">(static) </span><a href="#.exports.listensDomEvent">exports.listensDomEvent</a><span class="signature">(obj, typeArr, handler)</span>
+    
+        
+            <a target="_blank" href="https://github.com/maptalks/maptalks.js/tree/master/src/core/util/dom.js#L233" class="improvelink">[source]</a>
+        
+    
+    <!-- 
+        <a target="_blank" href="https://github.com/maptalks/maptalks.js/tree/master/src/core/util/dom.js#L233" class="improvelink">[help to improve]</a>
+     -->
+    <!-- <a href="#.exports.listensDomEvent" class="improvelink">[link]</a> -->
+    </h4>
+
+    
+    </li>
+    
+    
+
+
+
+
+<div class="description">
+    Check if event type of the dom is listened by the handler
+</div>
+
+
+
+
+<!--  -->
+
+
+
+
+    
+
+<table class="params">
+    <thead>
+    <tr>
+        
+        <th>Parameter</th>
+        
+        <th>Type</th>
+
+        
+
+        <th class="last">Description</th>
+    </tr>
+    </thead>
+
+    <tbody>
+    
+
+        <tr>
+            
+                <td class="name"><code>obj</code>
+                
+                </td>
+            
+
+            <td class="type">
+            
+                
+<span class="param-type">HTMLElement</span>
+
+
+            
+            </td>
+
+            
+
+            <td class="description last">dom element to check</td>
+        </tr>
+
+    
+
+        <tr>
+            
+                <td class="name"><code>typeArr</code>
+                
+                </td>
+            
+
+            <td class="type">
+            
+                
+<span class="param-type">String</span>
+
+
+            
+            </td>
+
+            
+
+            <td class="description last">event</td>
+        </tr>
+
+    
+
+        <tr>
+            
+                <td class="name"><code>handler</code>
+                
+                </td>
+            
+
+            <td class="type">
+            
+                
+<span class="param-type">function</span>
+
+
+            
+            </td>
+
+            
+
+            <td class="description last">the listening function</td>
+        </tr>
+
+    
+    </tbody>
+</table>
+
+
+
+<!-- event properties -->
+
+
+
+
+
+
+
+
+
+
+
+
+
+
+
+
+
+
+
+
+
+
+
+
+
+
+
+
+<h5>Returns:</h5>
+<span class="type-signature">Number</span>:
+
+        
+<!-- <div class="param-desc"> -->
+    - the handler's index in the listener chain, returns -1 if not.
+<!-- </div> -->
+
+
+
+    
+
+
+<hr>
+        
+            
+
+    <!-- <h2>Constructor</h2> -->
+    
+    <li>
+    
+    <h4 class="name" id=".exports.preventDefault"><span class="type-signature">(static) </span><a href="#.exports.preventDefault">exports.preventDefault</a><span class="signature">(event)</span>
+    
+        
+            <a target="_blank" href="https://github.com/maptalks/maptalks.js/tree/master/src/core/util/dom.js#L252" class="improvelink">[source]</a>
+        
+    
+    <!-- 
+        <a target="_blank" href="https://github.com/maptalks/maptalks.js/tree/master/src/core/util/dom.js#L252" class="improvelink">[help to improve]</a>
+     -->
+    <!-- <a href="#.exports.preventDefault" class="improvelink">[link]</a> -->
+    </h4>
+
+    
+    </li>
+    
+    
+
+
+
+
+<div class="description">
+    Prevent default behavior of the browser. <br/>+preventDefault Cancels the event if it is cancelable, without stopping further propagation of the event.
+</div>
+
+
+
+
+<!--  -->
+
+
+
+
+    
+
+<table class="params">
+    <thead>
+    <tr>
+        
+        <th>Parameter</th>
+        
+        <th>Type</th>
+
+        
+
+        <th class="last">Description</th>
+    </tr>
+    </thead>
+
+    <tbody>
+    
+
+        <tr>
+            
+                <td class="name"><code>event</code>
+                
+                </td>
+            
+
+            <td class="type">
+            
+                
+<span class="param-type">Event</span>
+
+
+            
+            </td>
+
+            
+
+            <td class="description last">browser event</td>
+        </tr>
+
+    
+    </tbody>
+</table>
+
+
+
+<!-- event properties -->
+
+
+
+
+
+
+
+
+
+
+
+
+
+
+
+
+
+
+
+
+
+
+
+
+
+
+
+
+
+
+<hr>
+        
+            
+
+    <!-- <h2>Constructor</h2> -->
+    
+    <li>
+    
+    <h4 class="name" id=".exports.stopPropagation"><span class="type-signature">(static) </span><a href="#.exports.stopPropagation">exports.stopPropagation</a><span class="signature">(e)</span>
+    
+        
+            <a target="_blank" href="https://github.com/maptalks/maptalks.js/tree/master/src/core/util/dom.js#L266" class="improvelink">[source]</a>
+        
+    
+    <!-- 
+        <a target="_blank" href="https://github.com/maptalks/maptalks.js/tree/master/src/core/util/dom.js#L266" class="improvelink">[help to improve]</a>
+     -->
+    <!-- <a href="#.exports.stopPropagation" class="improvelink">[link]</a> -->
+    </h4>
+
+    
+    </li>
+    
+    
+
+
+
+
+<div class="description">
+    Stop browser event propagation
+</div>
+
+
+
+
+<!--  -->
+
+
+
+
+    
+
+<table class="params">
+    <thead>
+    <tr>
+        
+        <th>Parameter</th>
+        
+        <th>Type</th>
+
+        
+
+        <th class="last">Description</th>
+    </tr>
+    </thead>
+
+    <tbody>
+    
+
+        <tr>
+            
+                <td class="name"><code>e</code>
+                
+                </td>
+            
+
+            <td class="type">
+            
+                
+<span class="param-type">Event</span>
+
+
+            
+            </td>
+
+            
+
+            <td class="description last">browser event.</td>
+        </tr>
+
+    
+    </tbody>
+</table>
+
+
+
+<!-- event properties -->
+
+
+
+
+
+
+
+
+
+
+
+
+
+
+
+
+
+
+
+
+
+
+
+
+
+
+
+
+
+
+<hr>
+        
+            
+
+    <!-- <h2>Constructor</h2> -->
+    
+    <li>
+    
+    <h4 class="name" id=".exports.offsetDom"><span class="type-signature">(static) </span><a href="#.exports.offsetDom">exports.offsetDom</a><span class="signature">(dom, offset<span class="signature-attributes">opt</span>)</span>
+    
+        
+            <a target="_blank" href="https://github.com/maptalks/maptalks.js/tree/master/src/core/util/dom.js#L293" class="improvelink">[source]</a>
+        
+    
+    <!-- 
+        <a target="_blank" href="https://github.com/maptalks/maptalks.js/tree/master/src/core/util/dom.js#L293" class="improvelink">[help to improve]</a>
+     -->
+    <!-- <a href="#.exports.offsetDom" class="improvelink">[link]</a> -->
+    </h4>
+
+    
+    </li>
+    
+    
+
+
+
+
+<div class="description">
+    Get the dom element's current position or offset its position by offset
+</div>
+
+
+
+
+<!--  -->
+
+
+
+
+    
+
+<table class="params">
+    <thead>
+    <tr>
+        
+        <th>Parameter</th>
+        
+        <th>Type</th>
+
+        
+        <th>Default</th>
+        
+
+        <th class="last">Description</th>
+    </tr>
+    </thead>
+
+    <tbody>
+    
+
+        <tr>
+            
+                <td class="name"><code>dom</code>
+                
+                    
+                    
+                    
+                
+                </td>
+            
+
+            <td class="type">
+            
+                
+<span class="param-type">HTMLElement</span>
+
+
+            
+            </td>
+
+            
+                <td class="default">
+                
+                </td>
+            
+
+            <td class="description last">HTMLElement</td>
+        </tr>
+
+    
+
+        <tr>
+            
+                <td class="name"><code>offset</code>
+                
+                    
+                        <span class="signature-attributes">opt</span>
+                    
+                    
+                    
+                
+                </td>
+            
+
+            <td class="type">
+            
+                
+<span class="param-type"><a href="Point.html">Point</a></span>
+
+
+            
+            </td>
+
+            
+                <td class="default">
+                
+                    null
+                
+                </td>
+            
+
+            <td class="description last">position to set.</td>
+        </tr>
+
+    
+    </tbody>
+</table>
+
+
+
+<!-- event properties -->
+
+
+
+
+
+
+
+
+
+
+
+
+
+
+
+
+
+
+
+
+
+
+
+
+
+
+
+
+<h5>Returns:</h5>
+<span class="type-signature"><a href="Point.html">Point</a></span>:
+
+        
+<!-- <div class="param-desc"> -->
+    - dom element's current position if offset is null.
+<!-- </div> -->
+
+
+
+    
+
+
+<hr>
+        
+            
+
+    <!-- <h2>Constructor</h2> -->
+    
+    <li>
+    
+    <h4 class="name" id=".exports.computeDomPosition"><span class="type-signature">(static) </span><a href="#.exports.computeDomPosition">exports.computeDomPosition</a><span class="signature">(dom)</span>
+    
+        
+            <a target="_blank" href="https://github.com/maptalks/maptalks.js/tree/master/src/core/util/dom.js#L313" class="improvelink">[source]</a>
+        
+    
+    <!-- 
+        <a target="_blank" href="https://github.com/maptalks/maptalks.js/tree/master/src/core/util/dom.js#L313" class="improvelink">[help to improve]</a>
+     -->
+    <!-- <a href="#.exports.computeDomPosition" class="improvelink">[link]</a> -->
+    </h4>
+
+    
+    </li>
+    
+    
+
+
+
+
+<div class="description">
+    Compute dom's position
+</div>
+
+
+
+
+<!--  -->
+
+
+
+
+    
+
+<table class="params">
+    <thead>
+    <tr>
+        
+        <th>Parameter</th>
+        
+        <th>Type</th>
+
+        
+
+        <th class="last">Description</th>
+    </tr>
+    </thead>
+
+    <tbody>
+    
+
+        <tr>
+            
+                <td class="name"><code>dom</code>
+                
+                </td>
+            
+
+            <td class="type">
+            
+                
+<span class="param-type">HTMLElement</span>
+
+
+            
+            </td>
+
+            
+
+            <td class="description last"></td>
+        </tr>
+
+    
+    </tbody>
+</table>
+
+
+
+<!-- event properties -->
+
+
+
+
+
+
+
+
+
+
+
+
+
+
+
+
+
+
+
+
+
+
+
+
+
+
+
+
+<h5>Returns:</h5>
+<span class="type-signature">Array.&lt;Number></span>:
+
+        
+
+
+    
+
+
+<hr>
+        
+            
+
+    <!-- <h2>Constructor</h2> -->
+    
+    <li>
+    
+    <h4 class="name" id=".exports.getEventContainerPoint"><span class="type-signature">(static) </span><a href="#.exports.getEventContainerPoint">exports.getEventContainerPoint</a><span class="signature">(ev)</span>
+    
+        
+            <a target="_blank" href="https://github.com/maptalks/maptalks.js/tree/master/src/core/util/dom.js#L335" class="improvelink">[source]</a>
+        
+    
+    <!-- 
+        <a target="_blank" href="https://github.com/maptalks/maptalks.js/tree/master/src/core/util/dom.js#L335" class="improvelink">[help to improve]</a>
+     -->
+    <!-- <a href="#.exports.getEventContainerPoint" class="improvelink">[link]</a> -->
+    </h4>
+
+    
+    </li>
+    
+    
+
+
+
+
+<div class="description">
+    Get event's position from the top-left corner of the dom container
+</div>
+
+
+
+
+<!--  -->
+
+
+
+
+    
+
+<table class="params">
+    <thead>
+    <tr>
+        
+        <th>Parameter</th>
+        
+        <th>Type</th>
+
+        
+
+        <th class="last">Description</th>
+    </tr>
+    </thead>
+
+    <tbody>
+    
+
+        <tr>
+            
+                <td class="name"><code>ev</code>
+                
+                </td>
+            
+
+            <td class="type">
+            
+                
+<span class="param-type">Event</span>
+
+
+            
+            </td>
+
+            
+
+            <td class="description last">event</td>
+        </tr>
+
+    
+    </tbody>
+</table>
+
+
+
+<!-- event properties -->
+
+
+
+
+
+
+
+
+
+
+
+
+
+
+
+
+
+
+
+
+
+
+
+
+
+
+
+
+<h5>Returns:</h5>
+<span class="type-signature"><a href="Point.html">Point</a></span>:
+
+        
+
+
+    
+
+
+<hr>
+        
+            
+
+    <!-- <h2>Constructor</h2> -->
+    
+    <li>
+    
+    <h4 class="name" id=".exports.setStyle"><span class="type-signature">(static) </span><a href="#.exports.setStyle">exports.setStyle</a><span class="signature">(dom, strCss)</span>
+    
+        
+            <a target="_blank" href="https://github.com/maptalks/maptalks.js/tree/master/src/core/util/dom.js#L361" class="improvelink">[source]</a>
+        
+    
+    <!-- 
+        <a target="_blank" href="https://github.com/maptalks/maptalks.js/tree/master/src/core/util/dom.js#L361" class="improvelink">[help to improve]</a>
+     -->
+    <!-- <a href="#.exports.setStyle" class="improvelink">[link]</a> -->
+    </h4>
+
+    
+    </li>
+    
+    
+
+
+
+
+<div class="description">
+    set css style to the dom element
+</div>
+
+
+
+
+<!--  -->
+
+
+
+
+    
+
+<table class="params">
+    <thead>
+    <tr>
+        
+        <th>Parameter</th>
+        
+        <th>Type</th>
+
+        
+
+        <th class="last">Description</th>
+    </tr>
+    </thead>
+
+    <tbody>
+    
+
+        <tr>
+            
+                <td class="name"><code>dom</code>
+                
+                </td>
+            
+
+            <td class="type">
+            
+                
+<span class="param-type">HTMLElement</span>
+
+
+            
+            </td>
+
+            
+
+            <td class="description last">dom element</td>
+        </tr>
+
+    
+
+        <tr>
+            
+                <td class="name"><code>strCss</code>
+                
+                </td>
+            
+
+            <td class="type">
+            
+                
+<span class="param-type">String</span>
+
+
+            
+            </td>
+
+            
+
+            <td class="description last">css text</td>
+        </tr>
+
+    
+    </tbody>
+</table>
+
+
+
+<!-- event properties -->
+
+
+
+
+
+
+
+
+
+
+
+
+
+
+
+
+
+
+
+
+
+
+
+
+
+
+
+
+
+
+<hr>
+        
+            
+
+    <!-- <h2>Constructor</h2> -->
+    
+    <li>
+    
+    <h4 class="name" id=".exports.hasClass"><span class="type-signature">(static) </span><a href="#.exports.hasClass">exports.hasClass</a><span class="signature">(el, name)</span>
+    
+        
+            <a target="_blank" href="https://github.com/maptalks/maptalks.js/tree/master/src/core/util/dom.js#L376" class="improvelink">[source]</a>
+        
+    
+    <!-- 
+        <a target="_blank" href="https://github.com/maptalks/maptalks.js/tree/master/src/core/util/dom.js#L376" class="improvelink">[help to improve]</a>
+     -->
+    <!-- <a href="#.exports.hasClass" class="improvelink">[link]</a> -->
+    </h4>
+
+    
+    </li>
+    
+    
+
+
+
+
+<div class="description">
+    Whether the dom has the given css class.
+</div>
+
+
+
+
+<!--  -->
+
+
+
+
+    
+
+<table class="params">
+    <thead>
+    <tr>
+        
+        <th>Parameter</th>
+        
+        <th>Type</th>
+
+        
+
+        <th class="last">Description</th>
+    </tr>
+    </thead>
+
+    <tbody>
+    
+
+        <tr>
+            
+                <td class="name"><code>el</code>
+                
+                </td>
+            
+
+            <td class="type">
+            
+                
+<span class="param-type">HTMLElement</span>
+
+
+            
+            </td>
+
+            
+
+            <td class="description last">HTML Element</td>
+        </tr>
+
+    
+
+        <tr>
+            
+                <td class="name"><code>name</code>
+                
+                </td>
+            
+
+            <td class="type">
+            
+                
+<span class="param-type">String</span>
+
+
+            
+            </td>
+
+            
+
+            <td class="description last">css class</td>
+        </tr>
+
+    
+    </tbody>
+</table>
+
+
+
+<!-- event properties -->
+
+
+
+
+
+
+
+
+
+
+
+
+
+
+
+
+
+
+
+
+
+
+
+
+
+
+
+
+
+
+<hr>
+        
+            
+
+    <!-- <h2>Constructor</h2> -->
+    
+    <li>
+    
+    <h4 class="name" id=".exports.addClass"><span class="type-signature">(static) </span><a href="#.exports.addClass">exports.addClass</a><span class="signature">(el, name)</span>
+    
+        
+            <a target="_blank" href="https://github.com/maptalks/maptalks.js/tree/master/src/core/util/dom.js#L390" class="improvelink">[source]</a>
+        
+    
+    <!-- 
+        <a target="_blank" href="https://github.com/maptalks/maptalks.js/tree/master/src/core/util/dom.js#L390" class="improvelink">[help to improve]</a>
+     -->
+    <!-- <a href="#.exports.addClass" class="improvelink">[link]</a> -->
+    </h4>
+
+    
+    </li>
+    
+    
+
+
+
+
+<div class="description">
+    add css class to dom element
+</div>
+
+
+
+
+<!--  -->
+
+
+
+
+    
+
+<table class="params">
+    <thead>
+    <tr>
+        
+        <th>Parameter</th>
+        
+        <th>Type</th>
+
+        
+
+        <th class="last">Description</th>
+    </tr>
+    </thead>
+
+    <tbody>
+    
+
+        <tr>
+            
+                <td class="name"><code>el</code>
+                
+                </td>
+            
+
+            <td class="type">
+            
+                
+<span class="param-type">HTMLElement</span>
+
+
+            
+            </td>
+
+            
+
+            <td class="description last">HTML Element</td>
+        </tr>
+
+    
+
+        <tr>
+            
+                <td class="name"><code>name</code>
+                
+                </td>
+            
+
+            <td class="type">
+            
+                
+<span class="param-type">String</span>
+
+
+            
+            </td>
+
+            
+
+            <td class="description last">css class</td>
+        </tr>
+
+    
+    </tbody>
+</table>
+
+
+
+<!-- event properties -->
+
+
+
+
+
+
+
+
+
+
+
+
+
+
+
+
+
+
+
+
+
+
+
+
+
+
+
+
+
+
+<hr>
+        
+            
+
+    <!-- <h2>Constructor</h2> -->
+    
+    <li>
+    
+    <h4 class="name" id=".exports.setClass"><span class="type-signature">(static) </span><a href="#.exports.setClass">exports.setClass</a><span class="signature">(el, name)</span>
+    
+        
+            <a target="_blank" href="https://github.com/maptalks/maptalks.js/tree/master/src/core/util/dom.js#L409" class="improvelink">[source]</a>
+        
+    
+    <!-- 
+        <a target="_blank" href="https://github.com/maptalks/maptalks.js/tree/master/src/core/util/dom.js#L409" class="improvelink">[help to improve]</a>
+     -->
+    <!-- <a href="#.exports.setClass" class="improvelink">[link]</a> -->
+    </h4>
+
+    
+    </li>
+    
+    
+
+
+
+
+<div class="description">
+    Set dom's css class
+</div>
+
+
+
+
+<!--  -->
+
+
+
+
+    
+
+<table class="params">
+    <thead>
+    <tr>
+        
+        <th>Parameter</th>
+        
+        <th>Type</th>
+
+        
+
+        <th class="last">Description</th>
+    </tr>
+    </thead>
+
+    <tbody>
+    
+
+        <tr>
+            
+                <td class="name"><code>el</code>
+                
+                </td>
+            
+
+            <td class="type">
+            
+                
+<span class="param-type">HTMLElement</span>
+
+
+            
+            </td>
+
+            
+
+            <td class="description last">HTML Element</td>
+        </tr>
+
+    
+
+        <tr>
+            
+                <td class="name"><code>name</code>
+                
+                </td>
+            
+
+            <td class="type">
+            
+                
+<span class="param-type">String</span>
+
+
+            
+            </td>
+
+            
+
+            <td class="description last">css class</td>
+        </tr>
+
+    
+    </tbody>
+</table>
+
+
+
+<!-- event properties -->
+
+
+
+
+
+
+
+
+
+
+
+
+
+
+
+
+
+
+
+
+
+
+
+
+
+
+
+
+
+
+<hr>
+        
+            
+
+    <!-- <h2>Constructor</h2> -->
+    
+    <li>
+    
+    <h4 class="name" id=".exports.getClass"><span class="type-signature">(static) </span><a href="#.exports.getClass">exports.getClass</a><span class="signature">(name)</span>
+    
+        
+            <a target="_blank" href="https://github.com/maptalks/maptalks.js/tree/master/src/core/util/dom.js#L424" class="improvelink">[source]</a>
+        
+    
+    <!-- 
+        <a target="_blank" href="https://github.com/maptalks/maptalks.js/tree/master/src/core/util/dom.js#L424" class="improvelink">[help to improve]</a>
+     -->
+    <!-- <a href="#.exports.getClass" class="improvelink">[link]</a> -->
+    </h4>
+
+    
+    </li>
+    
+    
+
+
+
+
+<div class="description">
+    Get dom's css class
+</div>
+
+
+
+
+<!--  -->
+
+
+
+
+    
+
+<table class="params">
+    <thead>
+    <tr>
+        
+        <th>Parameter</th>
+        
+        <th>Type</th>
+
+        
+
+        <th class="last">Description</th>
+    </tr>
+    </thead>
+
+    <tbody>
+    
+
+        <tr>
+            
+                <td class="name"><code>name</code>
+                
+                </td>
+            
+
+            <td class="type">
+            
+                
+<span class="param-type">String</span>
+
+
+            
+            </td>
+
+            
+
+            <td class="description last">css class</td>
+        </tr>
+
+    
+    </tbody>
+</table>
+
+
+
+<!-- event properties -->
+
+
+
+
+
+
+
+
+
+
+
+
+
+
+
+
+
+
+
+
+
+
+
+
+
+
+
+
+
+
+<hr>
+        
+            
+
+    <!-- <h2>Constructor</h2> -->
+    
+    <li>
+    
+    <h4 class="name" id=".exports.setTransform"><span class="type-signature">(static) </span><a href="#.exports.setTransform">exports.setTransform</a><span class="signature">(el, offset)</span>
+    
+        
+            <a target="_blank" href="https://github.com/maptalks/maptalks.js/tree/master/src/core/util/dom.js#L451" class="improvelink">[source]</a>
+        
+    
+    <!-- 
+        <a target="_blank" href="https://github.com/maptalks/maptalks.js/tree/master/src/core/util/dom.js#L451" class="improvelink">[help to improve]</a>
+     -->
+    <!-- <a href="#.exports.setTransform" class="improvelink">[link]</a> -->
+    </h4>
+
+    
+    </li>
+    
+    
+
+
+
+
+<div class="description">
+    Resets the 3D CSS transform of `el` so it is translated by `offset` pixels
+</div>
+
+
+
+
+<!--  -->
+
+
+
+
+    
+
+<table class="params">
+    <thead>
+    <tr>
+        
+        <th>Parameter</th>
+        
+        <th>Type</th>
+
+        
+
+        <th class="last">Description</th>
+    </tr>
+    </thead>
+
+    <tbody>
+    
+
+        <tr>
+            
+                <td class="name"><code>el</code>
+                
+                </td>
+            
+
+            <td class="type">
+            
+                
+<span class="param-type">HTMLElement</span>
+
+
+            
+            </td>
+
+            
+
+            <td class="description last"></td>
+        </tr>
+
+    
+
+        <tr>
+            
+                <td class="name"><code>offset</code>
+                
+                </td>
+            
+
+            <td class="type">
+            
+                
+<span class="param-type"><a href="Point.html">Point</a></span>
+
+
+            
+            </td>
+
+            
+
+            <td class="description last"></td>
+        </tr>
+
+    
+    </tbody>
+</table>
+
+
+
+<!-- event properties -->
+
+
+
+
+
+
+
+
+
+
+
+
+
+
+
+
+
+
+
+
+
+
+
+
+
+
+
+
+
+
+<hr>
+        
+
+        
+    
+
+    
+
+    
+</article>
+
+</section>
+
+
+
+
+</div>
+
+<nav class="page-nav">
+    <h2><a href="index.html">V1.0.0-rc.18</a></h2><h4>Classes</h4><ul></ul><h5>Map</h5><ul><li><a href="Map.html">Map</a></li></ul><h5>Layer</h5><ul><li><a href="Layer.html">Layer</a></li><li><a href="TileSystem.html">TileSystem</a></li><li><a href="TileLayer.html">TileLayer</a></li><li><a href="GroupTileLayer.html">GroupTileLayer</a></li><li><a href="WMSTileLayer.html">WMSTileLayer</a></li><li><a href="OverlayLayer.html">OverlayLayer</a></li><li><a href="VectorLayer.html">VectorLayer</a></li><li><a href="CanvasLayer.html">CanvasLayer</a></li><li><a href="ParticleLayer.html">ParticleLayer</a></li><li><a href="ImageLayer.html">ImageLayer</a></li></ul><h5>Geometry</h5><ul><li><a href="Geometry.html">Geometry</a></li><li><a href="Path.html">Path</a></li><li><a href="Marker.html">Marker</a></li><li><a href="TextMarker.html">TextMarker</a></li><li><a href="Label.html">Label</a></li><li><a href="TextBox.html">TextBox</a></li><li><a href="Polygon.html">Polygon</a></li><li><a href="LineString.html">LineString</a></li><li><a href="Curve.html">Curve</a></li><li><a href="ArcCurve.html">ArcCurve</a></li><li><a href="QuadBezierCurve.html">QuadBezierCurve</a></li><li><a href="CubicBezierCurve.html">CubicBezierCurve</a></li><li><a href="ConnectorLine.html">ConnectorLine</a></li><li><a href="ArcConnectorLine.html">ArcConnectorLine</a></li><li><a href="Ellipse.html">Ellipse</a></li><li><a href="Circle.html">Circle</a></li><li><a href="Sector.html">Sector</a></li><li><a href="Rectangle.html">Rectangle</a></li><li><a href="GeometryCollection.html">GeometryCollection</a></li><li><a href="MultiGeometry.html">MultiGeometry</a></li><li><a href="MultiPoint.html">MultiPoint</a></li><li><a href="MultiLineString.html">MultiLineString</a></li><li><a href="MultiPolygon.html">MultiPolygon</a></li><li><a href="GeoJSON.html">GeoJSON</a></li><li><a href="GeometryEditor.html">GeometryEditor</a></li></ul><h5>Basic types</h5><ul><li><a href="Coordinate.html">Coordinate</a></li><li><a href="Extent.html">Extent</a></li><li><a href="Point.html">Point</a></li><li><a href="PointExtent.html">PointExtent</a></li><li><a href="Position.html">Position</a></li><li><a href="Size.html">Size</a></li></ul><h5>Maptool</h5><ul><li><a href="MapTool.html">MapTool</a></li><li><a href="DrawTool.html">DrawTool</a></li><li><a href="DistanceTool.html">DistanceTool</a></li><li><a href="AreaTool.html">AreaTool</a></li></ul><h5>Ui</h5><ul><li><a href="ui.UIComponent.html">ui.UIComponent</a></li><li><a href="ui.UIMarker.html">ui.UIMarker</a></li><li><a href="ui.InfoWindow.html">ui.InfoWindow</a></li><li><a href="ui.ToolTip.html">ui.ToolTip</a></li><li><a href="ui.Menu.html">ui.Menu</a></li></ul><h5>Control</h5><ul><li><a href="control.Control.html">control.Control</a></li><li><a href="control.Zoom.html">control.Zoom</a></li><li><a href="control.LayerSwitcher.html">control.LayerSwitcher</a></li><li><a href="control.Attribution.html">control.Attribution</a></li><li><a href="control.Scale.html">control.Scale</a></li><li><a href="control.Panel.html">control.Panel</a></li><li><a href="control.Toolbar.html">control.Toolbar</a></li><li><a href="control.Overview.html">control.Overview</a></li></ul><h5>Core</h5><ul><li><a href="Ajax.html">Ajax</a></li><li><a href="Class.html">Class</a></li><li><a href="MapboxUtil.html">MapboxUtil</a></li><li><a href="Util.html">Util</a></li><li><a href="DomUtil.html">DomUtil</a></li><li><a href="StringUtil.html">StringUtil</a></li><li><a href="worker.module.exports.html">worker.module.exports</a></li></ul><h5>Animation</h5><ul><li><a href="animation.Easing.html">animation.Easing</a></li><li><a href="animation.Frame.html">animation.Frame</a></li><li><a href="animation.Player.html">animation.Player</a></li><li><a href="animation.Animation.html">animation.Animation</a></li></ul><h5>Geo</h5><ul><li><a href="CRS.html">CRS</a></li><li><a href="measurer.Identity.html">measurer.Identity</a></li><li><a href="measurer.DEFAULT.html">measurer.DEFAULT</a></li><li><a href="measurer.Measurer.html">measurer.Measurer</a></li><li><a href="measurer.WGS84Sphere.html">measurer.WGS84Sphere</a></li><li><a href="measurer.BaiduSphere.html">measurer.BaiduSphere</a></li><li><a href="projection.DEFAULT.html">projection.DEFAULT</a></li><li><a href="projection.BAIDU.html">projection.BAIDU</a></li><li><a href="projection.EPSG3857.html">projection.EPSG3857</a></li><li><a href="projection.EPSG4326.html">projection.EPSG4326</a></li><li><a href="projection.EPSG4490.html">projection.EPSG4490</a></li><li><a href="projection.IDENTITY.html">projection.IDENTITY</a></li><li><a href="Transformation.html">Transformation</a></li></ul><h5>Handler</h5><ul><li><a href="Handler.html">Handler</a></li><li><a href="DragHandler.html">DragHandler</a></li></ul><h5>Other</h5><ul><li><a href="CollisionIndex.html">CollisionIndex</a></li><li><a href="renderer.CanvasRenderer.html">renderer.CanvasRenderer</a></li></ul><h4>Namespaces</h4><ul><li><a href="measurer.html">measurer</a></li><li><a href="projection.html">projection</a></li><li><a href="renderer.html">renderer</a></li></ul><h4>Mixins</h4><ul><li><a href="Eventable.html">Eventable</a></li><li><a href="JSONAble.html">JSONAble</a></li><li><a href="measurer.Common.html">measurer.Common</a></li><li><a href="projection.Common.html">projection.Common</a></li><li><a href="Handlerable.html">Handlerable</a></li><li><a href="CenterMixin.html">CenterMixin</a></li><li><a href="TextEditable.html">TextEditable</a></li><li><a href="Renderable.html">Renderable</a></li><li><a href="ui.Menuable.html">ui.Menuable</a></li></ul><h3>Global</h3><ul><li><a href="global.html#INTERNAL_LAYER_PREFIX">INTERNAL_LAYER_PREFIX</a></li><li><a href="global.html#RESOURCE_PROPERTIES">RESOURCE_PROPERTIES</a></li><li><a href="global.html#RESOURCE_SIZE_PROPERTIES">RESOURCE_SIZE_PROPERTIES</a></li><li><a href="global.html#NUMERICAL_PROPERTIES">NUMERICAL_PROPERTIES</a></li><li><a href="global.html#COLOR_PROPERTIES">COLOR_PROPERTIES</a></li><li><a href="global.html#getListeningEvents">getListeningEvents</a></li><li><a href="global.html#isEmpty">isEmpty</a></li><li><a href="global.html#IS_NODE">IS_NODE</a></li><li><a href="global.html#identity">identity</a></li><li><a href="global.html#copy">copy</a></li><li><a href="global.html#describeText">describeText</a></li><li><a href="global.html#isDashLine">isDashLine</a></li><li><a href="global.html#set">set</a></li><li><a href="global.html#add">add</a></li><li><a href="global.html#subtract">subtract</a></li><li><a href="global.html#length">length</a></li><li><a href="global.html#normalize">normalize</a></li><li><a href="global.html#dot">dot</a></li><li><a href="global.html#scale">scale</a></li><li><a href="global.html#cross">cross</a></li><li><a href="global.html#distance">distance</a></li><li><a href="global.html#transformMat4">transformMat4</a></li><li><a href="global.html#isActive">isActive</a></li><li><a href="global.html#broadcast">broadcast</a></li><li><a href="global.html#send">send</a></li><li><a href="global.html#receive">receive</a></li><li><a href="global.html#remove">remove</a></li><li><a href="global.html#post">post</a></li><li><a href="global.html#getDedicatedWorker">getDedicatedWorker</a></li><li><a href="global.html#registerWorkerAdapter">registerWorkerAdapter</a></li></ul>
+</nav>
+
+<br class="clear">
+
+<footer>
+    Documentation generated by <a href="https://github.com/jsdoc3/jsdoc">JSDoc 3.6.10</a> on Fri Mar 10 2023 12:04:26 GMT+0800 (香港标准时间)
+</footer>
+
+<script> prettyPrint(); </script>
+<script src="scripts/linenumber.js"> </script>
+
+</body>
 </html>