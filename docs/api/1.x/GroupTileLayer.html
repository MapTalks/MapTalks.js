--- conflicted
+++ resolved
@@ -1,10643 +1,10563 @@
-<!DOCTYPE html>
-<html lang="en">
-<head>
-    <meta charset="utf-8">
-    <meta http-equiv="X-UA-Compatible" content="IE=EDGE">
-    <title>Class: GroupTileLayer</title>
-
-    <script src="scripts/prettify/prettify.js"> </script>
-    <script src="scripts/prettify/lang-css.js"> </script>
-    <link type="text/css" rel="stylesheet" href="styles/prettify-tomorrow.css">
-    <link type="text/css" rel="stylesheet" href="styles/jsdoc-default.css">
-    <link type="text/css" rel="stylesheet" href="styles/custom.css">
-    <!--[if lt IE 9]>
-    <script src="scripts/html5shiv.min.js"></script>
-    <script src="scripts/respond.min.js"></script>
-    <![endif]-->
-</head>
-
-<body>
-
-<div style="position:fixed;top:0px;left:0px;"><h1 class="page-title">Class: GroupTileLayer</h1></div>
-<div id="main" style="margin-top:77px;">
-    
-
-
-
-
-
-<nav class="classnav scroll-styled">
-
-    <h5><a href="#main" style="color:#000">class : GroupTileLayer</a></h5>
-    
-        <h5>Members</h5>
-        <ul>
-        
-            <li><a href="#options">options</a></li>
-        
-        </ul>
-    
-
-    
-
-        
-            
-            
-            
-            
-            
-            
-            
-            
-            
-            
-            
-            
-            
-            
-            
-            
-            
-            
-            
-            
-            
-            
-            
-            
-            
-            
-            
-            
-            
-            
-            
-            
-            
-            
-            
-            
-            
-            
-            
-            
-            
-            
-            
-            
-            
-            
-            
-            
-            
-            
-            
-            
-            
-            
-            
-            
-            
-            
-            
-        
-        <h5>Methods</h5>
-        <ul>
-        
-            
-                <li><a href="#getLayers">
-            
-                getLayers</a></li>
-        
-            
-                <li><a href="#addLayer">
-            
-                addLayer</a></li>
-        
-            
-                <li><a href="#removeLayer">
-            
-                removeLayer</a></li>
-        
-            
-                <li><a href="#clearLayers">
-            
-                clearLayers</a></li>
-        
-            
-                <li><a href="#toJSON">
-            
-                toJSON</a></li>
-        
-            
-                <li><a href="#getTiles">
-            
-                getTiles</a></li>
-        
-            
-                <li><a class="inherit" href="#forceReload">
-            
-                forceReload</a></li>
-        
-            
-                <li><a class="inherit" href="#getTileSize">
-            
-                getTileSize</a></li>
-        
-            
-                <li><a class="inherit" href="#_getScreenSpaceError">
-            
-                _getScreenSpaceError</a></li>
-        
-            
-                <li><a class="inherit" href="#_getCascadeTiles">
-            
-                _getCascadeTiles</a></li>
-        
-            
-                <li><a class="inherit" href="#getTileUrl">
-            
-                getTileUrl</a></li>
-        
-            
-                <li><a class="inherit" href="#clear">
-            
-                clear</a></li>
-        
-            
-                <li><a class="inherit" href="#getSpatialReference">
-            
-                getSpatialReference</a></li>
-        
-            
-                <li><a class="inherit" href="#getPolygonOffsetCount">
-            
-                getPolygonOffsetCount</a></li>
-        
-            
-                <li><a class="inherit" href="#getPolygonOffset">
-            
-                getPolygonOffset</a></li>
-        
-            
-                <li><a class="inherit" href="#setPolygonOffset">
-            
-                setPolygonOffset</a></li>
-        
-            
-                <li><a class="inherit" href="#load">
-            
-                load</a></li>
-        
-            
-                <li><a class="inherit" href="#getId">
-            
-                getId</a></li>
-        
-            
-                <li><a class="inherit" href="#setId">
-            
-                setId</a></li>
-        
-            
-                <li><a class="inherit" href="#addTo">
-            
-                addTo</a></li>
-        
-            
-                <li><a class="inherit" href="#setZIndex">
-            
-                setZIndex</a></li>
-        
-            
-                <li><a class="inherit" href="#getZIndex">
-            
-                getZIndex</a></li>
-        
-            
-                <li><a class="inherit" href="#getMinZoom">
-            
-                getMinZoom</a></li>
-        
-            
-                <li><a class="inherit" href="#getMaxZoom">
-            
-                getMaxZoom</a></li>
-        
-            
-                <li><a class="inherit" href="#getOpacity">
-            
-                getOpacity</a></li>
-        
-            
-                <li><a class="inherit" href="#setOpacity">
-            
-                setOpacity</a></li>
-        
-            
-                <li><a class="inherit" href="#isCanvasRender">
-            
-                isCanvasRender</a></li>
-        
-            
-                <li><a class="inherit" href="#getMap">
-            
-                getMap</a></li>
-        
-            
-                <li><a class="inherit" href="#getProjection">
-            
-                getProjection</a></li>
-        
-            
-                <li><a class="inherit" href="#bringToFront">
-            
-                bringToFront</a></li>
-        
-            
-                <li><a class="inherit" href="#bringToBack">
-            
-                bringToBack</a></li>
-        
-            
-                <li><a class="inherit" href="#show">
-            
-                show</a></li>
-        
-            
-                <li><a class="inherit" href="#hide">
-            
-                hide</a></li>
-        
-            
-                <li><a class="inherit" href="#isVisible">
-            
-                isVisible</a></li>
-        
-            
-                <li><a class="inherit" href="#remove">
-            
-                remove</a></li>
-        
-            
-                <li><a class="inherit" href="#getMask">
-            
-                getMask</a></li>
-        
-            
-                <li><a class="inherit" href="#setMask">
-            
-                setMask</a></li>
-        
-            
-                <li><a class="inherit" href="#removeMask">
-            
-                removeMask</a></li>
-        
-            
-                <li><a class="inherit" href="#onLoad">
-            
-                onLoad</a></li>
-        
-            
-                <li><a class="inherit" href="#isLoaded">
-            
-                isLoaded</a></li>
-        
-            
-                <li><a class="inherit" href="#getCollisionIndex">
-            
-                getCollisionIndex</a></li>
-        
-            
-                <li><a class="inherit" href="#clearCollisionIndex">
-            
-                clearCollisionIndex</a></li>
-        
-            
-                <li><a class="inherit" href="#on">
-            
-                on</a></li>
-        
-            
-                <li><a class="inherit" href="#addEventListener">
-            
-                addEventListener</a></li>
-        
-            
-                <li><a class="inherit" href="#once">
-            
-                once</a></li>
-        
-            
-                <li><a class="inherit" href="#off">
-            
-                off</a></li>
-        
-            
-                <li><a class="inherit" href="#removeEventListener">
-            
-                removeEventListener</a></li>
-        
-            
-                <li><a class="inherit" href="#listens">
-            
-                listens</a></li>
-        
-            
-                <li><a class="inherit" href="#copyEventListeners">
-            
-                copyEventListeners</a></li>
-        
-            
-                <li><a class="inherit" href="#fire">
-            
-                fire</a></li>
-        
-            
-                <li><a class="inherit" href="#registerJSONType">
-            
-                registerJSONType</a></li>
-        
-            
-                <li><a class="inherit" href="#getJSONClass">
-            
-                getJSONClass</a></li>
-        
-            
-                <li><a class="inherit" href="#getJSONType">
-            
-                getJSONType</a></li>
-        
-            
-                <li><a class="inherit" href="#registerRenderer">
-            
-                registerRenderer</a></li>
-        
-            
-                <li><a class="inherit" href="#getRendererClass">
-            
-                getRendererClass</a></li>
-        
-            
-                <li><a class="inherit" href="#callInitHooks">
-            
-                callInitHooks</a></li>
-        
-            
-                <li><a class="inherit" href="#setOptions">
-            
-                setOptions</a></li>
-        
-            
-                <li><a class="inherit" href="#config">
-            
-                config</a></li>
-        
-            
-                <li><a class="inherit" href="#onConfig">
-            
-                onConfig</a></li>
-        
-        </ul>
-    
-
-    
-        <h5>Events</h5>
-        <ul>
-        
-            <li><a href="#event:clear">clear</a></li>
-        
-            <li><a href="#event:idchange">idchange</a></li>
-        
-            <li><a href="#event:renderercreate">renderercreate</a></li>
-        
-            <li><a href="#event:resourceload">resourceload</a></li>
-        
-            <li><a href="#event:canvascreate">canvascreate</a></li>
-        
-            <li><a href="#event:renderstart">renderstart</a></li>
-        
-            <li><a href="#event:renderend">renderend</a></li>
-        
-        </ul>
-    
-</nav>
-
-
-<section class="classmain">
-    
-
-
-<header>
-    
-        <h2>GroupTileLayer</h2>
-        
-            <div class="class-description">A layer used to display a group of tile layers. <br>
-Its performance is better than add TileLayers seperately and it can help prevent limits of active webgl contexts: <br>
-"WARNING: Too many active WebGL contexts. Oldest context will be lost"</div>
-        
-    
-</header>
-
-<article>
-    <div class="container-overview">
-    
-        
-
-    <!-- <h2>Constructor</h2> -->
-    
-    <h4 class="name" id="GroupTileLayer"><span class="type-signature"></span>new <a href="#GroupTileLayer">GroupTileLayer</a><span class="signature">(id, layers, options<span class="signature-attributes">opt</span>)</span>
-    
-        
-            <a target="_blank" href="https://github.com/maptalks/maptalks.js/tree/master/src/layer/tile/GroupTileLayer.js#L48" class="improvelink">[source]</a>
-        
-    
-    <!-- 
-        <a target="_blank" href="https://github.com/maptalks/maptalks.js/tree/master/src/layer/tile/GroupTileLayer.js#L48" class="improvelink">[help to improve]</a>
-     -->
-    <!-- <a href="#GroupTileLayer" class="improvelink">[link]</a> -->
-    </h4>
-
-    
-    
-
-
-
-
-
-    <!--<h5>Example:</h5>-->
-    
-    
-        <pre class="prettyprint"><code>new GroupTileLayer("group-tiles",[
-    new maptalks.WMSTileLayer('wms', {
-      'urlTemplate' : 'https://demo.boundlessgeo.com/geoserver/ows',
-      'crs' : 'EPSG:3857',
-      'layers' : 'ne:ne',
-      'styles' : '',
-      'version' : '1.3.0',
-      'format': 'image/png',
-      'transparent' : true,
-      'uppercase' : true
-    }),
-    new maptalks.TileLayer('tile2',{
-      urlTemplate: 'http://korona.geog.uni-heidelberg.de/tiles/adminb/x={x}&amp;y={y}&amp;z={z}'
-    })
-  ])</code></pre>
-    
-
-
-
-
-<!--  -->
-
-
-
-
-    
-
-<table class="params">
-    <thead>
-    <tr>
-        
-        <th>Parameter</th>
-        
-        <th>Type</th>
-
-        
-        <th>Default</th>
-        
-
-        <th class="last">Description</th>
-    </tr>
-    </thead>
-
-    <tbody>
-    
-
-        <tr>
-            
-                <td class="name"><code>id</code>
-                
-                    
-                    
-                    
-                
-                </td>
-            
-
-            <td class="type">
-            
-                
-<span class="param-type">String</span>
-|
-
-<span class="param-type">Number</span>
-
-
-            
-            </td>
-
-            
-                <td class="default">
-                
-                </td>
-            
-
-            <td class="description last">tile layer's id</td>
-        </tr>
-
-    
-
-        <tr>
-            
-                <td class="name"><code>layers</code>
-                
-                    
-                    
-                    
-                
-                </td>
-            
-
-            <td class="type">
-            
-                
-<span class="param-type">Array.&lt;<a href="TileLayer.html">TileLayer</a>></span>
-
-
-            
-            </td>
-
-            
-                <td class="default">
-                
-                </td>
-            
-
-            <td class="description last">TileLayers to add</td>
-        </tr>
-
-    
-
-        <tr>
-            
-                <td class="name"><code>options</code>
-                
-                    
-                        <span class="signature-attributes">opt</span>
-                    
-                    
-                    
-                
-                </td>
-            
-
-            <td class="type">
-            
-                
-<span class="param-type">Object</span>
-
-
-            
-            </td>
-
-            
-                <td class="default">
-                
-                    null
-                
-                </td>
-            
-
-            <td class="description last">options defined in <a href="TileLayer.html#options">TileLayer</a></td>
-        </tr>
-
-    
-    </tbody>
-</table>
-
-
-
-<!-- event properties -->
-
-
-
-
-    <h5>Extends:</h5>
-    
-
-
-    <ul>
-        <li><a href="TileLayer.html">TileLayer</a></li>
-    </ul>
-
-
-
-
-
-
-
-
-
-
-
-
-
-
-
-
-<h5>Fires:</h5>
-<ul>
-    <li><a href="#event:clear">clear</a></li>
-
-    <li><a href="#event:idchange">idchange</a></li>
-
-    <li><a href="#event:renderercreate">renderercreate</a></li>
-
-    <li><a href="#event:resourceload">resourceload</a></li>
-
-    <li><a href="#event:canvascreate">canvascreate</a></li>
-
-    <li><a href="#event:renderstart">renderstart</a></li>
-
-    <li><a href="#event:renderend">renderend</a></li>
-</ul>
-
-
-
-
-
-
-
-
-
-
-
-
-
-
-<hr>
-    
-    </div>
-
-    <!-- 
-        <h3 class="subsection-title">Extends</h3>
-
-        
-
-
-    <ul>
-        <li><a href="TileLayer.html">TileLayer</a></li>
-    </ul>
-
-
-     -->
-
-    
-
-    
-
-     
-
-    
-
-    
-        <h3 class="subsection-title">Members</h3>
-
-        
-            
-<li>
-<h4 class="name" id="options"><span class="type-signature">(constant) </span>options<span class="type-signature"></span>
-
-<!-- 
-        <a target="_blank" href="https://github.com/maptalks/maptalks.js/tree/master/src/layer/tile/TileLayer.js#L91" class="improvelink">[help to improve]</a>
-    
-    <a href="#options" class="improvelink">[link]</a></h4> -->
-</li>
-
-
-
-
-
-
-
-
-
-
-
-
-
-
-    <h5 class="subsection-title">Properties:</h5>
-
-    
-
-<table class="props">
-    <thead>
-    <tr>
-        
-        <th>Name</th>
-        
-
-        <th>Type</th>
-
-
-
-        
-
-        <th class="last">Description</th>
-    </tr>
-    </thead>
-
-    <tbody>
-    
-
-        <tr>
-            
-                <td class="name"><code>options</code>
-                    
-                </td>
-            
-
-            <td class="type">
-            
-                
-<span class="param-type">Object</span>
-
-
-            
-            </td>
-
-
-
-            
-
-            <td class="description last">TileLayer's options
-                <h6>Properties</h6>
-
-<table class="props">
-    <thead>
-    <tr>
-        
-        <th>Name</th>
-        
-
-        <th>Type</th>
-
-
-
-        
-        <th>Default</th>
-        
-
-        <th class="last">Description</th>
-    </tr>
-    </thead>
-
-    <tbody>
-    
-
-        <tr>
-            
-                <td class="name"><code>urlTemplate</code>
-                    
-                        
-                        
-
-                    
-                </td>
-            
-
-            <td class="type">
-            
-                
-<span class="param-type">String</span>
-|
-
-<span class="param-type">function</span>
-
-
-            
-            </td>
-
-
-
-            
-                <td class="default">
-                
-                </td>
-            
-
-            <td class="description last">url templates</td>
-        </tr>
-
-    
-
-        <tr>
-            
-                <td class="name"><code>subdomains</code>
-                    
-                        
-                           <span class="signature-attributes">opt</span>
-                        
-                        
-
-                    
-                </td>
-            
-
-            <td class="type">
-            
-                
-<span class="param-type">Array.&lt;String></span>
-|
-
-<span class="param-type">Array.&lt;Number></span>
-
-
-            
-            </td>
-
-
-
-            
-                <td class="default">
-                
-                    null
-                
-                </td>
-            
-
-            <td class="description last">subdomains to replace '{s}' in urlTemplate</td>
-        </tr>
-
-    
-
-        <tr>
-            
-                <td class="name"><code>spatialReference</code>
-                    
-                        
-                           <span class="signature-attributes">opt</span>
-                        
-                        
-
-                    
-                </td>
-            
-
-            <td class="type">
-            
-                
-<span class="param-type">Object</span>
-
-
-            
-            </td>
-
-
-
-            
-                <td class="default">
-                
-                    null
-                
-                </td>
-            
-
-            <td class="description last">TileLayer's spatial reference</td>
-        </tr>
-
-    
-
-        <tr>
-            
-                <td class="name"><code>tileSize</code>
-                    
-                        
-                           <span class="signature-attributes">opt</span>
-                        
-                        
-
-                    
-                </td>
-            
-
-            <td class="type">
-            
-                
-<span class="param-type">Array.&lt;Number></span>
-
-
-            
-            </td>
-
-
-
-            
-                <td class="default">
-                
-                    [256, 256]
-                
-                </td>
-            
-
-            <td class="description last">size of the tile image, [width, height]</td>
-        </tr>
-
-    
-
-        <tr>
-            
-                <td class="name"><code>offset</code>
-                    
-                        
-                           <span class="signature-attributes">opt</span>
-                        
-                        
-
-                    
-                </td>
-            
-
-            <td class="type">
-            
-                
-<span class="param-type">Array.&lt;Number></span>
-|
-
-<span class="param-type">function</span>
-
-
-            
-            </td>
-
-
-
-            
-                <td class="default">
-                
-                    [0, 0]
-                
-                </td>
-            
-
-            <td class="description last">overall tile offset, [dx, dy], useful for tile sources from difference coordinate systems, e.g. (wgs84 and gcj02)</td>
-        </tr>
-
-    
-
-        <tr>
-            
-                <td class="name"><code>tileSystem</code>
-                    
-                        
-                           <span class="signature-attributes">opt</span>
-                        
-                        
-
-                    
-                </td>
-            
-
-            <td class="type">
-            
-                
-<span class="param-type">Array.&lt;Number></span>
-
-
-            
-            </td>
-
-
-
-            
-                <td class="default">
-                
-                    null
-                
-                </td>
-            
-
-            <td class="description last">tile system number arrays</td>
-        </tr>
-
-    
-
-        <tr>
-            
-                <td class="name"><code>maxAvailableZoom</code>
-                    
-                        
-                           <span class="signature-attributes">opt</span>
-                        
-                        
-
-                    
-                </td>
-            
-
-            <td class="type">
-            
-                
-<span class="param-type">Number</span>
-
-
-            
-            </td>
-
-
-
-            
-                <td class="default">
-                
-                    null
-                
-                </td>
-            
-
-            <td class="description last">Maximum zoom level for which tiles are available. Data from tiles at the maxAvailableZoom are used when displaying the map at higher zoom levels.</td>
-        </tr>
-
-    
-
-        <tr>
-            
-                <td class="name"><code>repeatWorld</code>
-                    
-                        
-                           <span class="signature-attributes">opt</span>
-                        
-                        
-
-                    
-                </td>
-            
-
-            <td class="type">
-            
-                
-<span class="param-type">Boolean</span>
-
-
-            
-            </td>
-
-
-
-            
-                <td class="default">
-                
-                    true
-                
-                </td>
-            
-
-            <td class="description last">tiles will be loaded repeatedly outside the world.</td>
-        </tr>
-
-    
-
-        <tr>
-            
-                <td class="name"><code>background</code>
-                    
-                        
-                           <span class="signature-attributes">opt</span>
-                        
-                        
-
-                    
-                </td>
-            
-
-            <td class="type">
-            
-                
-<span class="param-type">Boolean</span>
-
-
-            
-            </td>
-
-
-
-            
-                <td class="default">
-                
-                    true
-                
-                </td>
-            
-
-            <td class="description last">whether to draw a background during or after interacting, true by default</td>
-        </tr>
-
-    
-
-        <tr>
-            
-                <td class="name"><code>backgroundZoomDiff</code>
-                    
-                        
-                           <span class="signature-attributes">opt</span>
-                        
-                        
-
-                    
-                </td>
-            
-
-            <td class="type">
-            
-                
-<span class="param-type">Number</span>
-
-
-            
-            </td>
-
-
-
-            
-                <td class="default">
-                
-                    6
-                
-                </td>
-            
-
-            <td class="description last">the zoom diff to find parent tile as background</td>
-        </tr>
-
-    
-
-        <tr>
-            
-                <td class="name"><code>placeholder</code>
-                    
-                        
-                           <span class="signature-attributes">opt</span>
-                        
-                        
-
-                    
-                </td>
-            
-
-            <td class="type">
-            
-                
-<span class="param-type">Boolean</span>
-|
-
-<span class="param-type">function</span>
-
-
-            
-            </td>
-
-
-
-            
-                <td class="default">
-                
-                    false
-                
-                </td>
-            
-
-            <td class="description last">a placeholder image to replace loading tile, can be a function with a parameter of the tile canvas</td>
-        </tr>
-
-    
-
-        <tr>
-            
-                <td class="name"><code>fragmentShader</code>
-                    
-                        
-                           <span class="signature-attributes">opt</span>
-                        
-                        
-
-                    
-                </td>
-            
-
-            <td class="type">
-            
-                
-<span class="param-type">String</span>
-
-
-            
-            </td>
-
-
-
-            
-                <td class="default">
-                
-                    null
-                
-                </td>
-            
-
-            <td class="description last">custom fragment shader, replace <a href="https://github.com/maptalks/maptalks.js/blob/master/src/renderer/layer/tilelayer/TileLayerGLRenderer.js#L8">the default fragment shader</a></td>
-        </tr>
-
-    
-
-        <tr>
-            
-                <td class="name"><code>crossOrigin</code>
-                    
-                        
-                           <span class="signature-attributes">opt</span>
-                        
-                        
-
-                    
-                </td>
-            
-
-            <td class="type">
-            
-                
-<span class="param-type">String</span>
-
-
-            
-            </td>
-
-
-
-            
-                <td class="default">
-                
-                    null
-                
-                </td>
-            
-
-            <td class="description last">tile image's corssOrigin</td>
-        </tr>
-
-    
-
-        <tr>
-            
-                <td class="name"><code>fadeAnimation</code>
-                    
-                        
-                           <span class="signature-attributes">opt</span>
-                        
-                        
-
-                    
-                </td>
-            
-
-            <td class="type">
-            
-                
-<span class="param-type">Boolean</span>
-
-
-            
-            </td>
-
-
-
-            
-                <td class="default">
-                
-                    true
-                
-                </td>
-            
-
-            <td class="description last">fade animation when loading tiles</td>
-        </tr>
-
-    
-
-        <tr>
-            
-                <td class="name"><code>debug</code>
-                    
-                        
-                           <span class="signature-attributes">opt</span>
-                        
-                        
-
-                    
-                </td>
-            
-
-            <td class="type">
-            
-                
-<span class="param-type">Boolean</span>
-
-
-            
-            </td>
-
-
-
-            
-                <td class="default">
-                
-                    false
-                
-                </td>
-            
-
-            <td class="description last">if set to true, tiles will have borders and a title of its coordinates.</td>
-        </tr>
-
-    
-
-        <tr>
-            
-                <td class="name"><code>renderer</code>
-                    
-                        
-                           <span class="signature-attributes">opt</span>
-                        
-                        
-
-                    
-                </td>
-            
-
-            <td class="type">
-            
-                
-<span class="param-type">String</span>
-
-
-            
-            </td>
-
-
-
-            
-                <td class="default">
-                
-                    gl
-                
-                </td>
-            
-
-            <td class="description last">TileLayer's renderer, canvas or gl. gl tiles requires image CORS that canvas doesn't. canvas tiles can't pitch.</td>
-        </tr>
-
-    
-
-        <tr>
-            
-                <td class="name"><code>maxCacheSize</code>
-                    
-                        
-                           <span class="signature-attributes">opt</span>
-                        
-                        
-
-                    
-                </td>
-            
-
-            <td class="type">
-            
-                
-<span class="param-type">Number</span>
-
-
-            
-            </td>
-
-
-
-            
-                <td class="default">
-                
-                    256
-                
-                </td>
-            
-
-            <td class="description last">maximum number of tiles to cache</td>
-        </tr>
-
-    
-
-        <tr>
-            
-                <td class="name"><code>cascadeTiles</code>
-                    
-                        
-                           <span class="signature-attributes">opt</span>
-                        
-                        
-
-                    
-                </td>
-            
-
-            <td class="type">
-            
-                
-<span class="param-type">Boolean</span>
-
-
-            
-            </td>
-
-
-
-            
-                <td class="default">
-                
-                    true
-                
-                </td>
-            
-
-            <td class="description last">draw cascaded tiles of different zooms to reduce tiles</td>
-        </tr>
-
-    
-
-        <tr>
-            
-                <td class="name"><code>zoomOffset</code>
-                    
-                        
-                           <span class="signature-attributes">opt</span>
-                        
-                        
-
-                    
-                </td>
-            
-
-            <td class="type">
-            
-                
-<span class="param-type">Number</span>
-
-
-            
-            </td>
-
-
-
-            
-                <td class="default">
-                
-                    0
-                
-                </td>
-            
-
-            <td class="description last">offset from map's zoom to tile's zoom</td>
-        </tr>
-
-    
-
-        <tr>
-            
-                <td class="name"><code>tileRetryCount</code>
-                    
-                        
-                           <span class="signature-attributes">opt</span>
-                        
-                        
-
-                    
-                </td>
-            
-
-            <td class="type">
-            
-                
-<span class="param-type">Number</span>
-
-
-            
-            </td>
-
-
-
-            
-                <td class="default">
-                
-                    0
-                
-                </td>
-            
-
-            <td class="description last">retry count of tiles</td>
-        </tr>
-
-    
-
-        <tr>
-            
-                <td class="name"><code>errorUrl</code>
-                    
-                        
-                           <span class="signature-attributes">opt</span>
-                        
-                        
-
-                    
-                </td>
-            
-
-            <td class="type">
-            
-                
-<span class="param-type">String</span>
-
-
-            
-            </td>
-
-
-
-            
-                <td class="default">
-                
-                    null
-                
-                </td>
-            
-
-            <td class="description last">image to replace when encountering error on loading tile image</td>
-        </tr>
-
-    
-
-        <tr>
-            
-                <td class="name"><code>customTags</code>
-                    
-                        
-                           <span class="signature-attributes">opt</span>
-                        
-                        
-
-                    
-                </td>
-            
-
-            <td class="type">
-            
-                
-<span class="param-type">Object</span>
-
-
-            
-            </td>
-
-
-
-            
-                <td class="default">
-                
-                    null
-                
-                </td>
-            
-
-            <td class="description last">custom tag values in urlTemplate, e.g. { foo: 'bar' } for http://path/to/{z}/{x}/{y}?foo={foo}</td>
-        </tr>
-
-    
-
-        <tr>
-            
-                <td class="name"><code>decodeImageInWorker</code>
-                    
-                        
-                           <span class="signature-attributes">opt</span>
-                        
-                        
-
-                    
-                </td>
-            
-
-            <td class="type">
-            
-                
-<span class="param-type">Boolean</span>
-
-
-            
-            </td>
-
-
-
-            
-                <td class="default">
-                
-                    false
-                
-                </td>
-            
-
-            <td class="description last">decode image in worker, for better performance if the server support</td>
-        </tr>
-
-    
-
-        <tr>
-            
-                <td class="name"><code>token</code>
-                    
-                        
-                           <span class="signature-attributes">opt</span>
-                        
-                        
-
-                    
-                </td>
-            
-
-            <td class="type">
-            
-                
-<span class="param-type">String</span>
-
-
-            
-            </td>
-
-
-
-            
-                <td class="default">
-                
-                    null
-                
-                </td>
-            
-
-            <td class="description last">token to replace {token} in template http://foo/bar/{z}/{x}/{y}?token={token}</td>
-        </tr>
-
-    
-
-        <tr>
-            
-                <td class="name"><code>fetchOptions</code>
-                    
-                        
-                           <span class="signature-attributes">opt</span>
-                        
-                        
-
-                    
-                </td>
-            
-
-            <td class="type">
-            
-                
-<span class="param-type">Object</span>
-
-
-            
-            </td>
-
-
-
-            
-                <td class="default">
-                
-                    object
-                
-                </td>
-            
-
-            <td class="description last">fetch params,such as fetchOptions: { 'headers': { 'accept': '' } }, about accept value more info https://developer.mozilla.org/en-US/docs/Web/HTTP/Content_negotiation/List_of_default_Accept_values</td>
-        </tr>
-
-    
-
-        <tr>
-            
-                <td class="name"><code>attribution</code>
-                    
-                        
-                           <span class="signature-attributes">opt</span>
-                        
-                        
-
-                    
-                </td>
-            
-
-            <td class="type">
-            
-                
-<span class="param-type">String</span>
-
-
-            
-            </td>
-
-
-
-            
-                <td class="default">
-                
-                    null
-                
-                </td>
-            
-
-            <td class="description last">the attribution of this layer, you can specify company or other information of this layer.</td>
-        </tr>
-
-    
-
-        <tr>
-            
-                <td class="name"><code>minZoom</code>
-                    
-                        
-                           <span class="signature-attributes">opt</span>
-                        
-                        
-
-                    
-                </td>
-            
-
-            <td class="type">
-            
-                
-<span class="param-type">Number</span>
-
-
-            
-            </td>
-
-
-
-            
-                <td class="default">
-                
-                    null
-                
-                </td>
-            
-
-            <td class="description last">the minimum zoom to display the layer, set to -1 to unlimit it.</td>
-        </tr>
-
-    
-
-        <tr>
-            
-                <td class="name"><code>maxZoom</code>
-                    
-                        
-                           <span class="signature-attributes">opt</span>
-                        
-                        
-
-                    
-                </td>
-            
-
-            <td class="type">
-            
-                
-<span class="param-type">Number</span>
-
-
-            
-            </td>
-
-
-
-            
-                <td class="default">
-                
-                    null
-                
-                </td>
-            
-
-            <td class="description last">the maximum zoom to display the layer, set to -1 to unlimit it.</td>
-        </tr>
-
-    
-
-        <tr>
-            
-                <td class="name"><code>visible</code>
-                    
-                        
-                           <span class="signature-attributes">opt</span>
-                        
-                        
-
-                    
-                </td>
-            
-
-            <td class="type">
-            
-                
-<span class="param-type">Boolean</span>
-
-
-            
-            </td>
-
-
-
-            
-                <td class="default">
-                
-                    true
-                
-                </td>
-            
-
-            <td class="description last">whether to display the layer.</td>
-        </tr>
-
-    
-
-        <tr>
-            
-                <td class="name"><code>opacity</code>
-                    
-                        
-                           <span class="signature-attributes">opt</span>
-                        
-                        
-
-                    
-                </td>
-            
-
-            <td class="type">
-            
-                
-<span class="param-type">Number</span>
-
-
-            
-            </td>
-
-
-
-            
-                <td class="default">
-                
-                    1
-                
-                </td>
-            
-
-            <td class="description last">opacity of the layer, from 0 to 1.</td>
-        </tr>
-
-    
-
-        <tr>
-            
-                <td class="name"><code>zIndex</code>
-                    
-                        
-                           <span class="signature-attributes">opt</span>
-                        
-                        
-
-                    
-                </td>
-            
-
-            <td class="type">
-            
-                
-<span class="param-type">Number</span>
-
-
-            
-            </td>
-
-
-
-            
-                <td class="default">
-                
-                </td>
-            
-
-            <td class="description last">z index of the layer</td>
-        </tr>
-
-    
-
-        <tr>
-            
-                <td class="name"><code>hitDetect</code>
-                    
-                        
-                           <span class="signature-attributes">opt</span>
-                        
-                        
-
-                    
-                </td>
-            
-
-            <td class="type">
-            
-                
-<span class="param-type">Boolean</span>
-
-
-            
-            </td>
-
-
-
-            
-                <td class="default">
-                
-                    true
-                
-                </td>
-            
-
-            <td class="description last">Whether to enable hit detection for layers for cursor styles on this map, disable it to improve performance.</td>
-        </tr>
-
-    
-
-        <tr>
-            
-                <td class="name"><code>globalCompositeOperation</code>
-                    
-                        
-                           <span class="signature-attributes">opt</span>
-                        
-                        
-
-                    
-                </td>
-            
-
-            <td class="type">
-            
-                
-<span class="param-type">String</span>
-
-
-            
-            </td>
-
-
-
-            
-                <td class="default">
-                
-                    null
-                
-                </td>
-            
-
-            <td class="description last">(Only for layer rendered with <a href="renderer.CanvasRenderer.html">CanvasRenderer</a>) globalCompositeOperation of layer's canvas 2d context.</td>
-        </tr>
-
-    
-
-        <tr>
-            
-                <td class="name"><code>debugOutline</code>
-                    
-                        
-                           <span class="signature-attributes">opt</span>
-                        
-                        
-
-                    
-                </td>
-            
-
-            <td class="type">
-            
-                
-<span class="param-type">String</span>
-
-
-            
-            </td>
-
-
-
-            
-                <td class="default">
-                
-                    '#0f0'
-                
-                </td>
-            
-
-            <td class="description last">debug outline's color.</td>
-        </tr>
-
-    
-
-        <tr>
-            
-                <td class="name"><code>cssFilter</code>
-                    
-                        
-                           <span class="signature-attributes">opt</span>
-                        
-                        
-
-                    
-                </td>
-            
-
-            <td class="type">
-            
-                
-<span class="param-type">String</span>
-
-
-            
-            </td>
-
-
-
-            
-                <td class="default">
-                
-                    null
-                
-                </td>
-            
-
-            <td class="description last">css filter apply to canvas context's filter</td>
-        </tr>
-
-    
-
-        <tr>
-            
-                <td class="name"><code>forceRenderOnMoving</code>
-                    
-                        
-                           <span class="signature-attributes">opt</span>
-                        
-                        
-
-                    
-                </td>
-            
-
-            <td class="type">
-            
-                
-<span class="param-type">Boolean</span>
-
-
-            
-            </td>
-
-
-
-            
-                <td class="default">
-                
-                    false
-                
-                </td>
-            
-
-            <td class="description last">force to render layer when map is moving</td>
-        </tr>
-
-    
-
-        <tr>
-            
-                <td class="name"><code>forceRenderOnZooming</code>
-                    
-                        
-                           <span class="signature-attributes">opt</span>
-                        
-                        
-
-                    
-                </td>
-            
-
-            <td class="type">
-            
-                
-<span class="param-type">Boolean</span>
-
-
-            
-            </td>
-
-
-
-            
-                <td class="default">
-                
-                    false
-                
-                </td>
-            
-
-            <td class="description last">force to render layer when map is zooming</td>
-        </tr>
-
-    
-
-        <tr>
-            
-                <td class="name"><code>forceRenderOnRotating</code>
-                    
-                        
-                           <span class="signature-attributes">opt</span>
-                        
-                        
-
-                    
-                </td>
-            
-
-            <td class="type">
-            
-                
-<span class="param-type">Boolean</span>
-
-
-            
-            </td>
-
-
-
-            
-                <td class="default">
-                
-                    false
-                
-                </td>
-            
-
-            <td class="description last">force to render layer when map is Rotating</td>
-        </tr>
-
-    
-
-        <tr>
-            
-                <td class="name"><code>collisionScope</code>
-                    
-                        
-                           <span class="signature-attributes">opt</span>
-                        
-                        
-
-                    
-                </td>
-            
-
-            <td class="type">
-            
-                
-<span class="param-type">String</span>
-
-
-            
-            </td>
-
-
-
-            
-                <td class="default">
-                
-                    layer
-                
-                </td>
-            
-
-            <td class="description last">layer's collision scope: layer or map</td>
-        </tr>
-
-    
-    </tbody>
-</table>
-
-            </td>
-        </tr>
-
-    
-    </tbody>
-</table>
-
-
-
-<dl class="details">
-
-    
-
-    
-
-    
-
-    
-    <dt class="tag-overrides">Overrides:</dt>
-    <dd class="tag-overrides"><ul class="dummy"><li>
-        <a href="TileLayer.html#options">TileLayer#options</a>
-    </li></ul></dd>
-    
-
-    
-
-        
-
-    
-
-    
-
-    
-
-    
-
-    
-
-    
-
-    
-    <dt class="tag-source">Source:</dt>
-    <dd class="tag-source"><ul class="dummy"><li>
-        
-            <a target="_blank" href="https://github.com/maptalks/maptalks.js/tree/master/src/layer/tile/TileLayer.js">layer/tile/TileLayer.js</a>, <a target="_blank" href="https://github.com/maptalks/maptalks.js/tree/master/src/layer/tile/TileLayer.js#L91">line 91</a>
-        
-
-    </li></ul></dd>
-    
-
-    
-
-    
-
-    
-</dl>
-
-
-
-
-
-
-<hr>
-        
-    
-
-    
-        
-
-        
-                    <h3 class="subsection-title">Methods</h3>
-                
-            
-
-    <!-- <h2>Constructor</h2> -->
-    
-    <li>
-    
-    <h4 class="name" id="getLayers"><span class="type-signature"></span><a href="#getLayers">getLayers</a><span class="signature">()</span>
-    
-        
-            <a target="_blank" href="https://github.com/maptalks/maptalks.js/tree/master/src/layer/tile/GroupTileLayer.js#L83" class="improvelink">[source]</a>
-        
-    
-    <!-- 
-        <a target="_blank" href="https://github.com/maptalks/maptalks.js/tree/master/src/layer/tile/GroupTileLayer.js#L83" class="improvelink">[help to improve]</a>
-     -->
-    <!-- <a href="#getLayers" class="improvelink">[link]</a> -->
-    </h4>
-
-    
-    </li>
-    
-    
-
-
-
-
-<div class="description">
-    Get children TileLayer
-</div>
-
-
-
-
-<!--  -->
-
-
-
-
-
-<!-- event properties -->
-
-
-
-
-
-
-
-
-
-
-
-
-
-
-
-
-
-
-
-
-
-
-
-
-
-
-
-
-<h5>Returns:</h5>
-<span class="type-signature">Array.&lt;<a href="TileLayer.html">TileLayer</a>></span>:
-
-        
-
-
-    
-
-
-<hr>
-        
-            
-
-    <!-- <h2>Constructor</h2> -->
-    
-    <li>
-    
-    <h4 class="name" id="addLayer"><span class="type-signature"></span><a href="#addLayer">addLayer</a><span class="signature">(tileLayers)</span>
-    
-        
-            <a target="_blank" href="https://github.com/maptalks/maptalks.js/tree/master/src/layer/tile/GroupTileLayer.js#L91" class="improvelink">[source]</a>
-        
-    
-    <!-- 
-        <a target="_blank" href="https://github.com/maptalks/maptalks.js/tree/master/src/layer/tile/GroupTileLayer.js#L91" class="improvelink">[help to improve]</a>
-     -->
-    <!-- <a href="#addLayer" class="improvelink">[link]</a> -->
-    </h4>
-
-    
-    </li>
-    
-    
-
-
-
-
-<div class="description">
-    add tilelayers
-</div>
-
-
-
-
-<!--  -->
-
-
-
-
-    
-
-<table class="params">
-    <thead>
-    <tr>
-        
-        <th>Parameter</th>
-        
-        <th>Type</th>
-
-        
-
-        <th class="last">Description</th>
-    </tr>
-    </thead>
-
-    <tbody>
-    
-
-        <tr>
-            
-                <td class="name"><code>tileLayers</code>
-                
-                </td>
-            
-
-            <td class="type">
-            
-                
-<span class="param-type">Array.&lt;<a href="TileLayer.html">TileLayer</a>></span>
-
-
-            
-            </td>
-
-            
-
-            <td class="description last"></td>
-        </tr>
-
-    
-    </tbody>
-</table>
-
-
-
-<!-- event properties -->
-
-
-
-
-
-
-
-
-
-
-
-
-
-
-
-
-
-
-
-
-
-
-
-
-
-
-
-
-
-
-<hr>
-        
-            
-
-    <!-- <h2>Constructor</h2> -->
-    
-    <li>
-    
-    <h4 class="name" id="removeLayer"><span class="type-signature"></span><a href="#removeLayer">removeLayer</a><span class="signature">(tileLayers)</span>
-    
-        
-            <a target="_blank" href="https://github.com/maptalks/maptalks.js/tree/master/src/layer/tile/GroupTileLayer.js#L115" class="improvelink">[source]</a>
-        
-    
-    <!-- 
-        <a target="_blank" href="https://github.com/maptalks/maptalks.js/tree/master/src/layer/tile/GroupTileLayer.js#L115" class="improvelink">[help to improve]</a>
-     -->
-    <!-- <a href="#removeLayer" class="improvelink">[link]</a> -->
-    </h4>
-
-    
-    </li>
-    
-    
-
-
-
-
-<div class="description">
-    remove tilelayers
-</div>
-
-
-
-
-<!--  -->
-
-
-
-
-    
-
-<table class="params">
-    <thead>
-    <tr>
-        
-        <th>Parameter</th>
-        
-        <th>Type</th>
-
-        
-
-        <th class="last">Description</th>
-    </tr>
-    </thead>
-
-    <tbody>
-    
-
-        <tr>
-            
-                <td class="name"><code>tileLayers</code>
-                
-                </td>
-            
-
-            <td class="type">
-            
-                
-<span class="param-type">Array.&lt;<a href="TileLayer.html">TileLayer</a>></span>
-
-
-            
-            </td>
-
-            
-
-            <td class="description last"></td>
-        </tr>
-
-    
-    </tbody>
-</table>
-
-
-
-<!-- event properties -->
-
-
-
-
-
-
-
-
-
-
-
-
-
-
-
-
-
-
-
-
-
-
-
-
-
-
-
-
-
-
-<hr>
-        
-            
-
-    <!-- <h2>Constructor</h2> -->
-    
-    <li>
-    
-    <h4 class="name" id="clearLayers"><span class="type-signature"></span><a href="#clearLayers">clearLayers</a><span class="signature">()</span>
-    
-        
-            <a target="_blank" href="https://github.com/maptalks/maptalks.js/tree/master/src/layer/tile/GroupTileLayer.js#L144" class="improvelink">[source]</a>
-        
-    
-    <!-- 
-        <a target="_blank" href="https://github.com/maptalks/maptalks.js/tree/master/src/layer/tile/GroupTileLayer.js#L144" class="improvelink">[help to improve]</a>
-     -->
-    <!-- <a href="#clearLayers" class="improvelink">[link]</a> -->
-    </h4>
-
-    
-    </li>
-    
-    
-
-
-
-
-<div class="description">
-    clear tilelayers
-</div>
-
-
-
-
-<!--  -->
-
-
-
-
-
-<!-- event properties -->
-
-
-
-
-
-
-
-
-
-
-
-
-
-
-
-
-
-
-
-
-
-
-
-
-
-
-
-
-
-
-<hr>
-        
-            
-
-    <!-- <h2>Constructor</h2> -->
-    
-    <li>
-    
-    <h4 class="name" id="toJSON"><span class="type-signature"></span><a href="#toJSON">toJSON</a><span class="signature">()</span>
-    
-        
-            <a target="_blank" href="https://github.com/maptalks/maptalks.js/tree/master/src/layer/tile/GroupTileLayer.js#L161" class="improvelink">[source]</a>
-        
-    
-    <!-- 
-        <a target="_blank" href="https://github.com/maptalks/maptalks.js/tree/master/src/layer/tile/GroupTileLayer.js#L161" class="improvelink">[help to improve]</a>
-     -->
-    <!-- <a href="#toJSON" class="improvelink">[link]</a> -->
-    </h4>
-
-    
-    </li>
-    
-    
-
-
-
-
-<div class="description">
-    Export the GroupTileLayer's profile json. <br>
-Layer's profile is a snapshot of the layer in JSON format. <br>
-It can be used to reproduce the instance by fromJSON method
-</div>
-
-
-
-
-<!--  -->
-
-
-
-
-
-<!-- event properties -->
-
-
-
-
-
-
-
-
-
-
-
-
-
-
-
-
-
-
-
-
-
-
-
-
-
-
-
-
-<h5>Returns:</h5>
-<span class="type-signature">Object</span>:
-
-        
-<!-- <div class="param-desc"> -->
-    layer's profile JSON
-<!-- </div> -->
-
-
-
-    
-
-
-<hr>
-        
-            
-
-    <!-- <h2>Constructor</h2> -->
-    
-    <li>
-    
-    <h4 class="name" id="getTiles"><span class="type-signature"></span><a href="#getTiles">getTiles</a><span class="signature">(z)</span>
-    
-        
-            <a target="_blank" href="https://github.com/maptalks/maptalks.js/tree/master/src/layer/tile/GroupTileLayer.js#L184" class="improvelink">[source]</a>
-        
-    
-    <!-- 
-        <a target="_blank" href="https://github.com/maptalks/maptalks.js/tree/master/src/layer/tile/GroupTileLayer.js#L184" class="improvelink">[help to improve]</a>
-     -->
-    <!-- <a href="#getTiles" class="improvelink">[link]</a> -->
-    </h4>
-
-    
-    </li>
-    
-    
-
-
-
-
-<div class="description">
-    Get tiles at zoom (or current zoom)
-</div>
-
-
-
-
-<!--  -->
-
-
-
-
-    
-
-<table class="params">
-    <thead>
-    <tr>
-        
-        <th>Parameter</th>
-        
-        <th>Type</th>
-
-        
-
-        <th class="last">Description</th>
-    </tr>
-    </thead>
-
-    <tbody>
-    
-
-        <tr>
-            
-                <td class="name"><code>z</code>
-                
-                </td>
-            
-
-            <td class="type">
-            
-                
-<span class="param-type">Number</span>
-
-
-            
-            </td>
-
-            
-
-            <td class="description last"></td>
-        </tr>
-
-    
-    </tbody>
-</table>
-
-
-
-<!-- event properties -->
-
-
-
-
-
-
-
-
-
-
-
-
-
-
-
-
-
-
-
-
-
-
-
-
-
-
-
-
-<h5>Returns:</h5>
-<span class="type-signature">Object</span>:
-
-        
-<!-- <div class="param-desc"> -->
-    tiles
-<!-- </div> -->
-
-
-
-    
-
-
-<hr>
-        
-            
-
-    <!-- <h2>Constructor</h2> -->
-    
-    <li>
-    
-    <h4 class="name" id="forceReload"><span class="type-signature"></span><i><span class="type-signature"> (inherited)  </span><a href="#forceReload">forceReload</a><span class="signature">()</span></i>
-    
-        
-            <a target="_blank" href="https://github.com/maptalks/maptalks.js/tree/master/src/layer/tile/TileLayer.js#L198" class="improvelink">[source]</a>
-        
-    
-    <!-- 
-        <a target="_blank" href="https://github.com/maptalks/maptalks.js/tree/master/src/layer/tile/TileLayer.js#L198" class="improvelink">[help to improve]</a>
-     -->
-    <!-- <a href="#forceReload" class="improvelink">[link]</a> -->
-    </h4>
-
-    
-    </li>
-    
-    
-
-
-
-
-<div class="description">
-    force Reload tilelayer.
-Note that this method will clear all cached tiles and reload them. It shouldn't be called frequently for performance reason.
-</div>
-
-
-
-
-<!--  -->
-
-
-
-
-
-<!-- event properties -->
-
-
-
-
-
-
-
-
-
-
-
-
-
-
-
-
-
-
-
-
-
-
-
-
-
-
-
-
-<h5>Returns:</h5>
-<span class="type-signature"><a href="TileLayer.html">TileLayer</a></span>:
-
-        
-<!-- <div class="param-desc"> -->
-    this
-<!-- </div> -->
-
-
-
-    
-
-
-<hr>
-        
-            
-
-    <!-- <h2>Constructor</h2> -->
-    
-    <li>
-    
-    <h4 class="name" id="getTileSize"><span class="type-signature"></span><i><span class="type-signature"> (inherited)  </span><a href="#getTileSize">getTileSize</a><span class="signature">()</span></i>
-    
-        
-<<<<<<< HEAD
-            <a target="_blank" href="https://github.com/maptalks/maptalks.js/tree/master/src/layer/tile/TileLayer.js#L197" class="improvelink">[source]</a>
-        
-    
-    <!-- 
-        <a target="_blank" href="https://github.com/maptalks/maptalks.js/tree/master/src/layer/tile/TileLayer.js#L197" class="improvelink">[help to improve]</a>
-=======
-            <a target="_blank" href="https://github.com/maptalks/maptalks.js/tree/master/src/layer/tile/TileLayer.js#L209" class="improvelink">[source]</a>
-        
-    
-    <!-- 
-        <a target="_blank" href="https://github.com/maptalks/maptalks.js/tree/master/src/layer/tile/TileLayer.js#L209" class="improvelink">[help to improve]</a>
->>>>>>> ab1ecdb7
-     -->
-    <!-- <a href="#getTileSize" class="improvelink">[link]</a> -->
-    </h4>
-
-    
-    </li>
-    
-    
-
-
-
-
-<div class="description">
-    Get tile size of the tile layer
-</div>
-
-
-
-
-<!--  -->
-
-
-
-
-
-<!-- event properties -->
-
-
-
-
-
-
-
-
-
-
-
-
-
-
-
-
-
-
-
-
-
-
-
-
-
-
-
-
-<h5>Returns:</h5>
-<span class="type-signature"><a href="Size.html">Size</a></span>:
-
-        
-
-
-    
-
-
-<hr>
-        
-            
-
-    <!-- <h2>Constructor</h2> -->
-    
-    <li>
-    
-    <h4 class="name" id="_getScreenSpaceError"><span class="type-signature"></span><i><span class="type-signature"> (inherited)  </span><a href="#_getScreenSpaceError">_getScreenSpaceError</a><span class="signature">()</span></i>
-    
-        
-<<<<<<< HEAD
-            <a target="_blank" href="https://github.com/maptalks/maptalks.js/tree/master/src/layer/tile/TileLayer.js#L595" class="improvelink">[source]</a>
-        
-    
-    <!-- 
-        <a target="_blank" href="https://github.com/maptalks/maptalks.js/tree/master/src/layer/tile/TileLayer.js#L595" class="improvelink">[help to improve]</a>
-=======
-            <a target="_blank" href="https://github.com/maptalks/maptalks.js/tree/master/src/layer/tile/TileLayer.js#L607" class="improvelink">[source]</a>
-        
-    
-    <!-- 
-        <a target="_blank" href="https://github.com/maptalks/maptalks.js/tree/master/src/layer/tile/TileLayer.js#L607" class="improvelink">[help to improve]</a>
->>>>>>> ab1ecdb7
-     -->
-    <!-- <a href="#_getScreenSpaceError" class="improvelink">[link]</a> -->
-    </h4>
-
-    
-    </li>
-    
-    
-
-
-
-
-<div class="description">
-    Compute tile's SSE
-from Cesium
-与cesium不同的是，我们用boundingVolume顶面的四个顶点中的最小值作为distanceToCamera
-</div>
-
-
-
-
-<!--  -->
-
-
-
-
-
-<!-- event properties -->
-
-
-
-
-
-
-
-
-
-
-
-
-
-
-
-
-
-
-
-
-
-
-
-
-
-
-
-
-
-
-<hr>
-        
-            
-
-    <!-- <h2>Constructor</h2> -->
-    
-    <li>
-    
-    <h4 class="name" id="_getCascadeTiles"><span class="type-signature"></span><i><span class="type-signature"> (inherited)  </span><a href="#_getCascadeTiles">_getCascadeTiles</a><span class="signature">(z)</span></i>
-    
-        
-<<<<<<< HEAD
-            <a target="_blank" href="https://github.com/maptalks/maptalks.js/tree/master/src/layer/tile/TileLayer.js#L626" class="improvelink">[source]</a>
-        
-    
-    <!-- 
-        <a target="_blank" href="https://github.com/maptalks/maptalks.js/tree/master/src/layer/tile/TileLayer.js#L626" class="improvelink">[help to improve]</a>
-=======
-            <a target="_blank" href="https://github.com/maptalks/maptalks.js/tree/master/src/layer/tile/TileLayer.js#L638" class="improvelink">[source]</a>
-        
-    
-    <!-- 
-        <a target="_blank" href="https://github.com/maptalks/maptalks.js/tree/master/src/layer/tile/TileLayer.js#L638" class="improvelink">[help to improve]</a>
->>>>>>> ab1ecdb7
-     -->
-    <!-- <a href="#_getCascadeTiles" class="improvelink">[link]</a> -->
-    </h4>
-
-    
-    </li>
-    
-    
-
-
-
-
-<div class="description">
-    Get tiles at zoom z (or current zoom)
-</div>
-
-
-
-
-<!--  -->
-
-
-
-
-    
-
-<table class="params">
-    <thead>
-    <tr>
-        
-        <th>Parameter</th>
-        
-        <th>Type</th>
-
-        
-
-        <th class="last">Description</th>
-    </tr>
-    </thead>
-
-    <tbody>
-    
-
-        <tr>
-            
-                <td class="name"><code>z</code>
-                
-                </td>
-            
-
-            <td class="type">
-            
-                
-<span class="param-type">Number</span>
-
-
-            
-            </td>
-
-            
-
-            <td class="description last">zoom</td>
-        </tr>
-
-    
-    </tbody>
-</table>
-
-
-
-<!-- event properties -->
-
-
-
-
-
-
-
-
-
-
-
-
-
-
-
-
-
-
-
-
-
-
-
-
-
-
-
-
-<h5>Returns:</h5>
-<span class="type-signature">Array.&lt;Object></span>:
-
-        
-<!-- <div class="param-desc"> -->
-    tile descriptors
-<!-- </div> -->
-
-
-
-    
-
-
-<hr>
-        
-            
-
-    <!-- <h2>Constructor</h2> -->
-    
-    <li>
-    
-    <h4 class="name" id="getTileUrl"><span class="type-signature"></span><i><span class="type-signature"> (inherited)  </span><a href="#getTileUrl">getTileUrl</a><span class="signature">(x, y, z)</span></i>
-    
-        
-<<<<<<< HEAD
-            <a target="_blank" href="https://github.com/maptalks/maptalks.js/tree/master/src/layer/tile/TileLayer.js#L704" class="improvelink">[source]</a>
-        
-    
-    <!-- 
-        <a target="_blank" href="https://github.com/maptalks/maptalks.js/tree/master/src/layer/tile/TileLayer.js#L704" class="improvelink">[help to improve]</a>
-=======
-            <a target="_blank" href="https://github.com/maptalks/maptalks.js/tree/master/src/layer/tile/TileLayer.js#L716" class="improvelink">[source]</a>
-        
-    
-    <!-- 
-        <a target="_blank" href="https://github.com/maptalks/maptalks.js/tree/master/src/layer/tile/TileLayer.js#L716" class="improvelink">[help to improve]</a>
->>>>>>> ab1ecdb7
-     -->
-    <!-- <a href="#getTileUrl" class="improvelink">[link]</a> -->
-    </h4>
-
-    
-    </li>
-    
-    
-
-
-
-
-<div class="description">
-    Get tile's url
-</div>
-
-
-
-
-<!--  -->
-
-
-
-
-    
-
-<table class="params">
-    <thead>
-    <tr>
-        
-        <th>Parameter</th>
-        
-        <th>Type</th>
-
-        
-
-        <th class="last">Description</th>
-    </tr>
-    </thead>
-
-    <tbody>
-    
-
-        <tr>
-            
-                <td class="name"><code>x</code>
-                
-                </td>
-            
-
-            <td class="type">
-            
-                
-<span class="param-type">Number</span>
-
-
-            
-            </td>
-
-            
-
-            <td class="description last"></td>
-        </tr>
-
-    
-
-        <tr>
-            
-                <td class="name"><code>y</code>
-                
-                </td>
-            
-
-            <td class="type">
-            
-                
-<span class="param-type">Number</span>
-
-
-            
-            </td>
-
-            
-
-            <td class="description last"></td>
-        </tr>
-
-    
-
-        <tr>
-            
-                <td class="name"><code>z</code>
-                
-                </td>
-            
-
-            <td class="type">
-            
-                
-<span class="param-type">Number</span>
-
-
-            
-            </td>
-
-            
-
-            <td class="description last"></td>
-        </tr>
-
-    
-    </tbody>
-</table>
-
-
-
-<!-- event properties -->
-
-
-
-
-
-
-
-
-
-
-
-
-
-
-
-
-
-
-
-
-
-
-
-
-
-
-
-
-<h5>Returns:</h5>
-<span class="type-signature">String</span>:
-
-        
-<!-- <div class="param-desc"> -->
-    url
-<!-- </div> -->
-
-
-
-    
-
-
-<hr>
-        
-            
-
-    <!-- <h2>Constructor</h2> -->
-    
-    <li>
-    
-    <h4 class="name" id="clear"><span class="type-signature"></span><i><span class="type-signature"> (inherited)  </span><a href="#clear">clear</a><span class="signature">()</span></i>
-    
-        
-<<<<<<< HEAD
-            <a target="_blank" href="https://github.com/maptalks/maptalks.js/tree/master/src/layer/tile/TileLayer.js#L750" class="improvelink">[source]</a>
-        
-    
-    <!-- 
-        <a target="_blank" href="https://github.com/maptalks/maptalks.js/tree/master/src/layer/tile/TileLayer.js#L750" class="improvelink">[help to improve]</a>
-=======
-            <a target="_blank" href="https://github.com/maptalks/maptalks.js/tree/master/src/layer/tile/TileLayer.js#L762" class="improvelink">[source]</a>
-        
-    
-    <!-- 
-        <a target="_blank" href="https://github.com/maptalks/maptalks.js/tree/master/src/layer/tile/TileLayer.js#L762" class="improvelink">[help to improve]</a>
->>>>>>> ab1ecdb7
-     -->
-    <!-- <a href="#clear" class="improvelink">[link]</a> -->
-    </h4>
-
-    
-    </li>
-    
-    
-
-
-
-
-<div class="description">
-    Clear the layer
-</div>
-
-
-
-
-<!--  -->
-
-
-
-
-
-<!-- event properties -->
-
-
-
-
-
-
-
-
-
-
-
-
-
-
-
-
-
-
-
-
-
-
-
-
-
-
-
-
-<h5>Returns:</h5>
-<span class="type-signature"><a href="TileLayer.html">TileLayer</a></span>:
-
-        
-<!-- <div class="param-desc"> -->
-    this
-<!-- </div> -->
-
-
-
-    
-
-
-<hr>
-        
-            
-
-    <!-- <h2>Constructor</h2> -->
-    
-    <li>
-    
-    <h4 class="name" id="getSpatialReference"><span class="type-signature"></span><i><span class="type-signature"> (inherited)  </span><a href="#getSpatialReference">getSpatialReference</a><span class="signature">()</span></i>
-    
-        
-<<<<<<< HEAD
-            <a target="_blank" href="https://github.com/maptalks/maptalks.js/tree/master/src/layer/tile/TileLayer.js#L788" class="improvelink">[source]</a>
-        
-    
-    <!-- 
-        <a target="_blank" href="https://github.com/maptalks/maptalks.js/tree/master/src/layer/tile/TileLayer.js#L788" class="improvelink">[help to improve]</a>
-=======
-            <a target="_blank" href="https://github.com/maptalks/maptalks.js/tree/master/src/layer/tile/TileLayer.js#L800" class="improvelink">[source]</a>
-        
-    
-    <!-- 
-        <a target="_blank" href="https://github.com/maptalks/maptalks.js/tree/master/src/layer/tile/TileLayer.js#L800" class="improvelink">[help to improve]</a>
->>>>>>> ab1ecdb7
-     -->
-    <!-- <a href="#getSpatialReference" class="improvelink">[link]</a> -->
-    </h4>
-
-    
-    </li>
-    
-    
-
-
-
-
-<div class="description">
-    Get tilelayer's spatial reference.
-</div>
-
-
-
-
-<!--  -->
-
-
-
-
-
-<!-- event properties -->
-
-
-
-
-
-
-
-
-
-
-
-
-
-
-
-
-
-
-
-
-
-
-
-
-
-
-
-
-<h5>Returns:</h5>
-<span class="type-signature">SpatialReference</span>:
-
-        
-<!-- <div class="param-desc"> -->
-    spatial reference
-<!-- </div> -->
-
-
-
-    
-
-
-<hr>
-        
-            
-
-    <!-- <h2>Constructor</h2> -->
-    
-    <li>
-    
-    <h4 class="name" id="getPolygonOffsetCount"><span class="type-signature"></span><i><span class="type-signature"> (inherited)  </span><a href="#getPolygonOffsetCount">getPolygonOffsetCount</a><span class="signature">()</span></i>
-    
-        
-            <a target="_blank" href="https://github.com/maptalks/maptalks.js/tree/master/src/layer/tile/TileLayer.js#L1312" class="improvelink">[source]</a>
-        
-    
-    <!-- 
-        <a target="_blank" href="https://github.com/maptalks/maptalks.js/tree/master/src/layer/tile/TileLayer.js#L1312" class="improvelink">[help to improve]</a>
-     -->
-    <!-- <a href="#getPolygonOffsetCount" class="improvelink">[link]</a> -->
-    </h4>
-
-    
-    </li>
-    
-    
-
-
-
-
-<div class="description">
-    Get layer's polygonOffset count
-</div>
-
-
-
-
-<!--  -->
-
-
-
-
-
-<!-- event properties -->
-
-
-
-
-
-
-
-
-
-
-
-
-
-
-
-
-
-
-
-
-
-
-
-
-
-
-
-
-<h5>Returns:</h5>
-<span class="type-signature">Number</span>:
-
-        
-
-
-    
-
-
-<hr>
-        
-            
-
-    <!-- <h2>Constructor</h2> -->
-    
-    <li>
-    
-    <h4 class="name" id="getPolygonOffset"><span class="type-signature"></span><i><span class="type-signature"> (inherited)  </span><a href="#getPolygonOffset">getPolygonOffset</a><span class="signature">()</span></i>
-    
-        
-            <a target="_blank" href="https://github.com/maptalks/maptalks.js/tree/master/src/layer/tile/TileLayer.js#L1320" class="improvelink">[source]</a>
-        
-    
-    <!-- 
-        <a target="_blank" href="https://github.com/maptalks/maptalks.js/tree/master/src/layer/tile/TileLayer.js#L1320" class="improvelink">[help to improve]</a>
-     -->
-    <!-- <a href="#getPolygonOffset" class="improvelink">[link]</a> -->
-    </h4>
-
-    
-    </li>
-    
-    
-
-
-
-
-<div class="description">
-    Get layer's base polygon offset
-</div>
-
-
-
-
-<!--  -->
-
-
-
-
-
-<!-- event properties -->
-
-
-
-
-
-
-
-
-
-
-
-
-
-
-
-
-
-
-
-
-
-
-
-
-
-
-
-
-<h5>Returns:</h5>
-<span class="type-signature">Number</span>:
-
-        
-
-
-    
-
-
-<hr>
-        
-            
-
-    <!-- <h2>Constructor</h2> -->
-    
-    <li>
-    
-    <h4 class="name" id="setPolygonOffset"><span class="type-signature"></span><i><span class="type-signature"> (inherited)  </span><a href="#setPolygonOffset">setPolygonOffset</a><span class="signature">(offset)</span></i>
-    
-        
-            <a target="_blank" href="https://github.com/maptalks/maptalks.js/tree/master/src/layer/tile/TileLayer.js#L1329" class="improvelink">[source]</a>
-        
-    
-    <!-- 
-        <a target="_blank" href="https://github.com/maptalks/maptalks.js/tree/master/src/layer/tile/TileLayer.js#L1329" class="improvelink">[help to improve]</a>
-     -->
-    <!-- <a href="#setPolygonOffset" class="improvelink">[link]</a> -->
-    </h4>
-
-    
-    </li>
-    
-    
-
-
-
-
-<div class="description">
-    Set layer's base polygon offset, called by GroupGLLayer
-</div>
-
-
-
-
-<!--  -->
-
-
-
-
-    
-
-<table class="params">
-    <thead>
-    <tr>
-        
-        <th>Parameter</th>
-        
-        <th>Type</th>
-
-        
-
-        <th class="last">Description</th>
-    </tr>
-    </thead>
-
-    <tbody>
-    
-
-        <tr>
-            
-                <td class="name"><code>offset</code>
-                
-                </td>
-            
-
-            <td class="type">
-            
-                
-<span class="param-type">Number</span>
-
-
-            
-            </td>
-
-            
-
-            <td class="description last">polygon offset</td>
-        </tr>
-
-    
-    </tbody>
-</table>
-
-
-
-<!-- event properties -->
-
-
-
-
-
-
-
-
-
-
-
-
-
-
-
-
-
-
-
-
-
-
-
-
-
-
-
-
-<h5>Returns:</h5>
-<span class="type-signature"><a href="TileLayer.html">TileLayer</a></span>:
-
-        
-
-
-    
-
-
-<hr>
-        
-            
-
-    <!-- <h2>Constructor</h2> -->
-    
-    <li>
-    
-    <h4 class="name" id="load"><span class="type-signature"></span><i><span class="type-signature"> (inherited)  </span><a href="#load">load</a><span class="signature">()</span></i>
-    
-        
-            <a target="_blank" href="https://github.com/maptalks/maptalks.js/tree/master/src/layer/Layer.js#L88" class="improvelink">[source]</a>
-        
-    
-    <!-- 
-        <a target="_blank" href="https://github.com/maptalks/maptalks.js/tree/master/src/layer/Layer.js#L88" class="improvelink">[help to improve]</a>
-     -->
-    <!-- <a href="#load" class="improvelink">[link]</a> -->
-    </h4>
-
-    
-    </li>
-    
-    
-
-
-
-
-<div class="description">
-    load the tile layer, can't be overrided by sub-classes
-</div>
-
-
-
-
-<!--  -->
-
-
-
-
-
-<!-- event properties -->
-
-
-
-
-
-
-
-
-
-
-
-
-
-
-
-
-
-
-
-
-
-
-
-
-
-
-
-
-
-
-<hr>
-        
-            
-
-    <!-- <h2>Constructor</h2> -->
-    
-    <li>
-    
-    <h4 class="name" id="getId"><span class="type-signature"></span><i><span class="type-signature"> (inherited)  </span><a href="#getId">getId</a><span class="signature">()</span></i>
-    
-        
-            <a target="_blank" href="https://github.com/maptalks/maptalks.js/tree/master/src/layer/Layer.js#L110" class="improvelink">[source]</a>
-        
-    
-    <!-- 
-        <a target="_blank" href="https://github.com/maptalks/maptalks.js/tree/master/src/layer/Layer.js#L110" class="improvelink">[help to improve]</a>
-     -->
-    <!-- <a href="#getId" class="improvelink">[link]</a> -->
-    </h4>
-
-    
-    </li>
-    
-    
-
-
-
-
-<div class="description">
-    Get the layer id
-</div>
-
-
-
-
-<!--  -->
-
-
-
-
-
-<!-- event properties -->
-
-
-
-
-
-
-
-
-
-
-
-
-
-
-
-
-
-
-
-
-
-
-
-
-
-
-
-
-<h5>Returns:</h5>
-<span class="type-signature">String</span>:
-
-        
-<!-- <div class="param-desc"> -->
-    id
-<!-- </div> -->
-
-
-
-    
-
-
-<hr>
-        
-            
-
-    <!-- <h2>Constructor</h2> -->
-    
-    <li>
-    
-    <h4 class="name" id="setId"><span class="type-signature"></span><i><span class="type-signature"> (inherited)  </span><a href="#setId">setId</a><span class="signature">(id)</span></i>
-    
-        
-            <a target="_blank" href="https://github.com/maptalks/maptalks.js/tree/master/src/layer/Layer.js#L120" class="improvelink">[source]</a>
-        
-    
-    <!-- 
-        <a target="_blank" href="https://github.com/maptalks/maptalks.js/tree/master/src/layer/Layer.js#L120" class="improvelink">[help to improve]</a>
-     -->
-    <!-- <a href="#setId" class="improvelink">[link]</a> -->
-    </h4>
-
-    
-    </li>
-    
-    
-
-
-
-
-<div class="description">
-    Set a new id to the layer
-</div>
-
-
-
-
-<!--  -->
-
-
-
-
-    
-
-<table class="params">
-    <thead>
-    <tr>
-        
-        <th>Parameter</th>
-        
-        <th>Type</th>
-
-        
-
-        <th class="last">Description</th>
-    </tr>
-    </thead>
-
-    <tbody>
-    
-
-        <tr>
-            
-                <td class="name"><code>id</code>
-                
-                </td>
-            
-
-            <td class="type">
-            
-                
-<span class="param-type">String</span>
-
-
-            
-            </td>
-
-            
-
-            <td class="description last">new layer id</td>
-        </tr>
-
-    
-    </tbody>
-</table>
-
-
-
-<!-- event properties -->
-
-
-
-
-
-
-
-
-
-
-
-
-
-
-
-
-
-
-
-
-<h5>Fires:</h5>
-<ul>
-    <li><a href="#event:idchange">idchange</a></li>
-</ul>
-
-
-
-
-
-
-
-
-
-<h5>Returns:</h5>
-<span class="type-signature"><a href="Layer.html">Layer</a></span>:
-
-        
-<!-- <div class="param-desc"> -->
-    this
-<!-- </div> -->
-
-
-
-    
-
-
-<hr>
-        
-            
-
-    <!-- <h2>Constructor</h2> -->
-    
-    <li>
-    
-    <h4 class="name" id="addTo"><span class="type-signature"></span><i><span class="type-signature"> (inherited)  </span><a href="#addTo">addTo</a><span class="signature">(map)</span></i>
-    
-        
-            <a target="_blank" href="https://github.com/maptalks/maptalks.js/tree/master/src/layer/Layer.js#L148" class="improvelink">[source]</a>
-        
-    
-    <!-- 
-        <a target="_blank" href="https://github.com/maptalks/maptalks.js/tree/master/src/layer/Layer.js#L148" class="improvelink">[help to improve]</a>
-     -->
-    <!-- <a href="#addTo" class="improvelink">[link]</a> -->
-    </h4>
-
-    
-    </li>
-    
-    
-
-
-
-
-<div class="description">
-    Adds itself to a map.
-</div>
-
-
-
-
-<!--  -->
-
-
-
-
-    
-
-<table class="params">
-    <thead>
-    <tr>
-        
-        <th>Parameter</th>
-        
-        <th>Type</th>
-
-        
-
-        <th class="last">Description</th>
-    </tr>
-    </thead>
-
-    <tbody>
-    
-
-        <tr>
-            
-                <td class="name"><code>map</code>
-                
-                </td>
-            
-
-            <td class="type">
-            
-                
-<span class="param-type"><a href="Map.html">Map</a></span>
-
-
-            
-            </td>
-
-            
-
-            <td class="description last">map added to</td>
-        </tr>
-
-    
-    </tbody>
-</table>
-
-
-
-<!-- event properties -->
-
-
-
-
-
-
-
-
-
-
-
-
-
-
-
-
-
-
-
-
-
-
-
-
-
-
-
-
-<h5>Returns:</h5>
-<span class="type-signature"><a href="Layer.html">Layer</a></span>:
-
-        
-<!-- <div class="param-desc"> -->
-    this
-<!-- </div> -->
-
-
-
-    
-
-
-<hr>
-        
-            
-
-    <!-- <h2>Constructor</h2> -->
-    
-    <li>
-    
-    <h4 class="name" id="setZIndex"><span class="type-signature"></span><i><span class="type-signature"> (inherited)  </span><a href="#setZIndex">setZIndex</a><span class="signature">(zIndex)</span></i>
-    
-        
-            <a target="_blank" href="https://github.com/maptalks/maptalks.js/tree/master/src/layer/Layer.js#L158" class="improvelink">[source]</a>
-        
-    
-    <!-- 
-        <a target="_blank" href="https://github.com/maptalks/maptalks.js/tree/master/src/layer/Layer.js#L158" class="improvelink">[help to improve]</a>
-     -->
-    <!-- <a href="#setZIndex" class="improvelink">[link]</a> -->
-    </h4>
-
-    
-    </li>
-    
-    
-
-
-
-
-<div class="description">
-    Set a z-index to the layer
-</div>
-
-
-
-
-<!--  -->
-
-
-
-
-    
-
-<table class="params">
-    <thead>
-    <tr>
-        
-        <th>Parameter</th>
-        
-        <th>Type</th>
-
-        
-
-        <th class="last">Description</th>
-    </tr>
-    </thead>
-
-    <tbody>
-    
-
-        <tr>
-            
-                <td class="name"><code>zIndex</code>
-                
-                </td>
-            
-
-            <td class="type">
-            
-                
-<span class="param-type">Number</span>
-
-
-            
-            </td>
-
-            
-
-            <td class="description last">layer's z-index</td>
-        </tr>
-
-    
-    </tbody>
-</table>
-
-
-
-<!-- event properties -->
-
-
-
-
-
-
-
-
-
-
-
-
-
-
-
-
-
-
-
-
-
-
-
-
-
-
-
-
-<h5>Returns:</h5>
-<span class="type-signature"><a href="Layer.html">Layer</a></span>:
-
-        
-<!-- <div class="param-desc"> -->
-    this
-<!-- </div> -->
-
-
-
-    
-
-
-<hr>
-        
-            
-
-    <!-- <h2>Constructor</h2> -->
-    
-    <li>
-    
-    <h4 class="name" id="getZIndex"><span class="type-signature"></span><i><span class="type-signature"> (inherited)  </span><a href="#getZIndex">getZIndex</a><span class="signature">()</span></i>
-    
-        
-            <a target="_blank" href="https://github.com/maptalks/maptalks.js/tree/master/src/layer/Layer.js#L178" class="improvelink">[source]</a>
-        
-    
-    <!-- 
-        <a target="_blank" href="https://github.com/maptalks/maptalks.js/tree/master/src/layer/Layer.js#L178" class="improvelink">[help to improve]</a>
-     -->
-    <!-- <a href="#getZIndex" class="improvelink">[link]</a> -->
-    </h4>
-
-    
-    </li>
-    
-    
-
-
-
-
-<div class="description">
-    Get the layer's z-index
-</div>
-
-
-
-
-<!--  -->
-
-
-
-
-
-<!-- event properties -->
-
-
-
-
-
-
-
-
-
-
-
-
-
-
-
-
-
-
-
-
-
-
-
-
-
-
-
-
-<h5>Returns:</h5>
-<span class="type-signature">Number</span>:
-
-        
-
-
-    
-
-
-<hr>
-        
-            
-
-    <!-- <h2>Constructor</h2> -->
-    
-    <li>
-    
-    <h4 class="name" id="getMinZoom"><span class="type-signature"></span><i><span class="type-signature"> (inherited)  </span><a href="#getMinZoom">getMinZoom</a><span class="signature">()</span></i>
-    
-        
-            <a target="_blank" href="https://github.com/maptalks/maptalks.js/tree/master/src/layer/Layer.js#L186" class="improvelink">[source]</a>
-        
-    
-    <!-- 
-        <a target="_blank" href="https://github.com/maptalks/maptalks.js/tree/master/src/layer/Layer.js#L186" class="improvelink">[help to improve]</a>
-     -->
-    <!-- <a href="#getMinZoom" class="improvelink">[link]</a> -->
-    </h4>
-
-    
-    </li>
-    
-    
-
-
-
-
-<div class="description">
-    Get Layer's minZoom to display
-</div>
-
-
-
-
-<!--  -->
-
-
-
-
-
-<!-- event properties -->
-
-
-
-
-
-
-
-
-
-
-
-
-
-
-
-
-
-
-
-
-
-
-
-
-
-
-
-
-<h5>Returns:</h5>
-<span class="type-signature">Number</span>:
-
-        
-
-
-    
-
-
-<hr>
-        
-            
-
-    <!-- <h2>Constructor</h2> -->
-    
-    <li>
-    
-    <h4 class="name" id="getMaxZoom"><span class="type-signature"></span><i><span class="type-signature"> (inherited)  </span><a href="#getMaxZoom">getMaxZoom</a><span class="signature">()</span></i>
-    
-        
-            <a target="_blank" href="https://github.com/maptalks/maptalks.js/tree/master/src/layer/Layer.js#L196" class="improvelink">[source]</a>
-        
-    
-    <!-- 
-        <a target="_blank" href="https://github.com/maptalks/maptalks.js/tree/master/src/layer/Layer.js#L196" class="improvelink">[help to improve]</a>
-     -->
-    <!-- <a href="#getMaxZoom" class="improvelink">[link]</a> -->
-    </h4>
-
-    
-    </li>
-    
-    
-
-
-
-
-<div class="description">
-    Get Layer's maxZoom to display
-</div>
-
-
-
-
-<!--  -->
-
-
-
-
-
-<!-- event properties -->
-
-
-
-
-
-
-
-
-
-
-
-
-
-
-
-
-
-
-
-
-
-
-
-
-
-
-
-
-<h5>Returns:</h5>
-<span class="type-signature">Number</span>:
-
-        
-
-
-    
-
-
-<hr>
-        
-            
-
-    <!-- <h2>Constructor</h2> -->
-    
-    <li>
-    
-    <h4 class="name" id="getOpacity"><span class="type-signature"></span><i><span class="type-signature"> (inherited)  </span><a href="#getOpacity">getOpacity</a><span class="signature">()</span></i>
-    
-        
-            <a target="_blank" href="https://github.com/maptalks/maptalks.js/tree/master/src/layer/Layer.js#L206" class="improvelink">[source]</a>
-        
-    
-    <!-- 
-        <a target="_blank" href="https://github.com/maptalks/maptalks.js/tree/master/src/layer/Layer.js#L206" class="improvelink">[help to improve]</a>
-     -->
-    <!-- <a href="#getOpacity" class="improvelink">[link]</a> -->
-    </h4>
-
-    
-    </li>
-    
-    
-
-
-
-
-<div class="description">
-    Get layer's opacity
-</div>
-
-
-
-
-<!--  -->
-
-
-
-
-
-<!-- event properties -->
-
-
-
-
-
-
-
-
-
-
-
-
-
-
-
-
-
-
-
-
-
-
-
-
-
-
-
-
-<h5>Returns:</h5>
-<span class="type-signature">Number</span>:
-
-        
-
-
-    
-
-
-<hr>
-        
-            
-
-    <!-- <h2>Constructor</h2> -->
-    
-    <li>
-    
-    <h4 class="name" id="setOpacity"><span class="type-signature"></span><i><span class="type-signature"> (inherited)  </span><a href="#setOpacity">setOpacity</a><span class="signature">(opacity)</span></i>
-    
-        
-            <a target="_blank" href="https://github.com/maptalks/maptalks.js/tree/master/src/layer/Layer.js#L215" class="improvelink">[source]</a>
-        
-    
-    <!-- 
-        <a target="_blank" href="https://github.com/maptalks/maptalks.js/tree/master/src/layer/Layer.js#L215" class="improvelink">[help to improve]</a>
-     -->
-    <!-- <a href="#setOpacity" class="improvelink">[link]</a> -->
-    </h4>
-
-    
-    </li>
-    
-    
-
-
-
-
-<div class="description">
-    Set opacity to the layer
-</div>
-
-
-
-
-<!--  -->
-
-
-
-
-    
-
-<table class="params">
-    <thead>
-    <tr>
-        
-        <th>Parameter</th>
-        
-        <th>Type</th>
-
-        
-
-        <th class="last">Description</th>
-    </tr>
-    </thead>
-
-    <tbody>
-    
-
-        <tr>
-            
-                <td class="name"><code>opacity</code>
-                
-                </td>
-            
-
-            <td class="type">
-            
-                
-<span class="param-type">Number</span>
-
-
-            
-            </td>
-
-            
-
-            <td class="description last">layer's opacity</td>
-        </tr>
-
-    
-    </tbody>
-</table>
-
-
-
-<!-- event properties -->
-
-
-
-
-
-
-
-
-
-
-
-
-
-
-
-
-
-
-
-
-
-
-
-
-
-
-
-
-<h5>Returns:</h5>
-<span class="type-signature"><a href="Layer.html">Layer</a></span>:
-
-        
-<!-- <div class="param-desc"> -->
-    this
-<!-- </div> -->
-
-
-
-    
-
-
-<hr>
-        
-            
-
-    <!-- <h2>Constructor</h2> -->
-    
-    <li>
-    
-    <h4 class="name" id="isCanvasRender"><span class="type-signature">(protected) </span><i><span class="type-signature"> (inherited)  </span><a href="#isCanvasRender">isCanvasRender</a><span class="signature">()</span></i>
-    
-        
-            <a target="_blank" href="https://github.com/maptalks/maptalks.js/tree/master/src/layer/Layer.js#L225" class="improvelink">[source]</a>
-        
-    
-    <!-- 
-        <a target="_blank" href="https://github.com/maptalks/maptalks.js/tree/master/src/layer/Layer.js#L225" class="improvelink">[help to improve]</a>
-     -->
-    <!-- <a href="#isCanvasRender" class="improvelink">[link]</a> -->
-    </h4>
-
-    
-    </li>
-    
-    
-
-
-
-
-<div class="description">
-    If the layer is rendered by HTML5 Canvas.
-</div>
-
-
-
-
-<!--  -->
-
-
-
-
-
-<!-- event properties -->
-
-
-
-
-
-
-
-
-
-
-
-
-
-
-
-
-
-
-
-
-
-
-
-
-
-
-
-
-<h5>Returns:</h5>
-<span class="type-signature">Boolean</span>:
-
-        
-
-
-    
-
-
-<hr>
-        
-            
-
-    <!-- <h2>Constructor</h2> -->
-    
-    <li>
-    
-    <h4 class="name" id="getMap"><span class="type-signature"></span><i><span class="type-signature"> (inherited)  </span><a href="#getMap">getMap</a><span class="signature">()</span></i>
-    
-        
-            <a target="_blank" href="https://github.com/maptalks/maptalks.js/tree/master/src/layer/Layer.js#L234" class="improvelink">[source]</a>
-        
-    
-    <!-- 
-        <a target="_blank" href="https://github.com/maptalks/maptalks.js/tree/master/src/layer/Layer.js#L234" class="improvelink">[help to improve]</a>
-     -->
-    <!-- <a href="#getMap" class="improvelink">[link]</a> -->
-    </h4>
-
-    
-    </li>
-    
-    
-
-
-
-
-<div class="description">
-    Get the map that the layer added to
-</div>
-
-
-
-
-<!--  -->
-
-
-
-
-
-<!-- event properties -->
-
-
-
-
-
-
-
-
-
-
-
-
-
-
-
-
-
-
-
-
-
-
-
-
-
-
-
-
-<h5>Returns:</h5>
-<span class="type-signature"><a href="Map.html">Map</a></span>:
-
-        
-
-
-    
-
-
-<hr>
-        
-            
-
-    <!-- <h2>Constructor</h2> -->
-    
-    <li>
-    
-    <h4 class="name" id="getProjection"><span class="type-signature"></span><i><span class="type-signature"> (inherited)  </span><a href="#getProjection">getProjection</a><span class="signature">()</span></i>
-    
-        
-            <a target="_blank" href="https://github.com/maptalks/maptalks.js/tree/master/src/layer/Layer.js#L245" class="improvelink">[source]</a>
-        
-    
-    <!-- 
-        <a target="_blank" href="https://github.com/maptalks/maptalks.js/tree/master/src/layer/Layer.js#L245" class="improvelink">[help to improve]</a>
-     -->
-    <!-- <a href="#getProjection" class="improvelink">[link]</a> -->
-    </h4>
-
-    
-    </li>
-    
-    
-
-
-
-
-<div class="description">
-    Get projection of layer's map
-</div>
-
-
-
-
-<!--  -->
-
-
-
-
-
-<!-- event properties -->
-
-
-
-
-
-
-
-
-
-
-
-
-
-
-
-
-
-
-
-
-
-
-
-
-
-
-
-
-<h5>Returns:</h5>
-<span class="type-signature">Object</span>:
-
-        
-
-
-    
-
-
-<hr>
-        
-            
-
-    <!-- <h2>Constructor</h2> -->
-    
-    <li>
-    
-    <h4 class="name" id="bringToFront"><span class="type-signature"></span><i><span class="type-signature"> (inherited)  </span><a href="#bringToFront">bringToFront</a><span class="signature">()</span></i>
-    
-        
-            <a target="_blank" href="https://github.com/maptalks/maptalks.js/tree/master/src/layer/Layer.js#L254" class="improvelink">[source]</a>
-        
-    
-    <!-- 
-        <a target="_blank" href="https://github.com/maptalks/maptalks.js/tree/master/src/layer/Layer.js#L254" class="improvelink">[help to improve]</a>
-     -->
-    <!-- <a href="#bringToFront" class="improvelink">[link]</a> -->
-    </h4>
-
-    
-    </li>
-    
-    
-
-
-
-
-<div class="description">
-    Brings the layer to the top of all the layers
-</div>
-
-
-
-
-<!--  -->
-
-
-
-
-
-<!-- event properties -->
-
-
-
-
-
-
-
-
-
-
-
-
-
-
-
-
-
-
-
-
-
-
-
-
-
-
-
-
-<h5>Returns:</h5>
-<span class="type-signature"><a href="Layer.html">Layer</a></span>:
-
-        
-<!-- <div class="param-desc"> -->
-    this
-<!-- </div> -->
-
-
-
-    
-
-
-<hr>
-        
-            
-
-    <!-- <h2>Constructor</h2> -->
-    
-    <li>
-    
-    <h4 class="name" id="bringToBack"><span class="type-signature"></span><i><span class="type-signature"> (inherited)  </span><a href="#bringToBack">bringToBack</a><span class="signature">()</span></i>
-    
-        
-            <a target="_blank" href="https://github.com/maptalks/maptalks.js/tree/master/src/layer/Layer.js#L272" class="improvelink">[source]</a>
-        
-    
-    <!-- 
-        <a target="_blank" href="https://github.com/maptalks/maptalks.js/tree/master/src/layer/Layer.js#L272" class="improvelink">[help to improve]</a>
-     -->
-    <!-- <a href="#bringToBack" class="improvelink">[link]</a> -->
-    </h4>
-
-    
-    </li>
-    
-    
-
-
-
-
-<div class="description">
-    Brings the layer under the bottom of all the layers
-</div>
-
-
-
-
-<!--  -->
-
-
-
-
-
-<!-- event properties -->
-
-
-
-
-
-
-
-
-
-
-
-
-
-
-
-
-
-
-
-
-
-
-
-
-
-
-
-
-<h5>Returns:</h5>
-<span class="type-signature"><a href="Layer.html">Layer</a></span>:
-
-        
-<!-- <div class="param-desc"> -->
-    this
-<!-- </div> -->
-
-
-
-    
-
-
-<hr>
-        
-            
-
-    <!-- <h2>Constructor</h2> -->
-    
-    <li>
-    
-    <h4 class="name" id="show"><span class="type-signature"></span><i><span class="type-signature"> (inherited)  </span><a href="#show">show</a><span class="signature">()</span></i>
-    
-        
-            <a target="_blank" href="https://github.com/maptalks/maptalks.js/tree/master/src/layer/Layer.js#L290" class="improvelink">[source]</a>
-        
-    
-    <!-- 
-        <a target="_blank" href="https://github.com/maptalks/maptalks.js/tree/master/src/layer/Layer.js#L290" class="improvelink">[help to improve]</a>
-     -->
-    <!-- <a href="#show" class="improvelink">[link]</a> -->
-    </h4>
-
-    
-    </li>
-    
-    
-
-
-
-
-<div class="description">
-    Show the layer
-</div>
-
-
-
-
-<!--  -->
-
-
-
-
-
-<!-- event properties -->
-
-
-
-
-
-
-
-
-
-
-
-
-
-
-
-
-
-
-
-
-
-
-
-
-
-
-
-
-<h5>Returns:</h5>
-<span class="type-signature"><a href="Layer.html">Layer</a></span>:
-
-        
-<!-- <div class="param-desc"> -->
-    this
-<!-- </div> -->
-
-
-
-    
-
-
-<hr>
-        
-            
-
-    <!-- <h2>Constructor</h2> -->
-    
-    <li>
-    
-    <h4 class="name" id="hide"><span class="type-signature"></span><i><span class="type-signature"> (inherited)  </span><a href="#hide">hide</a><span class="signature">()</span></i>
-    
-        
-            <a target="_blank" href="https://github.com/maptalks/maptalks.js/tree/master/src/layer/Layer.js#L315" class="improvelink">[source]</a>
-        
-    
-    <!-- 
-        <a target="_blank" href="https://github.com/maptalks/maptalks.js/tree/master/src/layer/Layer.js#L315" class="improvelink">[help to improve]</a>
-     -->
-    <!-- <a href="#hide" class="improvelink">[link]</a> -->
-    </h4>
-
-    
-    </li>
-    
-    
-
-
-
-
-<div class="description">
-    Hide the layer
-</div>
-
-
-
-
-<!--  -->
-
-
-
-
-
-<!-- event properties -->
-
-
-
-
-
-
-
-
-
-
-
-
-
-
-
-
-
-
-
-
-
-
-
-
-
-
-
-
-<h5>Returns:</h5>
-<span class="type-signature"><a href="Layer.html">Layer</a></span>:
-
-        
-<!-- <div class="param-desc"> -->
-    this
-<!-- </div> -->
-
-
-
-    
-
-
-<hr>
-        
-            
-
-    <!-- <h2>Constructor</h2> -->
-    
-    <li>
-    
-    <h4 class="name" id="isVisible"><span class="type-signature"></span><i><span class="type-signature"> (inherited)  </span><a href="#isVisible">isVisible</a><span class="signature">()</span></i>
-    
-        
-            <a target="_blank" href="https://github.com/maptalks/maptalks.js/tree/master/src/layer/Layer.js#L341" class="improvelink">[source]</a>
-        
-    
-    <!-- 
-        <a target="_blank" href="https://github.com/maptalks/maptalks.js/tree/master/src/layer/Layer.js#L341" class="improvelink">[help to improve]</a>
-     -->
-    <!-- <a href="#isVisible" class="improvelink">[link]</a> -->
-    </h4>
-
-    
-    </li>
-    
-    
-
-
-
-
-<div class="description">
-    Whether the layer is visible now.
-</div>
-
-
-
-
-<!--  -->
-
-
-
-
-
-<!-- event properties -->
-
-
-
-
-
-
-
-
-
-
-
-
-
-
-
-
-
-
-
-
-
-
-
-
-
-
-
-
-<h5>Returns:</h5>
-<span class="type-signature">Boolean</span>:
-
-        
-
-
-    
-
-
-<hr>
-        
-            
-
-    <!-- <h2>Constructor</h2> -->
-    
-    <li>
-    
-    <h4 class="name" id="remove"><span class="type-signature"></span><i><span class="type-signature"> (inherited)  </span><a href="#remove">remove</a><span class="signature">()</span></i>
-    
-        
-            <a target="_blank" href="https://github.com/maptalks/maptalks.js/tree/master/src/layer/Layer.js#L364" class="improvelink">[source]</a>
-        
-    
-    <!-- 
-        <a target="_blank" href="https://github.com/maptalks/maptalks.js/tree/master/src/layer/Layer.js#L364" class="improvelink">[help to improve]</a>
-     -->
-    <!-- <a href="#remove" class="improvelink">[link]</a> -->
-    </h4>
-
-    
-    </li>
-    
-    
-
-
-
-
-<div class="description">
-    Remove itself from the map added to.
-</div>
-
-
-
-
-<!--  -->
-
-
-
-
-
-<!-- event properties -->
-
-
-
-
-
-
-
-
-
-
-
-
-
-
-
-
-
-
-
-
-
-
-
-
-
-
-
-
-<h5>Returns:</h5>
-<span class="type-signature"><a href="Layer.html">Layer</a></span>:
-
-        
-<!-- <div class="param-desc"> -->
-    this
-<!-- </div> -->
-
-
-
-    
-
-
-<hr>
-        
-            
-
-    <!-- <h2>Constructor</h2> -->
-    
-    <li>
-    
-    <h4 class="name" id="getMask"><span class="type-signature"></span><i><span class="type-signature"> (inherited)  </span><a href="#getMask">getMask</a><span class="signature">()</span></i>
-    
-        
-            <a target="_blank" href="https://github.com/maptalks/maptalks.js/tree/master/src/layer/Layer.js#L375" class="improvelink">[source]</a>
-        
-    
-    <!-- 
-        <a target="_blank" href="https://github.com/maptalks/maptalks.js/tree/master/src/layer/Layer.js#L375" class="improvelink">[help to improve]</a>
-     -->
-    <!-- <a href="#getMask" class="improvelink">[link]</a> -->
-    </h4>
-
-    
-    </li>
-    
-    
-
-
-
-
-<div class="description">
-    Get the mask geometry of the layer
-</div>
-
-
-
-
-<!--  -->
-
-
-
-
-
-<!-- event properties -->
-
-
-
-
-
-
-
-
-
-
-
-
-
-
-
-
-
-
-
-
-
-
-
-
-
-
-
-
-<h5>Returns:</h5>
-<span class="type-signature"><a href="Geometry.html">Geometry</a></span>:
-
-        
-
-
-    
-
-
-<hr>
-        
-            
-
-    <!-- <h2>Constructor</h2> -->
-    
-    <li>
-    
-    <h4 class="name" id="setMask"><span class="type-signature"></span><i><span class="type-signature"> (inherited)  </span><a href="#setMask">setMask</a><span class="signature">(mask)</span></i>
-    
-        
-            <a target="_blank" href="https://github.com/maptalks/maptalks.js/tree/master/src/layer/Layer.js#L384" class="improvelink">[source]</a>
-        
-    
-    <!-- 
-        <a target="_blank" href="https://github.com/maptalks/maptalks.js/tree/master/src/layer/Layer.js#L384" class="improvelink">[help to improve]</a>
-     -->
-    <!-- <a href="#setMask" class="improvelink">[link]</a> -->
-    </h4>
-
-    
-    </li>
-    
-    
-
-
-
-
-<div class="description">
-    Set a mask geometry on the layer, only the area in the mask will be displayed.
-</div>
-
-
-
-
-<!--  -->
-
-
-
-
-    
-
-<table class="params">
-    <thead>
-    <tr>
-        
-        <th>Parameter</th>
-        
-        <th>Type</th>
-
-        
-
-        <th class="last">Description</th>
-    </tr>
-    </thead>
-
-    <tbody>
-    
-
-        <tr>
-            
-                <td class="name"><code>mask</code>
-                
-                </td>
-            
-
-            <td class="type">
-            
-                
-<span class="param-type"><a href="Geometry.html">Geometry</a></span>
-
-
-            
-            </td>
-
-            
-
-            <td class="description last">mask geometry, can only be a Marker with vector symbol, a Polygon or a MultiPolygon</td>
-        </tr>
-
-    
-    </tbody>
-</table>
-
-
-
-<!-- event properties -->
-
-
-
-
-
-
-
-
-
-
-
-
-
-
-
-
-
-
-
-
-
-
-
-
-
-
-
-
-<h5>Returns:</h5>
-<span class="type-signature"><a href="Layer.html">Layer</a></span>:
-
-        
-<!-- <div class="param-desc"> -->
-    this
-<!-- </div> -->
-
-
-
-    
-
-
-<hr>
-        
-            
-
-    <!-- <h2>Constructor</h2> -->
-    
-    <li>
-    
-    <h4 class="name" id="removeMask"><span class="type-signature"></span><i><span class="type-signature"> (inherited)  </span><a href="#removeMask">removeMask</a><span class="signature">()</span></i>
-    
-        
-            <a target="_blank" href="https://github.com/maptalks/maptalks.js/tree/master/src/layer/Layer.js#L416" class="improvelink">[source]</a>
-        
-    
-    <!-- 
-        <a target="_blank" href="https://github.com/maptalks/maptalks.js/tree/master/src/layer/Layer.js#L416" class="improvelink">[help to improve]</a>
-     -->
-    <!-- <a href="#removeMask" class="improvelink">[link]</a> -->
-    </h4>
-
-    
-    </li>
-    
-    
-
-
-
-
-<div class="description">
-    Remove the mask
-</div>
-
-
-
-
-<!--  -->
-
-
-
-
-
-<!-- event properties -->
-
-
-
-
-
-
-
-
-
-
-
-
-
-
-
-
-
-
-
-
-
-
-
-
-
-
-
-
-<h5>Returns:</h5>
-<span class="type-signature"><a href="Layer.html">Layer</a></span>:
-
-        
-<!-- <div class="param-desc"> -->
-    this
-<!-- </div> -->
-
-
-
-    
-
-
-<hr>
-        
-            
-
-    <!-- <h2>Constructor</h2> -->
-    
-    <li>
-    
-    <h4 class="name" id="onLoad"><span class="type-signature">(protected) </span><i><span class="type-signature"> (inherited)  </span><a href="#onLoad">onLoad</a><span class="signature">()</span></i>
-    
-        
-            <a target="_blank" href="https://github.com/maptalks/maptalks.js/tree/master/src/layer/Layer.js#L434" class="improvelink">[source]</a>
-        
-    
-    <!-- 
-        <a target="_blank" href="https://github.com/maptalks/maptalks.js/tree/master/src/layer/Layer.js#L434" class="improvelink">[help to improve]</a>
-     -->
-    <!-- <a href="#onLoad" class="improvelink">[link]</a> -->
-    </h4>
-
-    
-    </li>
-    
-    
-
-
-
-
-<div class="description">
-    Prepare Layer's loading, this is a method intended to be overrided by subclasses.
-</div>
-
-
-
-
-<!--  -->
-
-
-
-
-
-<!-- event properties -->
-
-
-
-
-
-
-
-
-
-
-
-
-
-
-
-
-
-
-
-
-
-
-
-
-
-
-
-
-<h5>Returns:</h5>
-<span class="type-signature">Boolean</span>:
-
-        
-<!-- <div class="param-desc"> -->
-    true to continue loading, false to cease.
-<!-- </div> -->
-
-
-
-    
-
-
-<hr>
-        
-            
-
-    <!-- <h2>Constructor</h2> -->
-    
-    <li>
-    
-    <h4 class="name" id="isLoaded"><span class="type-signature"></span><i><span class="type-signature"> (inherited)  </span><a href="#isLoaded">isLoaded</a><span class="signature">()</span></i>
-    
-        
-            <a target="_blank" href="https://github.com/maptalks/maptalks.js/tree/master/src/layer/Layer.js#L445" class="improvelink">[source]</a>
-        
-    
-    <!-- 
-        <a target="_blank" href="https://github.com/maptalks/maptalks.js/tree/master/src/layer/Layer.js#L445" class="improvelink">[help to improve]</a>
-     -->
-    <!-- <a href="#isLoaded" class="improvelink">[link]</a> -->
-    </h4>
-
-    
-    </li>
-    
-    
-
-
-
-
-<div class="description">
-    Whether the layer is loaded
-</div>
-
-
-
-
-<!--  -->
-
-
-
-
-
-<!-- event properties -->
-
-
-
-
-
-
-
-
-
-
-
-
-
-
-
-
-
-
-
-
-
-
-
-
-
-
-
-
-<h5>Returns:</h5>
-<span class="type-signature">Boolean</span>:
-
-        
-
-
-    
-
-
-<hr>
-        
-            
-
-    <!-- <h2>Constructor</h2> -->
-    
-    <li>
-    
-    <h4 class="name" id="getCollisionIndex"><span class="type-signature"></span><i><span class="type-signature"> (inherited)  </span><a href="#getCollisionIndex">getCollisionIndex</a><span class="signature">()</span></i>
-    
-        
-            <a target="_blank" href="https://github.com/maptalks/maptalks.js/tree/master/src/layer/Layer.js#L453" class="improvelink">[source]</a>
-        
-    
-    <!-- 
-        <a target="_blank" href="https://github.com/maptalks/maptalks.js/tree/master/src/layer/Layer.js#L453" class="improvelink">[help to improve]</a>
-     -->
-    <!-- <a href="#getCollisionIndex" class="improvelink">[link]</a> -->
-    </h4>
-
-    
-    </li>
-    
-    
-
-
-
-
-<div class="description">
-    Get layer's collision index
-</div>
-
-
-
-
-<!--  -->
-
-
-
-
-
-<!-- event properties -->
-
-
-
-
-
-
-
-
-
-
-
-
-
-
-
-
-
-
-
-
-
-
-
-
-
-
-
-
-<h5>Returns:</h5>
-<span class="type-signature"><a href="CollisionIndex.html">CollisionIndex</a></span>:
-
-        
-
-
-    
-
-
-<hr>
-        
-            
-
-    <!-- <h2>Constructor</h2> -->
-    
-    <li>
-    
-    <h4 class="name" id="clearCollisionIndex"><span class="type-signature"></span><i><span class="type-signature"> (inherited)  </span><a href="#clearCollisionIndex">clearCollisionIndex</a><span class="signature">()</span></i>
-    
-        
-            <a target="_blank" href="https://github.com/maptalks/maptalks.js/tree/master/src/layer/Layer.js#L471" class="improvelink">[source]</a>
-        
-    
-    <!-- 
-        <a target="_blank" href="https://github.com/maptalks/maptalks.js/tree/master/src/layer/Layer.js#L471" class="improvelink">[help to improve]</a>
-     -->
-    <!-- <a href="#clearCollisionIndex" class="improvelink">[link]</a> -->
-    </h4>
-
-    
-    </li>
-    
-    
-
-
-
-
-<div class="description">
-    Clear layer's collision index.
-Will ignore if collisionScope is not layer
-</div>
-
-
-
-
-<!--  -->
-
-
-
-
-
-<!-- event properties -->
-
-
-
-
-
-
-
-
-
-
-
-
-
-
-
-
-
-
-
-
-
-
-
-
-
-
-
-
-
-
-<hr>
-        
-            
-
-    <!-- <h2>Constructor</h2> -->
-    
-    <li>
-    
-    <h4 class="name" id="on"><span class="type-signature"></span><i><span class="type-signature"> (inherited)  </span><a href="#on">on</a><span class="signature">(eventsOn, handler, context<span class="signature-attributes">opt</span>)</span></i>
-    
-        
-            <a target="_blank" href="https://github.com/maptalks/maptalks.js/tree/master/src/core/Eventable.js#L11" class="improvelink">[source]</a>
-        
-    
-    <!-- 
-        <a target="_blank" href="https://github.com/maptalks/maptalks.js/tree/master/src/core/Eventable.js#L11" class="improvelink">[help to improve]</a>
-     -->
-    <!-- <a href="#on" class="improvelink">[link]</a> -->
-    </h4>
-
-    
-    </li>
-    
-    
-
-
-
-
-<div class="description">
-    Register a handler function to be called whenever this event is fired.
-</div>
-
-
-    <!--<h5>Example:</h5>-->
-    
-    
-        <pre class="prettyprint"><code>foo.on('mousedown mousemove mouseup', onMouseEvent, foo);</code></pre>
-    
-
-
-
-
-<!--  -->
-
-
-
-
-    
-
-<table class="params">
-    <thead>
-    <tr>
-        
-        <th>Parameter</th>
-        
-        <th>Type</th>
-
-        
-        <th>Default</th>
-        
-
-        <th class="last">Description</th>
-    </tr>
-    </thead>
-
-    <tbody>
-    
-
-        <tr>
-            
-                <td class="name"><code>eventsOn</code>
-                
-                    
-                    
-                    
-                
-                </td>
-            
-
-            <td class="type">
-            
-                
-<span class="param-type">String</span>
-
-
-            
-            </td>
-
-            
-                <td class="default">
-                
-                </td>
-            
-
-            <td class="description last">event types to register, seperated by space if more than one.</td>
-        </tr>
-
-    
-
-        <tr>
-            
-                <td class="name"><code>handler</code>
-                
-                    
-                    
-                    
-                
-                </td>
-            
-
-            <td class="type">
-            
-                
-<span class="param-type">function</span>
-
-
-            
-            </td>
-
-            
-                <td class="default">
-                
-                </td>
-            
-
-            <td class="description last">handler function to be called</td>
-        </tr>
-
-    
-
-        <tr>
-            
-                <td class="name"><code>context</code>
-                
-                    
-                        <span class="signature-attributes">opt</span>
-                    
-                    
-                    
-                
-                </td>
-            
-
-            <td class="type">
-            
-                
-<span class="param-type">Object</span>
-
-
-            
-            </td>
-
-            
-                <td class="default">
-                
-                    null
-                
-                </td>
-            
-
-            <td class="description last">the context of the handler</td>
-        </tr>
-
-    
-    </tbody>
-</table>
-
-
-
-<!-- event properties -->
-
-
-
-
-
-
-
-    <h5>Mixes From:</h5>
-    <ul><li>
-        
-            <a href="Eventable.html#.on">Eventable.on</a>
-            
-        
-    </li></ul>
-
-
-
-
-
-
-
-
-
-
-
-
-
-
-
-
-
-
-
-
-
-
-<h5>Returns:</h5>
-<span class="type-signature">Any</span>:
-
-        
-<!-- <div class="param-desc"> -->
-    this
-<!-- </div> -->
-
-
-
-    
-
-
-<hr>
-        
-            
-
-    <!-- <h2>Constructor</h2> -->
-    
-    <li>
-    
-    <h4 class="name" id="addEventListener"><span class="type-signature"></span><i><span class="type-signature"> (inherited)  </span><a href="#addEventListener">addEventListener</a><span class="signature">(eventTypes, handler, context<span class="signature-attributes">opt</span>)</span></i>
-    
-        
-            <a target="_blank" href="https://github.com/maptalks/maptalks.js/tree/master/src/core/Eventable.js#L65" class="improvelink">[source]</a>
-        
-    
-    <!-- 
-        <a target="_blank" href="https://github.com/maptalks/maptalks.js/tree/master/src/core/Eventable.js#L65" class="improvelink">[help to improve]</a>
-     -->
-    <!-- <a href="#addEventListener" class="improvelink">[link]</a> -->
-    </h4>
-
-    
-    </li>
-    
-    
-
-
-
-
-<div class="description">
-    Alias for <a href="Eventable.html#.on">on</a>
-</div>
-
-
-
-
-<!--  -->
-
-
-
-
-    
-
-<table class="params">
-    <thead>
-    <tr>
-        
-        <th>Parameter</th>
-        
-        <th>Type</th>
-
-        
-        <th>Default</th>
-        
-
-        <th class="last">Description</th>
-    </tr>
-    </thead>
-
-    <tbody>
-    
-
-        <tr>
-            
-                <td class="name"><code>eventTypes</code>
-                
-                    
-                    
-                    
-                
-                </td>
-            
-
-            <td class="type">
-            
-                
-<span class="param-type">String</span>
-
-
-            
-            </td>
-
-            
-                <td class="default">
-                
-                </td>
-            
-
-            <td class="description last">event types to register, seperated by space if more than one.</td>
-        </tr>
-
-    
-
-        <tr>
-            
-                <td class="name"><code>handler</code>
-                
-                    
-                    
-                    
-                
-                </td>
-            
-
-            <td class="type">
-            
-                
-<span class="param-type">function</span>
-
-
-            
-            </td>
-
-            
-                <td class="default">
-                
-                </td>
-            
-
-            <td class="description last">handler function to be called</td>
-        </tr>
-
-    
-
-        <tr>
-            
-                <td class="name"><code>context</code>
-                
-                    
-                        <span class="signature-attributes">opt</span>
-                    
-                    
-                    
-                
-                </td>
-            
-
-            <td class="type">
-            
-                
-<span class="param-type">Object</span>
-
-
-            
-            </td>
-
-            
-                <td class="default">
-                
-                    null
-                
-                </td>
-            
-
-            <td class="description last">the context of the handler</td>
-        </tr>
-
-    
-    </tbody>
-</table>
-
-
-
-<!-- event properties -->
-
-
-
-
-
-
-
-    <h5>Mixes From:</h5>
-    <ul><li>
-        
-            <a href="Eventable.html#.addEventListener">Eventable.addEventListener</a>
-            
-        
-    </li></ul>
-
-
-
-
-
-
-
-
-
-
-
-
-
-
-
-
-
-
-
-
-
-
-<h5>Returns:</h5>
-<span class="type-signature"></span>:
-
-        
-<!-- <div class="param-desc"> -->
-    this
-<!-- </div> -->
-
-
-
-    
-
-
-<hr>
-        
-            
-
-    <!-- <h2>Constructor</h2> -->
-    
-    <li>
-    
-    <h4 class="name" id="once"><span class="type-signature"></span><i><span class="type-signature"> (inherited)  </span><a href="#once">once</a><span class="signature">(eventTypes, handler, context<span class="signature-attributes">opt</span>)</span></i>
-    
-        
-            <a target="_blank" href="https://github.com/maptalks/maptalks.js/tree/master/src/core/Eventable.js#L78" class="improvelink">[source]</a>
-        
-    
-    <!-- 
-        <a target="_blank" href="https://github.com/maptalks/maptalks.js/tree/master/src/core/Eventable.js#L78" class="improvelink">[help to improve]</a>
-     -->
-    <!-- <a href="#once" class="improvelink">[link]</a> -->
-    </h4>
-
-    
-    </li>
-    
-    
-
-
-
-
-<div class="description">
-    Same as on, except the listener will only get fired once and then removed.
-</div>
-
-
-    <!--<h5>Example:</h5>-->
-    
-    
-        <pre class="prettyprint"><code>foo.once('mousedown mousemove mouseup', onMouseEvent, foo);</code></pre>
-    
-
-
-
-
-<!--  -->
-
-
-
-
-    
-
-<table class="params">
-    <thead>
-    <tr>
-        
-        <th>Parameter</th>
-        
-        <th>Type</th>
-
-        
-        <th>Default</th>
-        
-
-        <th class="last">Description</th>
-    </tr>
-    </thead>
-
-    <tbody>
-    
-
-        <tr>
-            
-                <td class="name"><code>eventTypes</code>
-                
-                    
-                    
-                    
-                
-                </td>
-            
-
-            <td class="type">
-            
-                
-<span class="param-type">String</span>
-
-
-            
-            </td>
-
-            
-                <td class="default">
-                
-                </td>
-            
-
-            <td class="description last">event types to register, seperated by space if more than one.</td>
-        </tr>
-
-    
-
-        <tr>
-            
-                <td class="name"><code>handler</code>
-                
-                    
-                    
-                    
-                
-                </td>
-            
-
-            <td class="type">
-            
-                
-<span class="param-type">function</span>
-
-
-            
-            </td>
-
-            
-                <td class="default">
-                
-                </td>
-            
-
-            <td class="description last">listener handler</td>
-        </tr>
-
-    
-
-        <tr>
-            
-                <td class="name"><code>context</code>
-                
-                    
-                        <span class="signature-attributes">opt</span>
-                    
-                    
-                    
-                
-                </td>
-            
-
-            <td class="type">
-            
-                
-<span class="param-type">Object</span>
-
-
-            
-            </td>
-
-            
-                <td class="default">
-                
-                    null
-                
-                </td>
-            
-
-            <td class="description last">the context of the handler</td>
-        </tr>
-
-    
-    </tbody>
-</table>
-
-
-
-<!-- event properties -->
-
-
-
-
-
-
-
-    <h5>Mixes From:</h5>
-    <ul><li>
-        
-            <a href="Eventable.html#.once">Eventable.once</a>
-            
-        
-    </li></ul>
-
-
-
-
-
-
-
-
-
-
-
-
-
-
-
-
-
-
-
-
-
-
-<h5>Returns:</h5>
-<span class="type-signature"></span>:
-
-        
-<!-- <div class="param-desc"> -->
-    this
-<!-- </div> -->
-
-
-
-    
-
-
-<hr>
-        
-            
-
-    <!-- <h2>Constructor</h2> -->
-    
-    <li>
-    
-    <h4 class="name" id="off"><span class="type-signature"></span><i><span class="type-signature"> (inherited)  </span><a href="#off">off</a><span class="signature">(eventsOff, handler, context<span class="signature-attributes">opt</span>)</span></i>
-    
-        
-            <a target="_blank" href="https://github.com/maptalks/maptalks.js/tree/master/src/core/Eventable.js#L106" class="improvelink">[source]</a>
-        
-    
-    <!-- 
-        <a target="_blank" href="https://github.com/maptalks/maptalks.js/tree/master/src/core/Eventable.js#L106" class="improvelink">[help to improve]</a>
-     -->
-    <!-- <a href="#off" class="improvelink">[link]</a> -->
-    </h4>
-
-    
-    </li>
-    
-    
-
-
-
-
-<div class="description">
-    Unregister the event handler for the specified event types.
-</div>
-
-
-    <!--<h5>Example:</h5>-->
-    
-    
-        <pre class="prettyprint"><code>foo.off('mousedown mousemove mouseup', onMouseEvent, foo);</code></pre>
-    
-
-
-
-
-<!--  -->
-
-
-
-
-    
-
-<table class="params">
-    <thead>
-    <tr>
-        
-        <th>Parameter</th>
-        
-        <th>Type</th>
-
-        
-        <th>Default</th>
-        
-
-        <th class="last">Description</th>
-    </tr>
-    </thead>
-
-    <tbody>
-    
-
-        <tr>
-            
-                <td class="name"><code>eventsOff</code>
-                
-                    
-                    
-                    
-                
-                </td>
-            
-
-            <td class="type">
-            
-                
-<span class="param-type">String</span>
-
-
-            
-            </td>
-
-            
-                <td class="default">
-                
-                </td>
-            
-
-            <td class="description last">event types to unregister, seperated by space if more than one.</td>
-        </tr>
-
-    
-
-        <tr>
-            
-                <td class="name"><code>handler</code>
-                
-                    
-                    
-                    
-                
-                </td>
-            
-
-            <td class="type">
-            
-                
-<span class="param-type">function</span>
-
-
-            
-            </td>
-
-            
-                <td class="default">
-                
-                </td>
-            
-
-            <td class="description last">listener handler</td>
-        </tr>
-
-    
-
-        <tr>
-            
-                <td class="name"><code>context</code>
-                
-                    
-                        <span class="signature-attributes">opt</span>
-                    
-                    
-                    
-                
-                </td>
-            
-
-            <td class="type">
-            
-                
-<span class="param-type">Object</span>
-
-
-            
-            </td>
-
-            
-                <td class="default">
-                
-                    null
-                
-                </td>
-            
-
-            <td class="description last">the context of the handler</td>
-        </tr>
-
-    
-    </tbody>
-</table>
-
-
-
-<!-- event properties -->
-
-
-
-
-
-
-
-    <h5>Mixes From:</h5>
-    <ul><li>
-        
-            <a href="Eventable.html#.off">Eventable.off</a>
-            
-        
-    </li></ul>
-
-
-
-
-
-
-
-
-
-
-
-
-
-
-
-
-
-
-
-
-
-
-<h5>Returns:</h5>
-<span class="type-signature"></span>:
-
-        
-<!-- <div class="param-desc"> -->
-    this
-<!-- </div> -->
-
-
-
-    
-
-
-<hr>
-        
-            
-
-    <!-- <h2>Constructor</h2> -->
-    
-    <li>
-    
-    <h4 class="name" id="removeEventListener"><span class="type-signature"></span><i><span class="type-signature"> (inherited)  </span><a href="#removeEventListener">removeEventListener</a><span class="signature">(eventTypes, handler, context<span class="signature-attributes">opt</span>)</span></i>
-    
-        
-            <a target="_blank" href="https://github.com/maptalks/maptalks.js/tree/master/src/core/Eventable.js#L153" class="improvelink">[source]</a>
-        
-    
-    <!-- 
-        <a target="_blank" href="https://github.com/maptalks/maptalks.js/tree/master/src/core/Eventable.js#L153" class="improvelink">[help to improve]</a>
-     -->
-    <!-- <a href="#removeEventListener" class="improvelink">[link]</a> -->
-    </h4>
-
-    
-    </li>
-    
-    
-
-
-
-
-<div class="description">
-    Alias for <a href="Eventable.html#.off">off</a>
-</div>
-
-
-
-
-<!--  -->
-
-
-
-
-    
-
-<table class="params">
-    <thead>
-    <tr>
-        
-        <th>Parameter</th>
-        
-        <th>Type</th>
-
-        
-        <th>Default</th>
-        
-
-        <th class="last">Description</th>
-    </tr>
-    </thead>
-
-    <tbody>
-    
-
-        <tr>
-            
-                <td class="name"><code>eventTypes</code>
-                
-                    
-                    
-                    
-                
-                </td>
-            
-
-            <td class="type">
-            
-                
-<span class="param-type">String</span>
-
-
-            
-            </td>
-
-            
-                <td class="default">
-                
-                </td>
-            
-
-            <td class="description last">event types to unregister, seperated by space if more than one.</td>
-        </tr>
-
-    
-
-        <tr>
-            
-                <td class="name"><code>handler</code>
-                
-                    
-                    
-                    
-                
-                </td>
-            
-
-            <td class="type">
-            
-                
-<span class="param-type">function</span>
-
-
-            
-            </td>
-
-            
-                <td class="default">
-                
-                </td>
-            
-
-            <td class="description last">listener handler</td>
-        </tr>
-
-    
-
-        <tr>
-            
-                <td class="name"><code>context</code>
-                
-                    
-                        <span class="signature-attributes">opt</span>
-                    
-                    
-                    
-                
-                </td>
-            
-
-            <td class="type">
-            
-                
-<span class="param-type">Object</span>
-
-
-            
-            </td>
-
-            
-                <td class="default">
-                
-                    null
-                
-                </td>
-            
-
-            <td class="description last">the context of the handler</td>
-        </tr>
-
-    
-    </tbody>
-</table>
-
-
-
-<!-- event properties -->
-
-
-
-
-
-
-
-    <h5>Mixes From:</h5>
-    <ul><li>
-        
-            <a href="Eventable.html#.removeEventListener">Eventable.removeEventListener</a>
-            
-        
-    </li></ul>
-
-
-
-
-
-
-
-
-
-
-
-
-
-
-
-
-
-
-
-
-
-
-<h5>Returns:</h5>
-<span class="type-signature"></span>:
-
-        
-<!-- <div class="param-desc"> -->
-    this
-<!-- </div> -->
-
-
-
-    
-
-
-<hr>
-        
-            
-
-    <!-- <h2>Constructor</h2> -->
-    
-    <li>
-    
-    <h4 class="name" id="listens"><span class="type-signature"></span><i><span class="type-signature"> (inherited)  </span><a href="#listens">listens</a><span class="signature">(eventType, hanlder<span class="signature-attributes">opt</span>, context<span class="signature-attributes">opt</span>)</span></i>
-    
-        
-            <a target="_blank" href="https://github.com/maptalks/maptalks.js/tree/master/src/core/Eventable.js#L166" class="improvelink">[source]</a>
-        
-    
-    <!-- 
-        <a target="_blank" href="https://github.com/maptalks/maptalks.js/tree/master/src/core/Eventable.js#L166" class="improvelink">[help to improve]</a>
-     -->
-    <!-- <a href="#listens" class="improvelink">[link]</a> -->
-    </h4>
-
-    
-    </li>
-    
-    
-
-
-
-
-<div class="description">
-    Returns listener's count registered for the event type.
-</div>
-
-
-
-
-<!--  -->
-
-
-
-
-    
-
-<table class="params">
-    <thead>
-    <tr>
-        
-        <th>Parameter</th>
-        
-        <th>Type</th>
-
-        
-        <th>Default</th>
-        
-
-        <th class="last">Description</th>
-    </tr>
-    </thead>
-
-    <tbody>
-    
-
-        <tr>
-            
-                <td class="name"><code>eventType</code>
-                
-                    
-                    
-                    
-                
-                </td>
-            
-
-            <td class="type">
-            
-                
-<span class="param-type">String</span>
-
-
-            
-            </td>
-
-            
-                <td class="default">
-                
-                </td>
-            
-
-            <td class="description last">an event type</td>
-        </tr>
-
-    
-
-        <tr>
-            
-                <td class="name"><code>hanlder</code>
-                
-                    
-                        <span class="signature-attributes">opt</span>
-                    
-                    
-                    
-                
-                </td>
-            
-
-            <td class="type">
-            
-                
-<span class="param-type">function</span>
-
-
-            
-            </td>
-
-            
-                <td class="default">
-                
-                    null
-                
-                </td>
-            
-
-            <td class="description last">listener function</td>
-        </tr>
-
-    
-
-        <tr>
-            
-                <td class="name"><code>context</code>
-                
-                    
-                        <span class="signature-attributes">opt</span>
-                    
-                    
-                    
-                
-                </td>
-            
-
-            <td class="type">
-            
-                
-<span class="param-type">Object</span>
-
-
-            
-            </td>
-
-            
-                <td class="default">
-                
-                    null
-                
-                </td>
-            
-
-            <td class="description last">the context of the handler</td>
-        </tr>
-
-    
-    </tbody>
-</table>
-
-
-
-<!-- event properties -->
-
-
-
-
-
-
-
-    <h5>Mixes From:</h5>
-    <ul><li>
-        
-            <a href="Eventable.html#.listens">Eventable.listens</a>
-            
-        
-    </li></ul>
-
-
-
-
-
-
-
-
-
-
-
-
-
-
-
-
-
-
-
-
-
-
-<h5>Returns:</h5>
-<span class="type-signature">Number</span>:
-
-        
-
-
-    
-
-
-<hr>
-        
-            
-
-    <!-- <h2>Constructor</h2> -->
-    
-    <li>
-    
-    <h4 class="name" id="copyEventListeners"><span class="type-signature"></span><i><span class="type-signature"> (inherited)  </span><a href="#copyEventListeners">copyEventListeners</a><span class="signature">(target)</span></i>
-    
-        
-            <a target="_blank" href="https://github.com/maptalks/maptalks.js/tree/master/src/core/Eventable.js#L207" class="improvelink">[source]</a>
-        
-    
-    <!-- 
-        <a target="_blank" href="https://github.com/maptalks/maptalks.js/tree/master/src/core/Eventable.js#L207" class="improvelink">[help to improve]</a>
-     -->
-    <!-- <a href="#copyEventListeners" class="improvelink">[link]</a> -->
-    </h4>
-
-    
-    </li>
-    
-    
-
-
-
-
-<div class="description">
-    Copy all the event listener to the target object
-</div>
-
-
-
-
-<!--  -->
-
-
-
-
-    
-
-<table class="params">
-    <thead>
-    <tr>
-        
-        <th>Parameter</th>
-        
-        <th>Type</th>
-
-        
-
-        <th class="last">Description</th>
-    </tr>
-    </thead>
-
-    <tbody>
-    
-
-        <tr>
-            
-                <td class="name"><code>target</code>
-                
-                </td>
-            
-
-            <td class="type">
-            
-                
-<span class="param-type">Object</span>
-
-
-            
-            </td>
-
-            
-
-            <td class="description last">target object to copy to.</td>
-        </tr>
-
-    
-    </tbody>
-</table>
-
-
-
-<!-- event properties -->
-
-
-
-
-
-
-
-    <h5>Mixes From:</h5>
-    <ul><li>
-        
-            <a href="Eventable.html#.copyEventListeners">Eventable.copyEventListeners</a>
-            
-        
-    </li></ul>
-
-
-
-
-
-
-
-
-
-
-
-
-
-
-
-
-
-
-
-
-
-
-<h5>Returns:</h5>
-<span class="type-signature"></span>:
-
-        
-<!-- <div class="param-desc"> -->
-    this
-<!-- </div> -->
-
-
-
-    
-
-
-<hr>
-        
-            
-
-    <!-- <h2>Constructor</h2> -->
-    
-    <li>
-    
-    <h4 class="name" id="fire"><span class="type-signature"></span><i><span class="type-signature"> (inherited)  </span><a href="#fire">fire</a><span class="signature">(eventType, param)</span></i>
-    
-        
-            <a target="_blank" href="https://github.com/maptalks/maptalks.js/tree/master/src/core/Eventable.js#L228" class="improvelink">[source]</a>
-        
-    
-    <!-- 
-        <a target="_blank" href="https://github.com/maptalks/maptalks.js/tree/master/src/core/Eventable.js#L228" class="improvelink">[help to improve]</a>
-     -->
-    <!-- <a href="#fire" class="improvelink">[link]</a> -->
-    </h4>
-
-    
-    </li>
-    
-    
-
-
-
-
-<div class="description">
-    Fire an event, causing all handlers for that event name to run.
-</div>
-
-
-
-
-<!--  -->
-
-
-
-
-    
-
-<table class="params">
-    <thead>
-    <tr>
-        
-        <th>Parameter</th>
-        
-        <th>Type</th>
-
-        
-
-        <th class="last">Description</th>
-    </tr>
-    </thead>
-
-    <tbody>
-    
-
-        <tr>
-            
-                <td class="name"><code>eventType</code>
-                
-                </td>
-            
-
-            <td class="type">
-            
-                
-<span class="param-type">String</span>
-
-
-            
-            </td>
-
-            
-
-            <td class="description last">an event type to fire</td>
-        </tr>
-
-    
-
-        <tr>
-            
-                <td class="name"><code>param</code>
-                
-                </td>
-            
-
-            <td class="type">
-            
-                
-<span class="param-type">Object</span>
-
-
-            
-            </td>
-
-            
-
-            <td class="description last">parameters for the listener function.</td>
-        </tr>
-
-    
-    </tbody>
-</table>
-
-
-
-<!-- event properties -->
-
-
-
-
-
-
-
-    <h5>Mixes From:</h5>
-    <ul><li>
-        
-            <a href="Eventable.html#.fire">Eventable.fire</a>
-            
-        
-    </li></ul>
-
-
-
-
-
-
-
-
-
-
-
-
-
-
-
-
-
-
-
-
-
-
-<h5>Returns:</h5>
-<span class="type-signature"></span>:
-
-        
-<!-- <div class="param-desc"> -->
-    this
-<!-- </div> -->
-
-
-
-    
-
-
-<hr>
-        
-            
-
-    <!-- <h2>Constructor</h2> -->
-    
-    <li>
-    
-    <h4 class="name" id="registerJSONType"><span class="type-signature"></span><i><span class="type-signature"> (inherited)  </span><a href="#registerJSONType">registerJSONType</a><span class="signature">(type)</span></i>
-    
-        
-            <a target="_blank" href="https://github.com/maptalks/maptalks.js/tree/master/src/core/JSONAble.js#L10" class="improvelink">[source]</a>
-        
-    
-    <!-- 
-        <a target="_blank" href="https://github.com/maptalks/maptalks.js/tree/master/src/core/JSONAble.js#L10" class="improvelink">[help to improve]</a>
-     -->
-    <!-- <a href="#registerJSONType" class="improvelink">[link]</a> -->
-    </h4>
-
-    
-    </li>
-    
-    
-
-
-
-
-<div class="description">
-    It is a static method. <br>
-Register layer for JSON serialization and assign a JSON type.
-</div>
-
-
-
-
-<!--  -->
-
-
-
-
-    
-
-<table class="params">
-    <thead>
-    <tr>
-        
-        <th>Parameter</th>
-        
-        <th>Type</th>
-
-        
-
-        <th class="last">Description</th>
-    </tr>
-    </thead>
-
-    <tbody>
-    
-
-        <tr>
-            
-                <td class="name"><code>type</code>
-                
-                </td>
-            
-
-            <td class="type">
-            
-                
-<span class="param-type">String</span>
-
-
-            
-            </td>
-
-            
-
-            <td class="description last">JSON type</td>
-        </tr>
-
-    
-    </tbody>
-</table>
-
-
-
-<!-- event properties -->
-
-
-
-
-
-
-
-    <h5>Mixes From:</h5>
-    <ul><li>
-        
-            <a href="JSONAble.html#.registerJSONType">JSONAble.registerJSONType</a>
-            
-        
-    </li></ul>
-
-
-
-
-
-
-
-
-
-
-
-
-
-
-
-
-
-
-
-
-
-
-
-
-<hr>
-        
-            
-
-    <!-- <h2>Constructor</h2> -->
-    
-    <li>
-    
-    <h4 class="name" id="getJSONClass"><span class="type-signature"></span><i><span class="type-signature"> (inherited)  </span><a href="#getJSONClass">getJSONClass</a><span class="signature">(type)</span></i>
-    
-        
-            <a target="_blank" href="https://github.com/maptalks/maptalks.js/tree/master/src/core/JSONAble.js#L24" class="improvelink">[source]</a>
-        
-    
-    <!-- 
-        <a target="_blank" href="https://github.com/maptalks/maptalks.js/tree/master/src/core/JSONAble.js#L24" class="improvelink">[help to improve]</a>
-     -->
-    <!-- <a href="#getJSONClass" class="improvelink">[link]</a> -->
-    </h4>
-
-    
-    </li>
-    
-    
-
-
-
-
-<div class="description">
-    It is a static method. <br>
-Get class of input JSON type
-</div>
-
-
-
-
-<!--  -->
-
-
-
-
-    
-
-<table class="params">
-    <thead>
-    <tr>
-        
-        <th>Parameter</th>
-        
-        <th>Type</th>
-
-        
-
-        <th class="last">Description</th>
-    </tr>
-    </thead>
-
-    <tbody>
-    
-
-        <tr>
-            
-                <td class="name"><code>type</code>
-                
-                </td>
-            
-
-            <td class="type">
-            
-                
-<span class="param-type">String</span>
-
-
-            
-            </td>
-
-            
-
-            <td class="description last">JSON type</td>
-        </tr>
-
-    
-    </tbody>
-</table>
-
-
-
-<!-- event properties -->
-
-
-
-
-
-
-
-    <h5>Mixes From:</h5>
-    <ul><li>
-        
-            <a href="JSONAble.html#.getJSONClass">JSONAble.getJSONClass</a>
-            
-        
-    </li></ul>
-
-
-
-
-
-
-
-
-
-
-
-
-
-
-
-
-
-
-
-
-
-
-<h5>Returns:</h5>
-<span class="type-signature"><a href="Class.html">Class</a></span>:
-
-        
-<!-- <div class="param-desc"> -->
-    Class
-<!-- </div> -->
-
-
-
-    
-
-
-<hr>
-        
-            
-
-    <!-- <h2>Constructor</h2> -->
-    
-    <li>
-    
-    <h4 class="name" id="getJSONType"><span class="type-signature"></span><i><span class="type-signature"> (inherited)  </span><a href="#getJSONType">getJSONType</a><span class="signature">()</span></i>
-    
-        
-            <a target="_blank" href="https://github.com/maptalks/maptalks.js/tree/master/src/core/JSONAble.js#L38" class="improvelink">[source]</a>
-        
-    
-    <!-- 
-        <a target="_blank" href="https://github.com/maptalks/maptalks.js/tree/master/src/core/JSONAble.js#L38" class="improvelink">[help to improve]</a>
-     -->
-    <!-- <a href="#getJSONType" class="improvelink">[link]</a> -->
-    </h4>
-
-    
-    </li>
-    
-    
-
-
-
-
-<div class="description">
-    Get object's JSON Type
-</div>
-
-
-
-
-<!--  -->
-
-
-
-
-
-<!-- event properties -->
-
-
-
-
-
-
-
-    <h5>Mixes From:</h5>
-    <ul><li>
-        
-            <a href="JSONAble.html#.getJSONType">JSONAble.getJSONType</a>
-            
-        
-    </li></ul>
-
-
-
-
-
-
-
-
-
-
-
-
-
-
-
-
-
-
-
-
-
-
-<h5>Returns:</h5>
-<span class="type-signature">String</span>:
-
-        
-
-
-    
-
-
-<hr>
-        
-            
-
-    <!-- <h2>Constructor</h2> -->
-    
-    <li>
-    
-    <h4 class="name" id="registerRenderer"><span class="type-signature"></span><i><span class="type-signature"> (inherited)  </span><a href="#registerRenderer">registerRenderer</a><span class="signature">(name, clazz)</span></i>
-    
-        
-            <a target="_blank" href="https://github.com/maptalks/maptalks.js/tree/master/src/renderer/Renderable.js#L8" class="improvelink">[source]</a>
-        
-    
-    <!-- 
-        <a target="_blank" href="https://github.com/maptalks/maptalks.js/tree/master/src/renderer/Renderable.js#L8" class="improvelink">[help to improve]</a>
-     -->
-    <!-- <a href="#registerRenderer" class="improvelink">[link]</a> -->
-    </h4>
-
-    
-    </li>
-    
-    
-
-
-
-
-<div class="description">
-    Register a renderer class with the given name.
-</div>
-
-
-
-
-<!--  -->
-
-
-
-
-    
-
-<table class="params">
-    <thead>
-    <tr>
-        
-        <th>Parameter</th>
-        
-        <th>Type</th>
-
-        
-
-        <th class="last">Description</th>
-    </tr>
-    </thead>
-
-    <tbody>
-    
-
-        <tr>
-            
-                <td class="name"><code>name</code>
-                
-                </td>
-            
-
-            <td class="type">
-            
-                
-<span class="param-type">String</span>
-
-
-            
-            </td>
-
-            
-
-            <td class="description last">renderer's register key</td>
-        </tr>
-
-    
-
-        <tr>
-            
-                <td class="name"><code>clazz</code>
-                
-                </td>
-            
-
-            <td class="type">
-            
-                
-<span class="param-type">function</span>
-
-
-            
-            </td>
-
-            
-
-            <td class="description last">renderer's class, a function (not necessarily a <a href="Class.html">Class</a>).</td>
-        </tr>
-
-    
-    </tbody>
-</table>
-
-
-
-<!-- event properties -->
-
-
-
-
-
-
-
-    <h5>Mixes From:</h5>
-    <ul><li>
-        
-            <a href="Renderable.html#.registerRenderer">Renderable.registerRenderer</a>
-            
-        
-    </li></ul>
-
-
-
-
-
-
-
-
-
-
-
-
-
-
-
-
-
-
-
-
-
-
-<h5>Returns:</h5>
-<span class="type-signature">*</span>:
-
-        
-<!-- <div class="param-desc"> -->
-    this
-<!-- </div> -->
-
-
-
-    
-
-
-<hr>
-        
-            
-
-    <!-- <h2>Constructor</h2> -->
-    
-    <li>
-    
-    <h4 class="name" id="getRendererClass"><span class="type-signature"></span><i><span class="type-signature"> (inherited)  </span><a href="#getRendererClass">getRendererClass</a><span class="signature">(name)</span></i>
-    
-        
-            <a target="_blank" href="https://github.com/maptalks/maptalks.js/tree/master/src/renderer/Renderable.js#L25" class="improvelink">[source]</a>
-        
-    
-    <!-- 
-        <a target="_blank" href="https://github.com/maptalks/maptalks.js/tree/master/src/renderer/Renderable.js#L25" class="improvelink">[help to improve]</a>
-     -->
-    <!-- <a href="#getRendererClass" class="improvelink">[link]</a> -->
-    </h4>
-
-    
-    </li>
-    
-    
-
-
-
-
-<div class="description">
-    Get the registered renderer class by the given name
-</div>
-
-
-
-
-<!--  -->
-
-
-
-
-    
-
-<table class="params">
-    <thead>
-    <tr>
-        
-        <th>Parameter</th>
-        
-        <th>Type</th>
-
-        
-
-        <th class="last">Description</th>
-    </tr>
-    </thead>
-
-    <tbody>
-    
-
-        <tr>
-            
-                <td class="name"><code>name</code>
-                
-                </td>
-            
-
-            <td class="type">
-            
-                
-<span class="param-type">String</span>
-
-
-            
-            </td>
-
-            
-
-            <td class="description last">renderer's register key</td>
-        </tr>
-
-    
-    </tbody>
-</table>
-
-
-
-<!-- event properties -->
-
-
-
-
-
-
-
-    <h5>Mixes From:</h5>
-    <ul><li>
-        
-            <a href="Renderable.html#.getRendererClass">Renderable.getRendererClass</a>
-            
-        
-    </li></ul>
-
-
-
-
-
-
-
-
-
-
-
-
-
-
-
-
-
-
-
-
-
-
-<h5>Returns:</h5>
-<span class="type-signature">function</span>:
-
-        
-<!-- <div class="param-desc"> -->
-    renderer's class
-<!-- </div> -->
-
-
-
-    
-
-
-<hr>
-        
-            
-
-    <!-- <h2>Constructor</h2> -->
-    
-    <li>
-    
-    <h4 class="name" id="callInitHooks"><span class="type-signature"></span><i><span class="type-signature"> (inherited)  </span><a href="#callInitHooks">callInitHooks</a><span class="signature">()</span></i>
-    
-        
-            <a target="_blank" href="https://github.com/maptalks/maptalks.js/tree/master/src/core/Class.js#L80" class="improvelink">[source]</a>
-        
-    
-    <!-- 
-        <a target="_blank" href="https://github.com/maptalks/maptalks.js/tree/master/src/core/Class.js#L80" class="improvelink">[help to improve]</a>
-     -->
-    <!-- <a href="#callInitHooks" class="improvelink">[link]</a> -->
-    </h4>
-
-    
-    </li>
-    
-    
-
-
-
-
-<div class="description">
-    Visit and call all the init hooks defined on Class and its parents.
-</div>
-
-
-
-
-<!--  -->
-
-
-
-
-
-<!-- event properties -->
-
-
-
-
-
-
-
-
-
-
-
-
-
-
-
-
-
-
-
-
-
-
-
-
-
-
-
-
-<h5>Returns:</h5>
-<span class="type-signature"><a href="Class.html">Class</a></span>:
-
-        
-<!-- <div class="param-desc"> -->
-    this
-<!-- </div> -->
-
-
-
-    
-
-
-<hr>
-        
-            
-
-    <!-- <h2>Constructor</h2> -->
-    
-    <li>
-    
-    <h4 class="name" id="setOptions"><span class="type-signature"></span><i><span class="type-signature"> (inherited)  </span><a href="#setOptions">setOptions</a><span class="signature">(options)</span></i>
-    
-        
-            <a target="_blank" href="https://github.com/maptalks/maptalks.js/tree/master/src/core/Class.js#L91" class="improvelink">[source]</a>
-        
-    
-    <!-- 
-        <a target="_blank" href="https://github.com/maptalks/maptalks.js/tree/master/src/core/Class.js#L91" class="improvelink">[help to improve]</a>
-     -->
-    <!-- <a href="#setOptions" class="improvelink">[link]</a> -->
-    </h4>
-
-    
-    </li>
-    
-    
-
-
-
-
-<div class="description">
-    Merges options with the default options of the object.
-</div>
-
-
-
-
-<!--  -->
-
-
-
-
-    
-
-<table class="params">
-    <thead>
-    <tr>
-        
-        <th>Parameter</th>
-        
-        <th>Type</th>
-
-        
-
-        <th class="last">Description</th>
-    </tr>
-    </thead>
-
-    <tbody>
-    
-
-        <tr>
-            
-                <td class="name"><code>options</code>
-                
-                </td>
-            
-
-            <td class="type">
-            
-                
-<span class="param-type">Object</span>
-
-
-            
-            </td>
-
-            
-
-            <td class="description last">options to set</td>
-        </tr>
-
-    
-    </tbody>
-</table>
-
-
-
-<!-- event properties -->
-
-
-
-
-
-
-
-
-
-
-
-
-
-
-
-
-
-
-
-
-
-
-
-
-
-
-
-
-<h5>Returns:</h5>
-<span class="type-signature"><a href="Class.html">Class</a></span>:
-
-        
-<!-- <div class="param-desc"> -->
-    this
-<!-- </div> -->
-
-
-
-    
-
-
-<hr>
-        
-            
-
-    <!-- <h2>Constructor</h2> -->
-    
-    <li>
-    
-    <h4 class="name" id="config"><span class="type-signature"></span><i><span class="type-signature"> (inherited)  </span><a href="#config">config</a><span class="signature">(conf)</span></i>
-    
-        
-            <a target="_blank" href="https://github.com/maptalks/maptalks.js/tree/master/src/core/Class.js#L121" class="improvelink">[source]</a>
-        
-    
-    <!-- 
-        <a target="_blank" href="https://github.com/maptalks/maptalks.js/tree/master/src/core/Class.js#L121" class="improvelink">[help to improve]</a>
-     -->
-    <!-- <a href="#config" class="improvelink">[link]</a> -->
-    </h4>
-
-    
-    </li>
-    
-    
-
-
-
-
-<div class="description">
-    1. Return object's options if no parameter is provided. <br/>
-
-2. update an option and enable/disable the handler if a handler with the same name existed.
-</div>
-
-
-    <!--<h5>Example:</h5>-->
-    
-    
-        <pre class="prettyprint"><code>// Get marker's options;
-var options = marker.config();
-// Set map's option "draggable" to false and disable map's draggable handler.
-map.config('draggable', false);
-// You can update more than one options like this:
-map.config({
-    'scrollWheelZoom' : false,
-    'doubleClickZoom' : false
-});</code></pre>
-    
-
-
-
-
-<!--  -->
-
-
-
-
-    
-
-<table class="params">
-    <thead>
-    <tr>
-        
-        <th>Parameter</th>
-        
-        <th>Type</th>
-
-        
-
-        <th class="last">Description</th>
-    </tr>
-    </thead>
-
-    <tbody>
-    
-
-        <tr>
-            
-                <td class="name"><code>conf</code>
-                
-                </td>
-            
-
-            <td class="type">
-            
-                
-<span class="param-type">Object</span>
-
-
-            
-            </td>
-
-            
-
-            <td class="description last">config to update</td>
-        </tr>
-
-    
-    </tbody>
-</table>
-
-
-
-<!-- event properties -->
-
-
-
-
-
-
-
-
-
-
-
-
-
-
-
-
-
-
-
-
-
-
-
-
-
-
-
-
-<h5>Returns:</h5>
-<span class="type-signature"><a href="Class.html">Class</a></span>:
-
-        
-<!-- <div class="param-desc"> -->
-    this
-<!-- </div> -->
-
-
-
-    
-
-
-<hr>
-        
-            
-
-    <!-- <h2>Constructor</h2> -->
-    
-    <li>
-    
-    <h4 class="name" id="onConfig"><span class="type-signature"></span><i><span class="type-signature"> (inherited)  </span><a href="#onConfig">onConfig</a><span class="signature">()</span></i>
-    
-        
-            <a target="_blank" href="https://github.com/maptalks/maptalks.js/tree/master/src/core/Class.js#L159" class="improvelink">[source]</a>
-        
-    
-    <!-- 
-        <a target="_blank" href="https://github.com/maptalks/maptalks.js/tree/master/src/core/Class.js#L159" class="improvelink">[help to improve]</a>
-     -->
-    <!-- <a href="#onConfig" class="improvelink">[link]</a> -->
-    </h4>
-
-    
-    </li>
-    
-    
-
-
-
-
-<div class="description">
-    Default callback when config is called
-</div>
-
-
-
-
-<!--  -->
-
-
-
-
-
-<!-- event properties -->
-
-
-
-
-
-
-
-
-
-
-
-
-
-
-
-
-
-
-
-
-
-
-
-
-
-
-
-
-
-
-<hr>
-        
-    
-
-    
-
-    
-        <h3 class="subsection-title">Events</h3>
-
-        
-            
-
-    <!-- <h2>Constructor</h2> -->
-    
-    <li>
-    
-    <h4 class="name" id="event:clear"><i><span class="type-signature"> (inherited)  </span><a href="#event:clear">clear</a></i>
-    
-        
-<<<<<<< HEAD
-            <a target="_blank" href="https://github.com/maptalks/maptalks.js/tree/master/src/layer/tile/TileLayer.js#L757" class="improvelink">[source]</a>
-        
-    
-    <!-- 
-        <a target="_blank" href="https://github.com/maptalks/maptalks.js/tree/master/src/layer/tile/TileLayer.js#L757" class="improvelink">[help to improve]</a>
-=======
-            <a target="_blank" href="https://github.com/maptalks/maptalks.js/tree/master/src/layer/tile/TileLayer.js#L769" class="improvelink">[source]</a>
-        
-    
-    <!-- 
-        <a target="_blank" href="https://github.com/maptalks/maptalks.js/tree/master/src/layer/tile/TileLayer.js#L769" class="improvelink">[help to improve]</a>
->>>>>>> ab1ecdb7
-     -->
-    <!-- <a href="#event:clear" class="improvelink">[link]</a> -->
-    </h4>
-
-    
-    </li>
-    
-    
-
-
-
-
-<div class="description">
-    clear event, fired when tile layer is cleared.
-</div>
-
-
-
-
-<!-- 
-    <h5>Type:</h5>
-    <ul>
-        <li>
-            
-<span class="param-type">Object</span>
-
-
-        </li>
-    </ul>
- -->
-
-
-
-
-
-<!-- event properties -->
-
-
-
-
-
-
-
-
-
-
-
-
-
-    <h5 class="subsection-title">Properties:</h5>
-
-    
-
-<table class="props">
-    <thead>
-    <tr>
-        
-        <th>Name</th>
-        
-
-        <th>Type</th>
-
-
-
-        
-
-        <th class="last">Description</th>
-    </tr>
-    </thead>
-
-    <tbody>
-    
-
-        <tr>
-            
-                <td class="name"><code>type</code>
-                    
-                </td>
-            
-
-            <td class="type">
-            
-                
-<span class="param-type">String</span>
-
-
-            
-            </td>
-
-
-
-            
-
-            <td class="description last">clear</td>
-        </tr>
-
-    
-
-        <tr>
-            
-                <td class="name"><code>target</code>
-                    
-                </td>
-            
-
-            <td class="type">
-            
-                
-<span class="param-type"><a href="TileLayer.html">TileLayer</a></span>
-
-
-            
-            </td>
-
-
-
-            
-
-            <td class="description last">tile layer</td>
-        </tr>
-
-    
-    </tbody>
-</table>
-
-
-
-<dl class="details">
-
-    
-
-    
-
-    
-
-    
-    <dt class="tag-overrides">Overrides:</dt>
-    <dd class="tag-overrides"><ul class="dummy"><li>
-        <a href="TileLayer.html#event:clear">TileLayer#event:clear</a>
-    </li></ul></dd>
-    
-
-    
-
-        
-
-    
-
-    
-
-    
-
-    
-
-    
-
-    
-
-    
-    <dt class="tag-source">Source:</dt>
-    <dd class="tag-source"><ul class="dummy"><li>
-        
-<<<<<<< HEAD
-            <a target="_blank" href="https://github.com/maptalks/maptalks.js/tree/master/src/layer/tile/TileLayer.js">layer/tile/TileLayer.js</a>, <a target="_blank" href="https://github.com/maptalks/maptalks.js/tree/master/src/layer/tile/TileLayer.js#L757">line 757</a>
-=======
-            <a target="_blank" href="https://github.com/maptalks/maptalks.js/tree/master/src/layer/tile/TileLayer.js">layer/tile/TileLayer.js</a>, <a target="_blank" href="https://github.com/maptalks/maptalks.js/tree/master/src/layer/tile/TileLayer.js#L769">line 769</a>
->>>>>>> ab1ecdb7
-        
-
-    </li></ul></dd>
-    
-
-    
-
-    
-
-    
-</dl>
-
-
-
-
-
-
-
-
-
-
-
-
-
-
-
-
-
-
-
-<hr>
-        
-            
-
-    <!-- <h2>Constructor</h2> -->
-    
-    <li>
-    
-    <h4 class="name" id="event:idchange"><i><span class="type-signature"> (inherited)  </span><a href="#event:idchange">idchange</a></i>
-    
-        
-            <a target="_blank" href="https://github.com/maptalks/maptalks.js/tree/master/src/layer/Layer.js#L126" class="improvelink">[source]</a>
-        
-    
-    <!-- 
-        <a target="_blank" href="https://github.com/maptalks/maptalks.js/tree/master/src/layer/Layer.js#L126" class="improvelink">[help to improve]</a>
-     -->
-    <!-- <a href="#event:idchange" class="improvelink">[link]</a> -->
-    </h4>
-
-    
-    </li>
-    
-    
-
-
-
-
-<div class="description">
-    idchange event.
-</div>
-
-
-
-
-<!-- 
-    <h5>Type:</h5>
-    <ul>
-        <li>
-            
-<span class="param-type">Object</span>
-
-
-        </li>
-    </ul>
- -->
-
-
-
-
-
-<!-- event properties -->
-
-
-
-
-
-
-
-
-
-
-
-
-
-    <h5 class="subsection-title">Properties:</h5>
-
-    
-
-<table class="props">
-    <thead>
-    <tr>
-        
-        <th>Name</th>
-        
-
-        <th>Type</th>
-
-
-
-        
-
-        <th class="last">Description</th>
-    </tr>
-    </thead>
-
-    <tbody>
-    
-
-        <tr>
-            
-                <td class="name"><code>type</code>
-                    
-                </td>
-            
-
-            <td class="type">
-            
-                
-<span class="param-type">String</span>
-
-
-            
-            </td>
-
-
-
-            
-
-            <td class="description last">idchange</td>
-        </tr>
-
-    
-
-        <tr>
-            
-                <td class="name"><code>target</code>
-                    
-                </td>
-            
-
-            <td class="type">
-            
-                
-<span class="param-type"><a href="Layer.html">Layer</a></span>
-
-
-            
-            </td>
-
-
-
-            
-
-            <td class="description last">the layer fires the event</td>
-        </tr>
-
-    
-
-        <tr>
-            
-                <td class="name"><code>old</code>
-                    
-                </td>
-            
-
-            <td class="type">
-            
-                
-<span class="param-type">String</span>
-
-
-            
-            </td>
-
-
-
-            
-
-            <td class="description last">value of the old id</td>
-        </tr>
-
-    
-
-        <tr>
-            
-                <td class="name"><code>new</code>
-                    
-                </td>
-            
-
-            <td class="type">
-            
-                
-<span class="param-type">String</span>
-
-
-            
-            </td>
-
-
-
-            
-
-            <td class="description last">value of the new id</td>
-        </tr>
-
-    
-    </tbody>
-</table>
-
-
-
-<dl class="details">
-
-    
-
-    
-
-    
-
-    
-    <dt class="tag-overrides">Overrides:</dt>
-    <dd class="tag-overrides"><ul class="dummy"><li>
-        <a href="TileLayer.html#event:idchange">TileLayer#event:idchange</a>
-    </li></ul></dd>
-    
-
-    
-
-        
-
-    
-
-    
-
-    
-
-    
-
-    
-
-    
-
-    
-    <dt class="tag-source">Source:</dt>
-    <dd class="tag-source"><ul class="dummy"><li>
-        
-            <a target="_blank" href="https://github.com/maptalks/maptalks.js/tree/master/src/layer/Layer.js">layer/Layer.js</a>, <a target="_blank" href="https://github.com/maptalks/maptalks.js/tree/master/src/layer/Layer.js#L126">line 126</a>
-        
-
-    </li></ul></dd>
-    
-
-    
-
-    
-
-    
-</dl>
-
-
-
-
-
-
-
-
-
-
-
-
-
-
-
-
-
-
-
-<hr>
-        
-            
-
-    <!-- <h2>Constructor</h2> -->
-    
-    <li>
-    
-    <h4 class="name" id="event:renderercreate"><i><span class="type-signature"> (inherited)  </span><a href="#event:renderercreate">renderercreate</a></i>
-    
-        
-            <a target="_blank" href="https://github.com/maptalks/maptalks.js/tree/master/src/layer/Layer.js#L539" class="improvelink">[source]</a>
-        
-    
-    <!-- 
-        <a target="_blank" href="https://github.com/maptalks/maptalks.js/tree/master/src/layer/Layer.js#L539" class="improvelink">[help to improve]</a>
-     -->
-    <!-- <a href="#event:renderercreate" class="improvelink">[link]</a> -->
-    </h4>
-
-    
-    </li>
-    
-    
-
-
-
-
-<div class="description">
-    renderercreate event, fired when renderer is created.
-</div>
-
-
-
-
-<!-- 
-    <h5>Type:</h5>
-    <ul>
-        <li>
-            
-<span class="param-type">Object</span>
-
-
-        </li>
-    </ul>
- -->
-
-
-
-
-
-<!-- event properties -->
-
-
-
-
-
-
-
-
-
-
-
-
-
-    <h5 class="subsection-title">Properties:</h5>
-
-    
-
-<table class="props">
-    <thead>
-    <tr>
-        
-        <th>Name</th>
-        
-
-        <th>Type</th>
-
-
-
-        
-
-        <th class="last">Description</th>
-    </tr>
-    </thead>
-
-    <tbody>
-    
-
-        <tr>
-            
-                <td class="name"><code>type</code>
-                    
-                </td>
-            
-
-            <td class="type">
-            
-                
-<span class="param-type">String</span>
-
-
-            
-            </td>
-
-
-
-            
-
-            <td class="description last">renderercreate</td>
-        </tr>
-
-    
-
-        <tr>
-            
-                <td class="name"><code>target</code>
-                    
-                </td>
-            
-
-            <td class="type">
-            
-                
-<span class="param-type"><a href="Layer.html">Layer</a></span>
-
-
-            
-            </td>
-
-
-
-            
-
-            <td class="description last">the layer fires the event</td>
-        </tr>
-
-    
-
-        <tr>
-            
-                <td class="name"><code>renderer</code>
-                    
-                </td>
-            
-
-            <td class="type">
-            
-                
-<span class="param-type">Any</span>
-
-
-            
-            </td>
-
-
-
-            
-
-            <td class="description last">renderer of the layer</td>
-        </tr>
-
-    
-    </tbody>
-</table>
-
-
-
-<dl class="details">
-
-    
-
-    
-
-    
-
-    
-    <dt class="tag-overrides">Overrides:</dt>
-    <dd class="tag-overrides"><ul class="dummy"><li>
-        <a href="TileLayer.html#event:renderercreate">TileLayer#event:renderercreate</a>
-    </li></ul></dd>
-    
-
-    
-
-        
-
-    
-
-    
-
-    
-
-    
-
-    
-
-    
-
-    
-    <dt class="tag-source">Source:</dt>
-    <dd class="tag-source"><ul class="dummy"><li>
-        
-            <a target="_blank" href="https://github.com/maptalks/maptalks.js/tree/master/src/layer/Layer.js">layer/Layer.js</a>, <a target="_blank" href="https://github.com/maptalks/maptalks.js/tree/master/src/layer/Layer.js#L539">line 539</a>
-        
-
-    </li></ul></dd>
-    
-
-    
-
-    
-
-    
-</dl>
-
-
-
-
-
-
-
-
-
-
-
-
-
-
-
-
-
-
-
-<hr>
-        
-            
-
-    <!-- <h2>Constructor</h2> -->
-    
-    <li>
-    
-    <h4 class="name" id="event:resourceload"><i><span class="type-signature"> (inherited)  </span><a href="#event:resourceload">resourceload</a></i>
-    
-        
-            <a target="_blank" href="https://github.com/maptalks/maptalks.js/tree/master/src/renderer/layer/CanvasRenderer.js#L76" class="improvelink">[source]</a>
-        
-    
-    <!-- 
-        <a target="_blank" href="https://github.com/maptalks/maptalks.js/tree/master/src/renderer/layer/CanvasRenderer.js#L76" class="improvelink">[help to improve]</a>
-     -->
-    <!-- <a href="#event:resourceload" class="improvelink">[link]</a> -->
-    </h4>
-
-    
-    </li>
-    
-    
-
-
-
-
-<div class="description">
-    resourceload event, fired when external resources of the layer complete loading.
-</div>
-
-
-
-
-<!-- 
-    <h5>Type:</h5>
-    <ul>
-        <li>
-            
-<span class="param-type">Object</span>
-
-
-        </li>
-    </ul>
- -->
-
-
-
-
-
-<!-- event properties -->
-
-
-
-
-
-
-
-
-
-
-
-
-
-    <h5 class="subsection-title">Properties:</h5>
-
-    
-
-<table class="props">
-    <thead>
-    <tr>
-        
-        <th>Name</th>
-        
-
-        <th>Type</th>
-
-
-
-        
-
-        <th class="last">Description</th>
-    </tr>
-    </thead>
-
-    <tbody>
-    
-
-        <tr>
-            
-                <td class="name"><code>type</code>
-                    
-                </td>
-            
-
-            <td class="type">
-            
-                
-<span class="param-type">String</span>
-
-
-            
-            </td>
-
-
-
-            
-
-            <td class="description last">resourceload</td>
-        </tr>
-
-    
-
-        <tr>
-            
-                <td class="name"><code>target</code>
-                    
-                </td>
-            
-
-            <td class="type">
-            
-                
-<span class="param-type"><a href="Layer.html">Layer</a></span>
-
-
-            
-            </td>
-
-
-
-            
-
-            <td class="description last">layer</td>
-        </tr>
-
-    
-    </tbody>
-</table>
-
-
-
-<dl class="details">
-
-    
-
-    
-
-    
-
-    
-    <dt class="tag-overrides">Overrides:</dt>
-    <dd class="tag-overrides"><ul class="dummy"><li>
-        <a href="TileLayer.html#event:resourceload">TileLayer#event:resourceload</a>
-    </li></ul></dd>
-    
-
-    
-
-        
-
-    
-
-    
-
-    
-
-    
-
-    
-
-    
-
-    
-    <dt class="tag-source">Source:</dt>
-    <dd class="tag-source"><ul class="dummy"><li>
-        
-            <a target="_blank" href="https://github.com/maptalks/maptalks.js/tree/master/src/renderer/layer/CanvasRenderer.js">renderer/layer/CanvasRenderer.js</a>, <a target="_blank" href="https://github.com/maptalks/maptalks.js/tree/master/src/renderer/layer/CanvasRenderer.js#L76">line 76</a>
-        
-
-    </li></ul></dd>
-    
-
-    
-
-    
-
-    
-</dl>
-
-
-
-
-
-
-
-
-
-
-
-
-
-
-
-
-
-
-
-<hr>
-        
-            
-
-    <!-- <h2>Constructor</h2> -->
-    
-    <li>
-    
-    <h4 class="name" id="event:canvascreate"><i><span class="type-signature"> (inherited)  </span><a href="#event:canvascreate">canvascreate</a></i>
-    
-        
-            <a target="_blank" href="https://github.com/maptalks/maptalks.js/tree/master/src/renderer/layer/CanvasRenderer.js#L506" class="improvelink">[source]</a>
-        
-    
-    <!-- 
-        <a target="_blank" href="https://github.com/maptalks/maptalks.js/tree/master/src/renderer/layer/CanvasRenderer.js#L506" class="improvelink">[help to improve]</a>
-     -->
-    <!-- <a href="#event:canvascreate" class="improvelink">[link]</a> -->
-    </h4>
-
-    
-    </li>
-    
-    
-
-
-
-
-<div class="description">
-    canvascreate event, fired when canvas created.
-</div>
-
-
-
-
-<!-- 
-    <h5>Type:</h5>
-    <ul>
-        <li>
-            
-<span class="param-type">Object</span>
-
-
-        </li>
-    </ul>
- -->
-
-
-
-
-
-<!-- event properties -->
-
-
-
-
-
-
-
-
-
-
-
-
-
-    <h5 class="subsection-title">Properties:</h5>
-
-    
-
-<table class="props">
-    <thead>
-    <tr>
-        
-        <th>Name</th>
-        
-
-        <th>Type</th>
-
-
-
-        
-
-        <th class="last">Description</th>
-    </tr>
-    </thead>
-
-    <tbody>
-    
-
-        <tr>
-            
-                <td class="name"><code>type</code>
-                    
-                </td>
-            
-
-            <td class="type">
-            
-                
-<span class="param-type">String</span>
-
-
-            
-            </td>
-
-
-
-            
-
-            <td class="description last">canvascreate</td>
-        </tr>
-
-    
-
-        <tr>
-            
-                <td class="name"><code>target</code>
-                    
-                </td>
-            
-
-            <td class="type">
-            
-                
-<span class="param-type"><a href="Layer.html">Layer</a></span>
-
-
-            
-            </td>
-
-
-
-            
-
-            <td class="description last">layer</td>
-        </tr>
-
-    
-
-        <tr>
-            
-                <td class="name"><code>context</code>
-                    
-                </td>
-            
-
-            <td class="type">
-            
-                
-<span class="param-type">CanvasRenderingContext2D</span>
-
-
-            
-            </td>
-
-
-
-            
-
-            <td class="description last">canvas's context</td>
-        </tr>
-
-    
-
-        <tr>
-            
-                <td class="name"><code>gl</code>
-                    
-                </td>
-            
-
-            <td class="type">
-            
-                
-<span class="param-type">WebGLRenderingContext2D</span>
-
-
-            
-            </td>
-
-
-
-            
-
-            <td class="description last">canvas's webgl context</td>
-        </tr>
-
-    
-    </tbody>
-</table>
-
-
-
-<dl class="details">
-
-    
-
-    
-
-    
-
-    
-    <dt class="tag-overrides">Overrides:</dt>
-    <dd class="tag-overrides"><ul class="dummy"><li>
-        <a href="TileLayer.html#event:canvascreate">TileLayer#event:canvascreate</a>
-    </li></ul></dd>
-    
-
-    
-
-        
-
-    
-
-    
-
-    
-
-    
-
-    
-
-    
-
-    
-    <dt class="tag-source">Source:</dt>
-    <dd class="tag-source"><ul class="dummy"><li>
-        
-            <a target="_blank" href="https://github.com/maptalks/maptalks.js/tree/master/src/renderer/layer/CanvasRenderer.js">renderer/layer/CanvasRenderer.js</a>, <a target="_blank" href="https://github.com/maptalks/maptalks.js/tree/master/src/renderer/layer/CanvasRenderer.js#L506">line 506</a>
-        
-
-    </li></ul></dd>
-    
-
-    
-
-    
-
-    
-</dl>
-
-
-
-
-
-
-
-
-
-
-
-
-
-
-
-
-
-
-
-<hr>
-        
-            
-
-    <!-- <h2>Constructor</h2> -->
-    
-    <li>
-    
-    <h4 class="name" id="event:renderstart"><i><span class="type-signature"> (inherited)  </span><a href="#event:renderstart">renderstart</a></i>
-    
-        
-            <a target="_blank" href="https://github.com/maptalks/maptalks.js/tree/master/src/renderer/layer/CanvasRenderer.js#L543" class="improvelink">[source]</a>
-        
-    
-    <!-- 
-        <a target="_blank" href="https://github.com/maptalks/maptalks.js/tree/master/src/renderer/layer/CanvasRenderer.js#L543" class="improvelink">[help to improve]</a>
-     -->
-    <!-- <a href="#event:renderstart" class="improvelink">[link]</a> -->
-    </h4>
-
-    
-    </li>
-    
-    
-
-
-
-
-<div class="description">
-    renderstart event, fired when layer starts to render.
-</div>
-
-
-
-
-<!-- 
-    <h5>Type:</h5>
-    <ul>
-        <li>
-            
-<span class="param-type">Object</span>
-
-
-        </li>
-    </ul>
- -->
-
-
-
-
-
-<!-- event properties -->
-
-
-
-
-
-
-
-
-
-
-
-
-
-    <h5 class="subsection-title">Properties:</h5>
-
-    
-
-<table class="props">
-    <thead>
-    <tr>
-        
-        <th>Name</th>
-        
-
-        <th>Type</th>
-
-
-
-        
-
-        <th class="last">Description</th>
-    </tr>
-    </thead>
-
-    <tbody>
-    
-
-        <tr>
-            
-                <td class="name"><code>type</code>
-                    
-                </td>
-            
-
-            <td class="type">
-            
-                
-<span class="param-type">String</span>
-
-
-            
-            </td>
-
-
-
-            
-
-            <td class="description last">renderstart</td>
-        </tr>
-
-    
-
-        <tr>
-            
-                <td class="name"><code>target</code>
-                    
-                </td>
-            
-
-            <td class="type">
-            
-                
-<span class="param-type"><a href="Layer.html">Layer</a></span>
-
-
-            
-            </td>
-
-
-
-            
-
-            <td class="description last">layer</td>
-        </tr>
-
-    
-
-        <tr>
-            
-                <td class="name"><code>context</code>
-                    
-                </td>
-            
-
-            <td class="type">
-            
-                
-<span class="param-type">CanvasRenderingContext2D</span>
-
-
-            
-            </td>
-
-
-
-            
-
-            <td class="description last">canvas's context</td>
-        </tr>
-
-    
-    </tbody>
-</table>
-
-
-
-<dl class="details">
-
-    
-
-    
-
-    
-
-    
-    <dt class="tag-overrides">Overrides:</dt>
-    <dd class="tag-overrides"><ul class="dummy"><li>
-        <a href="TileLayer.html#event:renderstart">TileLayer#event:renderstart</a>
-    </li></ul></dd>
-    
-
-    
-
-        
-
-    
-
-    
-
-    
-
-    
-
-    
-
-    
-
-    
-    <dt class="tag-source">Source:</dt>
-    <dd class="tag-source"><ul class="dummy"><li>
-        
-            <a target="_blank" href="https://github.com/maptalks/maptalks.js/tree/master/src/renderer/layer/CanvasRenderer.js">renderer/layer/CanvasRenderer.js</a>, <a target="_blank" href="https://github.com/maptalks/maptalks.js/tree/master/src/renderer/layer/CanvasRenderer.js#L543">line 543</a>
-        
-
-    </li></ul></dd>
-    
-
-    
-
-    
-
-    
-</dl>
-
-
-
-
-
-
-
-
-
-
-
-
-
-
-
-
-
-
-
-<hr>
-        
-            
-
-    <!-- <h2>Constructor</h2> -->
-    
-    <li>
-    
-    <h4 class="name" id="event:renderend"><i><span class="type-signature"> (inherited)  </span><a href="#event:renderend">renderend</a></i>
-    
-        
-<<<<<<< HEAD
-            <a target="_blank" href="https://github.com/maptalks/maptalks.js/tree/master/src/renderer/layer/CanvasRenderer.js#L616" class="improvelink">[source]</a>
-        
-    
-    <!-- 
-        <a target="_blank" href="https://github.com/maptalks/maptalks.js/tree/master/src/renderer/layer/CanvasRenderer.js#L616" class="improvelink">[help to improve]</a>
-=======
-            <a target="_blank" href="https://github.com/maptalks/maptalks.js/tree/master/src/renderer/layer/CanvasRenderer.js#L619" class="improvelink">[source]</a>
-        
-    
-    <!-- 
-        <a target="_blank" href="https://github.com/maptalks/maptalks.js/tree/master/src/renderer/layer/CanvasRenderer.js#L619" class="improvelink">[help to improve]</a>
->>>>>>> ab1ecdb7
-     -->
-    <!-- <a href="#event:renderend" class="improvelink">[link]</a> -->
-    </h4>
-
-    
-    </li>
-    
-    
-
-
-
-
-<div class="description">
-    renderend event, fired when layer ends rendering.
-</div>
-
-
-
-
-<!-- 
-    <h5>Type:</h5>
-    <ul>
-        <li>
-            
-<span class="param-type">Object</span>
-
-
-        </li>
-    </ul>
- -->
-
-
-
-
-
-<!-- event properties -->
-
-
-
-
-
-
-
-
-
-
-
-
-
-    <h5 class="subsection-title">Properties:</h5>
-
-    
-
-<table class="props">
-    <thead>
-    <tr>
-        
-        <th>Name</th>
-        
-
-        <th>Type</th>
-
-
-
-        
-
-        <th class="last">Description</th>
-    </tr>
-    </thead>
-
-    <tbody>
-    
-
-        <tr>
-            
-                <td class="name"><code>type</code>
-                    
-                </td>
-            
-
-            <td class="type">
-            
-                
-<span class="param-type">String</span>
-
-
-            
-            </td>
-
-
-
-            
-
-            <td class="description last">renderend</td>
-        </tr>
-
-    
-
-        <tr>
-            
-                <td class="name"><code>target</code>
-                    
-                </td>
-            
-
-            <td class="type">
-            
-                
-<span class="param-type"><a href="Layer.html">Layer</a></span>
-
-
-            
-            </td>
-
-
-
-            
-
-            <td class="description last">layer</td>
-        </tr>
-
-    
-
-        <tr>
-            
-                <td class="name"><code>context</code>
-                    
-                </td>
-            
-
-            <td class="type">
-            
-                
-<span class="param-type">CanvasRenderingContext2D</span>
-
-
-            
-            </td>
-
-
-
-            
-
-            <td class="description last">canvas's context</td>
-        </tr>
-
-    
-    </tbody>
-</table>
-
-
-
-<dl class="details">
-
-    
-
-    
-
-    
-
-    
-    <dt class="tag-overrides">Overrides:</dt>
-    <dd class="tag-overrides"><ul class="dummy"><li>
-        <a href="TileLayer.html#event:renderend">TileLayer#event:renderend</a>
-    </li></ul></dd>
-    
-
-    
-
-        
-
-    
-
-    
-
-    
-
-    
-
-    
-
-    
-
-    
-    <dt class="tag-source">Source:</dt>
-    <dd class="tag-source"><ul class="dummy"><li>
-        
-<<<<<<< HEAD
-            <a target="_blank" href="https://github.com/maptalks/maptalks.js/tree/master/src/renderer/layer/CanvasRenderer.js">renderer/layer/CanvasRenderer.js</a>, <a target="_blank" href="https://github.com/maptalks/maptalks.js/tree/master/src/renderer/layer/CanvasRenderer.js#L616">line 616</a>
-=======
-            <a target="_blank" href="https://github.com/maptalks/maptalks.js/tree/master/src/renderer/layer/CanvasRenderer.js">renderer/layer/CanvasRenderer.js</a>, <a target="_blank" href="https://github.com/maptalks/maptalks.js/tree/master/src/renderer/layer/CanvasRenderer.js#L619">line 619</a>
->>>>>>> ab1ecdb7
-        
-
-    </li></ul></dd>
-    
-
-    
-
-    
-
-    
-</dl>
-
-
-
-
-
-
-
-
-
-
-
-
-
-
-
-
-
-
-
-<hr>
-        
-    
-</article>
-
-</section>
-
-
-
-
-</div>
-
-<nav class="page-nav">
-<<<<<<< HEAD
-    <h2><a href="index.html">V1.0.0-rc.17</a></h2><h4>Classes</h4><ul></ul><h5>Map</h5><ul><li><a href="Map.html">Map</a></li></ul><h5>Layer</h5><ul><li><a href="Layer.html">Layer</a></li><li><a href="TileSystem.html">TileSystem</a></li><li><a href="TileLayer.html">TileLayer</a></li><li><a href="GroupTileLayer.html">GroupTileLayer</a></li><li><a href="WMSTileLayer.html">WMSTileLayer</a></li><li><a href="OverlayLayer.html">OverlayLayer</a></li><li><a href="VectorLayer.html">VectorLayer</a></li><li><a href="CanvasLayer.html">CanvasLayer</a></li><li><a href="ParticleLayer.html">ParticleLayer</a></li><li><a href="ImageLayer.html">ImageLayer</a></li></ul><h5>Geometry</h5><ul><li><a href="Geometry.html">Geometry</a></li><li><a href="Path.html">Path</a></li><li><a href="Marker.html">Marker</a></li><li><a href="TextMarker.html">TextMarker</a></li><li><a href="Label.html">Label</a></li><li><a href="TextBox.html">TextBox</a></li><li><a href="Polygon.html">Polygon</a></li><li><a href="LineString.html">LineString</a></li><li><a href="Curve.html">Curve</a></li><li><a href="ArcCurve.html">ArcCurve</a></li><li><a href="QuadBezierCurve.html">QuadBezierCurve</a></li><li><a href="CubicBezierCurve.html">CubicBezierCurve</a></li><li><a href="ConnectorLine.html">ConnectorLine</a></li><li><a href="ArcConnectorLine.html">ArcConnectorLine</a></li><li><a href="Ellipse.html">Ellipse</a></li><li><a href="Circle.html">Circle</a></li><li><a href="Sector.html">Sector</a></li><li><a href="Rectangle.html">Rectangle</a></li><li><a href="GeometryCollection.html">GeometryCollection</a></li><li><a href="MultiGeometry.html">MultiGeometry</a></li><li><a href="MultiPoint.html">MultiPoint</a></li><li><a href="MultiLineString.html">MultiLineString</a></li><li><a href="MultiPolygon.html">MultiPolygon</a></li><li><a href="GeoJSON.html">GeoJSON</a></li><li><a href="GeometryEditor.html">GeometryEditor</a></li></ul><h5>Basic types</h5><ul><li><a href="Coordinate.html">Coordinate</a></li><li><a href="Extent.html">Extent</a></li><li><a href="Point.html">Point</a></li><li><a href="PointExtent.html">PointExtent</a></li><li><a href="Position.html">Position</a></li><li><a href="Size.html">Size</a></li></ul><h5>Maptool</h5><ul><li><a href="MapTool.html">MapTool</a></li><li><a href="DrawTool.html">DrawTool</a></li><li><a href="DistanceTool.html">DistanceTool</a></li><li><a href="AreaTool.html">AreaTool</a></li></ul><h5>Ui</h5><ul><li><a href="ui.UIComponent.html">ui.UIComponent</a></li><li><a href="ui.UIMarker.html">ui.UIMarker</a></li><li><a href="ui.InfoWindow.html">ui.InfoWindow</a></li><li><a href="ui.ToolTip.html">ui.ToolTip</a></li><li><a href="ui.Menu.html">ui.Menu</a></li></ul><h5>Control</h5><ul><li><a href="control.Control.html">control.Control</a></li><li><a href="control.Zoom.html">control.Zoom</a></li><li><a href="control.LayerSwitcher.html">control.LayerSwitcher</a></li><li><a href="control.Attribution.html">control.Attribution</a></li><li><a href="control.Scale.html">control.Scale</a></li><li><a href="control.Panel.html">control.Panel</a></li><li><a href="control.Toolbar.html">control.Toolbar</a></li><li><a href="control.Overview.html">control.Overview</a></li></ul><h5>Core</h5><ul><li><a href="Ajax.html">Ajax</a></li><li><a href="Class.html">Class</a></li><li><a href="MapboxUtil.html">MapboxUtil</a></li><li><a href="Util.html">Util</a></li><li><a href="DomUtil.html">DomUtil</a></li><li><a href="StringUtil.html">StringUtil</a></li><li><a href="worker.module.exports.html">worker.module.exports</a></li></ul><h5>Animation</h5><ul><li><a href="animation.Easing.html">animation.Easing</a></li><li><a href="animation.Frame.html">animation.Frame</a></li><li><a href="animation.Player.html">animation.Player</a></li><li><a href="animation.Animation.html">animation.Animation</a></li></ul><h5>Geo</h5><ul><li><a href="CRS.html">CRS</a></li><li><a href="measurer.Identity.html">measurer.Identity</a></li><li><a href="measurer.DEFAULT.html">measurer.DEFAULT</a></li><li><a href="measurer.Measurer.html">measurer.Measurer</a></li><li><a href="measurer.WGS84Sphere.html">measurer.WGS84Sphere</a></li><li><a href="measurer.BaiduSphere.html">measurer.BaiduSphere</a></li><li><a href="projection.DEFAULT.html">projection.DEFAULT</a></li><li><a href="projection.BAIDU.html">projection.BAIDU</a></li><li><a href="projection.EPSG3857.html">projection.EPSG3857</a></li><li><a href="projection.EPSG4326.html">projection.EPSG4326</a></li><li><a href="projection.EPSG4490.html">projection.EPSG4490</a></li><li><a href="projection.IDENTITY.html">projection.IDENTITY</a></li><li><a href="Transformation.html">Transformation</a></li></ul><h5>Handler</h5><ul><li><a href="Handler.html">Handler</a></li><li><a href="DragHandler.html">DragHandler</a></li></ul><h5>Other</h5><ul><li><a href="CollisionIndex.html">CollisionIndex</a></li><li><a href="renderer.CanvasRenderer.html">renderer.CanvasRenderer</a></li></ul><h4>Namespaces</h4><ul><li><a href="measurer.html">measurer</a></li><li><a href="projection.html">projection</a></li><li><a href="renderer.html">renderer</a></li></ul><h4>Mixins</h4><ul><li><a href="Eventable.html">Eventable</a></li><li><a href="JSONAble.html">JSONAble</a></li><li><a href="measurer.Common.html">measurer.Common</a></li><li><a href="projection.Common.html">projection.Common</a></li><li><a href="Handlerable.html">Handlerable</a></li><li><a href="CenterMixin.html">CenterMixin</a></li><li><a href="TextEditable.html">TextEditable</a></li><li><a href="Renderable.html">Renderable</a></li><li><a href="ui.Menuable.html">ui.Menuable</a></li></ul><h3>Global</h3><ul><li><a href="global.html#INTERNAL_LAYER_PREFIX">INTERNAL_LAYER_PREFIX</a></li><li><a href="global.html#RESOURCE_PROPERTIES">RESOURCE_PROPERTIES</a></li><li><a href="global.html#RESOURCE_SIZE_PROPERTIES">RESOURCE_SIZE_PROPERTIES</a></li><li><a href="global.html#NUMERICAL_PROPERTIES">NUMERICAL_PROPERTIES</a></li><li><a href="global.html#COLOR_PROPERTIES">COLOR_PROPERTIES</a></li><li><a href="global.html#getListeningEvents">getListeningEvents</a></li><li><a href="global.html#isEmpty">isEmpty</a></li><li><a href="global.html#IS_NODE">IS_NODE</a></li><li><a href="global.html#identity">identity</a></li><li><a href="global.html#copy">copy</a></li><li><a href="global.html#describeText">describeText</a></li><li><a href="global.html#isDashLine">isDashLine</a></li><li><a href="global.html#set">set</a></li><li><a href="global.html#add">add</a></li><li><a href="global.html#subtract">subtract</a></li><li><a href="global.html#length">length</a></li><li><a href="global.html#normalize">normalize</a></li><li><a href="global.html#dot">dot</a></li><li><a href="global.html#scale">scale</a></li><li><a href="global.html#cross">cross</a></li><li><a href="global.html#distance">distance</a></li><li><a href="global.html#transformMat4">transformMat4</a></li><li><a href="global.html#isActive">isActive</a></li><li><a href="global.html#broadcast">broadcast</a></li><li><a href="global.html#send">send</a></li><li><a href="global.html#receive">receive</a></li><li><a href="global.html#remove">remove</a></li><li><a href="global.html#post">post</a></li><li><a href="global.html#getDedicatedWorker">getDedicatedWorker</a></li><li><a href="global.html#registerWorkerAdapter">registerWorkerAdapter</a></li></ul>
-=======
-    <h2><a href="index.html">V1.0.0-rc.18</a></h2><h4>Classes</h4><ul></ul><h5>Map</h5><ul><li><a href="Map.html">Map</a></li></ul><h5>Layer</h5><ul><li><a href="Layer.html">Layer</a></li><li><a href="TileSystem.html">TileSystem</a></li><li><a href="TileLayer.html">TileLayer</a></li><li><a href="GroupTileLayer.html">GroupTileLayer</a></li><li><a href="WMSTileLayer.html">WMSTileLayer</a></li><li><a href="OverlayLayer.html">OverlayLayer</a></li><li><a href="VectorLayer.html">VectorLayer</a></li><li><a href="CanvasLayer.html">CanvasLayer</a></li><li><a href="ParticleLayer.html">ParticleLayer</a></li><li><a href="ImageLayer.html">ImageLayer</a></li></ul><h5>Geometry</h5><ul><li><a href="Geometry.html">Geometry</a></li><li><a href="Path.html">Path</a></li><li><a href="Marker.html">Marker</a></li><li><a href="TextMarker.html">TextMarker</a></li><li><a href="Label.html">Label</a></li><li><a href="TextBox.html">TextBox</a></li><li><a href="Polygon.html">Polygon</a></li><li><a href="LineString.html">LineString</a></li><li><a href="Curve.html">Curve</a></li><li><a href="ArcCurve.html">ArcCurve</a></li><li><a href="QuadBezierCurve.html">QuadBezierCurve</a></li><li><a href="CubicBezierCurve.html">CubicBezierCurve</a></li><li><a href="ConnectorLine.html">ConnectorLine</a></li><li><a href="ArcConnectorLine.html">ArcConnectorLine</a></li><li><a href="Ellipse.html">Ellipse</a></li><li><a href="Circle.html">Circle</a></li><li><a href="Sector.html">Sector</a></li><li><a href="Rectangle.html">Rectangle</a></li><li><a href="GeometryCollection.html">GeometryCollection</a></li><li><a href="MultiGeometry.html">MultiGeometry</a></li><li><a href="MultiPoint.html">MultiPoint</a></li><li><a href="MultiLineString.html">MultiLineString</a></li><li><a href="MultiPolygon.html">MultiPolygon</a></li><li><a href="GeoJSON.html">GeoJSON</a></li><li><a href="GeometryEditor.html">GeometryEditor</a></li></ul><h5>Basic types</h5><ul><li><a href="Coordinate.html">Coordinate</a></li><li><a href="Extent.html">Extent</a></li><li><a href="Point.html">Point</a></li><li><a href="PointExtent.html">PointExtent</a></li><li><a href="Position.html">Position</a></li><li><a href="Size.html">Size</a></li></ul><h5>Maptool</h5><ul><li><a href="MapTool.html">MapTool</a></li><li><a href="DrawTool.html">DrawTool</a></li><li><a href="DistanceTool.html">DistanceTool</a></li><li><a href="AreaTool.html">AreaTool</a></li></ul><h5>Ui</h5><ul><li><a href="ui.UIComponent.html">ui.UIComponent</a></li><li><a href="ui.UIMarker.html">ui.UIMarker</a></li><li><a href="ui.InfoWindow.html">ui.InfoWindow</a></li><li><a href="ui.ToolTip.html">ui.ToolTip</a></li><li><a href="ui.Menu.html">ui.Menu</a></li></ul><h5>Control</h5><ul><li><a href="control.Control.html">control.Control</a></li><li><a href="control.Zoom.html">control.Zoom</a></li><li><a href="control.LayerSwitcher.html">control.LayerSwitcher</a></li><li><a href="control.Attribution.html">control.Attribution</a></li><li><a href="control.Scale.html">control.Scale</a></li><li><a href="control.Panel.html">control.Panel</a></li><li><a href="control.Toolbar.html">control.Toolbar</a></li><li><a href="control.Overview.html">control.Overview</a></li></ul><h5>Core</h5><ul><li><a href="Ajax.html">Ajax</a></li><li><a href="Class.html">Class</a></li><li><a href="MapboxUtil.html">MapboxUtil</a></li><li><a href="Util.html">Util</a></li><li><a href="DomUtil.html">DomUtil</a></li><li><a href="StringUtil.html">StringUtil</a></li><li><a href="worker.module.exports.html">worker.module.exports</a></li></ul><h5>Animation</h5><ul><li><a href="animation.Easing.html">animation.Easing</a></li><li><a href="animation.Frame.html">animation.Frame</a></li><li><a href="animation.Player.html">animation.Player</a></li><li><a href="animation.Animation.html">animation.Animation</a></li></ul><h5>Geo</h5><ul><li><a href="CRS.html">CRS</a></li><li><a href="measurer.Identity.html">measurer.Identity</a></li><li><a href="measurer.DEFAULT.html">measurer.DEFAULT</a></li><li><a href="measurer.Measurer.html">measurer.Measurer</a></li><li><a href="measurer.WGS84Sphere.html">measurer.WGS84Sphere</a></li><li><a href="measurer.BaiduSphere.html">measurer.BaiduSphere</a></li><li><a href="projection.DEFAULT.html">projection.DEFAULT</a></li><li><a href="projection.BAIDU.html">projection.BAIDU</a></li><li><a href="projection.EPSG3857.html">projection.EPSG3857</a></li><li><a href="projection.EPSG4326.html">projection.EPSG4326</a></li><li><a href="projection.EPSG4490.html">projection.EPSG4490</a></li><li><a href="projection.IDENTITY.html">projection.IDENTITY</a></li><li><a href="Transformation.html">Transformation</a></li></ul><h5>Handler</h5><ul><li><a href="Handler.html">Handler</a></li><li><a href="DragHandler.html">DragHandler</a></li></ul><h5>Other</h5><ul><li><a href="CollisionIndex.html">CollisionIndex</a></li><li><a href="renderer.CanvasRenderer.html">renderer.CanvasRenderer</a></li></ul><h4>Namespaces</h4><ul><li><a href="measurer.html">measurer</a></li><li><a href="projection.html">projection</a></li><li><a href="renderer.html">renderer</a></li></ul><h4>Mixins</h4><ul><li><a href="Eventable.html">Eventable</a></li><li><a href="JSONAble.html">JSONAble</a></li><li><a href="measurer.Common.html">measurer.Common</a></li><li><a href="projection.Common.html">projection.Common</a></li><li><a href="Handlerable.html">Handlerable</a></li><li><a href="CenterMixin.html">CenterMixin</a></li><li><a href="TextEditable.html">TextEditable</a></li><li><a href="Renderable.html">Renderable</a></li><li><a href="ui.Menuable.html">ui.Menuable</a></li></ul><h3>Global</h3><ul><li><a href="global.html#INTERNAL_LAYER_PREFIX">INTERNAL_LAYER_PREFIX</a></li><li><a href="global.html#RESOURCE_PROPERTIES">RESOURCE_PROPERTIES</a></li><li><a href="global.html#RESOURCE_SIZE_PROPERTIES">RESOURCE_SIZE_PROPERTIES</a></li><li><a href="global.html#NUMERICAL_PROPERTIES">NUMERICAL_PROPERTIES</a></li><li><a href="global.html#COLOR_PROPERTIES">COLOR_PROPERTIES</a></li><li><a href="global.html#getListeningEvents">getListeningEvents</a></li><li><a href="global.html#isEmpty">isEmpty</a></li><li><a href="global.html#IS_NODE">IS_NODE</a></li><li><a href="global.html#identity">identity</a></li><li><a href="global.html#copy">copy</a></li><li><a href="global.html#describeText">describeText</a></li><li><a href="global.html#isDashLine">isDashLine</a></li><li><a href="global.html#set">set</a></li><li><a href="global.html#add">add</a></li><li><a href="global.html#subtract">subtract</a></li><li><a href="global.html#length">length</a></li><li><a href="global.html#normalize">normalize</a></li><li><a href="global.html#dot">dot</a></li><li><a href="global.html#scale">scale</a></li><li><a href="global.html#cross">cross</a></li><li><a href="global.html#distance">distance</a></li><li><a href="global.html#transformMat4">transformMat4</a></li><li><a href="global.html#isActive">isActive</a></li><li><a href="global.html#broadcast">broadcast</a></li><li><a href="global.html#send">send</a></li><li><a href="global.html#receive">receive</a></li><li><a href="global.html#remove">remove</a></li><li><a href="global.html#post">post</a></li><li><a href="global.html#getDedicatedWorker">getDedicatedWorker</a></li><li><a href="global.html#registerWorkerAdapter">registerWorkerAdapter</a></li></ul>
->>>>>>> ab1ecdb7
-</nav>
-
-<br class="clear">
-
-<footer>
-<<<<<<< HEAD
-    Documentation generated by <a href="https://github.com/jsdoc3/jsdoc">JSDoc 3.6.10</a> on Tue Nov 29 2022 20:07:17 GMT+0800 (香港标准时间)
-=======
-    Documentation generated by <a href="https://github.com/jsdoc3/jsdoc">JSDoc 3.6.10</a> on Fri Mar 10 2023 12:04:28 GMT+0800 (香港标准时间)
->>>>>>> ab1ecdb7
-</footer>
-
-<script> prettyPrint(); </script>
-<script src="scripts/linenumber.js"> </script>
-
-</body>
+<!DOCTYPE html>
+<html lang="en">
+<head>
+    <meta charset="utf-8">
+    <meta http-equiv="X-UA-Compatible" content="IE=EDGE">
+    <title>Class: GroupTileLayer</title>
+
+    <script src="scripts/prettify/prettify.js"> </script>
+    <script src="scripts/prettify/lang-css.js"> </script>
+    <link type="text/css" rel="stylesheet" href="styles/prettify-tomorrow.css">
+    <link type="text/css" rel="stylesheet" href="styles/jsdoc-default.css">
+    <link type="text/css" rel="stylesheet" href="styles/custom.css">
+    <!--[if lt IE 9]>
+    <script src="scripts/html5shiv.min.js"></script>
+    <script src="scripts/respond.min.js"></script>
+    <![endif]-->
+</head>
+
+<body>
+
+<div style="position:fixed;top:0px;left:0px;"><h1 class="page-title">Class: GroupTileLayer</h1></div>
+<div id="main" style="margin-top:77px;">
+    
+
+
+
+
+
+<nav class="classnav scroll-styled">
+
+    <h5><a href="#main" style="color:#000">class : GroupTileLayer</a></h5>
+    
+        <h5>Members</h5>
+        <ul>
+        
+            <li><a href="#options">options</a></li>
+        
+        </ul>
+    
+
+    
+
+        
+            
+            
+            
+            
+            
+            
+            
+            
+            
+            
+            
+            
+            
+            
+            
+            
+            
+            
+            
+            
+            
+            
+            
+            
+            
+            
+            
+            
+            
+            
+            
+            
+            
+            
+            
+            
+            
+            
+            
+            
+            
+            
+            
+            
+            
+            
+            
+            
+            
+            
+            
+            
+            
+            
+            
+            
+            
+            
+            
+        
+        <h5>Methods</h5>
+        <ul>
+        
+            
+                <li><a href="#getLayers">
+            
+                getLayers</a></li>
+        
+            
+                <li><a href="#addLayer">
+            
+                addLayer</a></li>
+        
+            
+                <li><a href="#removeLayer">
+            
+                removeLayer</a></li>
+        
+            
+                <li><a href="#clearLayers">
+            
+                clearLayers</a></li>
+        
+            
+                <li><a href="#toJSON">
+            
+                toJSON</a></li>
+        
+            
+                <li><a href="#getTiles">
+            
+                getTiles</a></li>
+        
+            
+                <li><a class="inherit" href="#forceReload">
+            
+                forceReload</a></li>
+        
+            
+                <li><a class="inherit" href="#getTileSize">
+            
+                getTileSize</a></li>
+        
+            
+                <li><a class="inherit" href="#_getScreenSpaceError">
+            
+                _getScreenSpaceError</a></li>
+        
+            
+                <li><a class="inherit" href="#_getCascadeTiles">
+            
+                _getCascadeTiles</a></li>
+        
+            
+                <li><a class="inherit" href="#getTileUrl">
+            
+                getTileUrl</a></li>
+        
+            
+                <li><a class="inherit" href="#clear">
+            
+                clear</a></li>
+        
+            
+                <li><a class="inherit" href="#getSpatialReference">
+            
+                getSpatialReference</a></li>
+        
+            
+                <li><a class="inherit" href="#getPolygonOffsetCount">
+            
+                getPolygonOffsetCount</a></li>
+        
+            
+                <li><a class="inherit" href="#getPolygonOffset">
+            
+                getPolygonOffset</a></li>
+        
+            
+                <li><a class="inherit" href="#setPolygonOffset">
+            
+                setPolygonOffset</a></li>
+        
+            
+                <li><a class="inherit" href="#load">
+            
+                load</a></li>
+        
+            
+                <li><a class="inherit" href="#getId">
+            
+                getId</a></li>
+        
+            
+                <li><a class="inherit" href="#setId">
+            
+                setId</a></li>
+        
+            
+                <li><a class="inherit" href="#addTo">
+            
+                addTo</a></li>
+        
+            
+                <li><a class="inherit" href="#setZIndex">
+            
+                setZIndex</a></li>
+        
+            
+                <li><a class="inherit" href="#getZIndex">
+            
+                getZIndex</a></li>
+        
+            
+                <li><a class="inherit" href="#getMinZoom">
+            
+                getMinZoom</a></li>
+        
+            
+                <li><a class="inherit" href="#getMaxZoom">
+            
+                getMaxZoom</a></li>
+        
+            
+                <li><a class="inherit" href="#getOpacity">
+            
+                getOpacity</a></li>
+        
+            
+                <li><a class="inherit" href="#setOpacity">
+            
+                setOpacity</a></li>
+        
+            
+                <li><a class="inherit" href="#isCanvasRender">
+            
+                isCanvasRender</a></li>
+        
+            
+                <li><a class="inherit" href="#getMap">
+            
+                getMap</a></li>
+        
+            
+                <li><a class="inherit" href="#getProjection">
+            
+                getProjection</a></li>
+        
+            
+                <li><a class="inherit" href="#bringToFront">
+            
+                bringToFront</a></li>
+        
+            
+                <li><a class="inherit" href="#bringToBack">
+            
+                bringToBack</a></li>
+        
+            
+                <li><a class="inherit" href="#show">
+            
+                show</a></li>
+        
+            
+                <li><a class="inherit" href="#hide">
+            
+                hide</a></li>
+        
+            
+                <li><a class="inherit" href="#isVisible">
+            
+                isVisible</a></li>
+        
+            
+                <li><a class="inherit" href="#remove">
+            
+                remove</a></li>
+        
+            
+                <li><a class="inherit" href="#getMask">
+            
+                getMask</a></li>
+        
+            
+                <li><a class="inherit" href="#setMask">
+            
+                setMask</a></li>
+        
+            
+                <li><a class="inherit" href="#removeMask">
+            
+                removeMask</a></li>
+        
+            
+                <li><a class="inherit" href="#onLoad">
+            
+                onLoad</a></li>
+        
+            
+                <li><a class="inherit" href="#isLoaded">
+            
+                isLoaded</a></li>
+        
+            
+                <li><a class="inherit" href="#getCollisionIndex">
+            
+                getCollisionIndex</a></li>
+        
+            
+                <li><a class="inherit" href="#clearCollisionIndex">
+            
+                clearCollisionIndex</a></li>
+        
+            
+                <li><a class="inherit" href="#on">
+            
+                on</a></li>
+        
+            
+                <li><a class="inherit" href="#addEventListener">
+            
+                addEventListener</a></li>
+        
+            
+                <li><a class="inherit" href="#once">
+            
+                once</a></li>
+        
+            
+                <li><a class="inherit" href="#off">
+            
+                off</a></li>
+        
+            
+                <li><a class="inherit" href="#removeEventListener">
+            
+                removeEventListener</a></li>
+        
+            
+                <li><a class="inherit" href="#listens">
+            
+                listens</a></li>
+        
+            
+                <li><a class="inherit" href="#copyEventListeners">
+            
+                copyEventListeners</a></li>
+        
+            
+                <li><a class="inherit" href="#fire">
+            
+                fire</a></li>
+        
+            
+                <li><a class="inherit" href="#registerJSONType">
+            
+                registerJSONType</a></li>
+        
+            
+                <li><a class="inherit" href="#getJSONClass">
+            
+                getJSONClass</a></li>
+        
+            
+                <li><a class="inherit" href="#getJSONType">
+            
+                getJSONType</a></li>
+        
+            
+                <li><a class="inherit" href="#registerRenderer">
+            
+                registerRenderer</a></li>
+        
+            
+                <li><a class="inherit" href="#getRendererClass">
+            
+                getRendererClass</a></li>
+        
+            
+                <li><a class="inherit" href="#callInitHooks">
+            
+                callInitHooks</a></li>
+        
+            
+                <li><a class="inherit" href="#setOptions">
+            
+                setOptions</a></li>
+        
+            
+                <li><a class="inherit" href="#config">
+            
+                config</a></li>
+        
+            
+                <li><a class="inherit" href="#onConfig">
+            
+                onConfig</a></li>
+        
+        </ul>
+    
+
+    
+        <h5>Events</h5>
+        <ul>
+        
+            <li><a href="#event:clear">clear</a></li>
+        
+            <li><a href="#event:idchange">idchange</a></li>
+        
+            <li><a href="#event:renderercreate">renderercreate</a></li>
+        
+            <li><a href="#event:resourceload">resourceload</a></li>
+        
+            <li><a href="#event:canvascreate">canvascreate</a></li>
+        
+            <li><a href="#event:renderstart">renderstart</a></li>
+        
+            <li><a href="#event:renderend">renderend</a></li>
+        
+        </ul>
+    
+</nav>
+
+
+<section class="classmain">
+    
+
+
+<header>
+    
+        <h2>GroupTileLayer</h2>
+        
+            <div class="class-description">A layer used to display a group of tile layers. <br>+Its performance is better than add TileLayers seperately and it can help prevent limits of active webgl contexts: <br>+"WARNING: Too many active WebGL contexts. Oldest context will be lost"</div>
+        
+    
+</header>
+
+<article>
+    <div class="container-overview">
+    
+        
+
+    <!-- <h2>Constructor</h2> -->
+    
+    <h4 class="name" id="GroupTileLayer"><span class="type-signature"></span>new <a href="#GroupTileLayer">GroupTileLayer</a><span class="signature">(id, layers, options<span class="signature-attributes">opt</span>)</span>
+    
+        
+            <a target="_blank" href="https://github.com/maptalks/maptalks.js/tree/master/src/layer/tile/GroupTileLayer.js#L48" class="improvelink">[source]</a>
+        
+    
+    <!-- 
+        <a target="_blank" href="https://github.com/maptalks/maptalks.js/tree/master/src/layer/tile/GroupTileLayer.js#L48" class="improvelink">[help to improve]</a>
+     -->
+    <!-- <a href="#GroupTileLayer" class="improvelink">[link]</a> -->
+    </h4>
+
+    
+    
+
+
+
+
+
+    <!--<h5>Example:</h5>-->
+    
+    
+        <pre class="prettyprint"><code>new GroupTileLayer("group-tiles",[
+    new maptalks.WMSTileLayer('wms', {
+      'urlTemplate' : 'https://demo.boundlessgeo.com/geoserver/ows',
+      'crs' : 'EPSG:3857',
+      'layers' : 'ne:ne',
+      'styles' : '',
+      'version' : '1.3.0',
+      'format': 'image/png',
+      'transparent' : true,
+      'uppercase' : true
+    }),
+    new maptalks.TileLayer('tile2',{
+      urlTemplate: 'http://korona.geog.uni-heidelberg.de/tiles/adminb/x={x}&amp;y={y}&amp;z={z}'
+    })
+  ])</code></pre>
+    
+
+
+
+
+<!--  -->
+
+
+
+
+    
+
+<table class="params">
+    <thead>
+    <tr>
+        
+        <th>Parameter</th>
+        
+        <th>Type</th>
+
+        
+        <th>Default</th>
+        
+
+        <th class="last">Description</th>
+    </tr>
+    </thead>
+
+    <tbody>
+    
+
+        <tr>
+            
+                <td class="name"><code>id</code>
+                
+                    
+                    
+                    
+                
+                </td>
+            
+
+            <td class="type">
+            
+                
+<span class="param-type">String</span>
+|
+
+<span class="param-type">Number</span>
+
+
+            
+            </td>
+
+            
+                <td class="default">
+                
+                </td>
+            
+
+            <td class="description last">tile layer's id</td>
+        </tr>
+
+    
+
+        <tr>
+            
+                <td class="name"><code>layers</code>
+                
+                    
+                    
+                    
+                
+                </td>
+            
+
+            <td class="type">
+            
+                
+<span class="param-type">Array.&lt;<a href="TileLayer.html">TileLayer</a>></span>
+
+
+            
+            </td>
+
+            
+                <td class="default">
+                
+                </td>
+            
+
+            <td class="description last">TileLayers to add</td>
+        </tr>
+
+    
+
+        <tr>
+            
+                <td class="name"><code>options</code>
+                
+                    
+                        <span class="signature-attributes">opt</span>
+                    
+                    
+                    
+                
+                </td>
+            
+
+            <td class="type">
+            
+                
+<span class="param-type">Object</span>
+
+
+            
+            </td>
+
+            
+                <td class="default">
+                
+                    null
+                
+                </td>
+            
+
+            <td class="description last">options defined in <a href="TileLayer.html#options">TileLayer</a></td>
+        </tr>
+
+    
+    </tbody>
+</table>
+
+
+
+<!-- event properties -->
+
+
+
+
+    <h5>Extends:</h5>
+    
+
+
+    <ul>
+        <li><a href="TileLayer.html">TileLayer</a></li>
+    </ul>
+
+
+
+
+
+
+
+
+
+
+
+
+
+
+
+
+<h5>Fires:</h5>
+<ul>
+    <li><a href="#event:clear">clear</a></li>
+
+    <li><a href="#event:idchange">idchange</a></li>
+
+    <li><a href="#event:renderercreate">renderercreate</a></li>
+
+    <li><a href="#event:resourceload">resourceload</a></li>
+
+    <li><a href="#event:canvascreate">canvascreate</a></li>
+
+    <li><a href="#event:renderstart">renderstart</a></li>
+
+    <li><a href="#event:renderend">renderend</a></li>
+</ul>
+
+
+
+
+
+
+
+
+
+
+
+
+
+
+<hr>
+    
+    </div>
+
+    <!-- 
+        <h3 class="subsection-title">Extends</h3>
+
+        
+
+
+    <ul>
+        <li><a href="TileLayer.html">TileLayer</a></li>
+    </ul>
+
+
+     -->
+
+    
+
+    
+
+     
+
+    
+
+    
+        <h3 class="subsection-title">Members</h3>
+
+        
+            
+<li>
+<h4 class="name" id="options"><span class="type-signature">(constant) </span>options<span class="type-signature"></span>
+
+<!-- 
+        <a target="_blank" href="https://github.com/maptalks/maptalks.js/tree/master/src/layer/tile/TileLayer.js#L91" class="improvelink">[help to improve]</a>
+    
+    <a href="#options" class="improvelink">[link]</a></h4> -->
+</li>
+
+
+
+
+
+
+
+
+
+
+
+
+
+
+    <h5 class="subsection-title">Properties:</h5>
+
+    
+
+<table class="props">
+    <thead>
+    <tr>
+        
+        <th>Name</th>
+        
+
+        <th>Type</th>
+
+
+
+        
+
+        <th class="last">Description</th>
+    </tr>
+    </thead>
+
+    <tbody>
+    
+
+        <tr>
+            
+                <td class="name"><code>options</code>
+                    
+                </td>
+            
+
+            <td class="type">
+            
+                
+<span class="param-type">Object</span>
+
+
+            
+            </td>
+
+
+
+            
+
+            <td class="description last">TileLayer's options
+                <h6>Properties</h6>
+
+<table class="props">
+    <thead>
+    <tr>
+        
+        <th>Name</th>
+        
+
+        <th>Type</th>
+
+
+
+        
+        <th>Default</th>
+        
+
+        <th class="last">Description</th>
+    </tr>
+    </thead>
+
+    <tbody>
+    
+
+        <tr>
+            
+                <td class="name"><code>urlTemplate</code>
+                    
+                        
+                        
+
+                    
+                </td>
+            
+
+            <td class="type">
+            
+                
+<span class="param-type">String</span>
+|
+
+<span class="param-type">function</span>
+
+
+            
+            </td>
+
+
+
+            
+                <td class="default">
+                
+                </td>
+            
+
+            <td class="description last">url templates</td>
+        </tr>
+
+    
+
+        <tr>
+            
+                <td class="name"><code>subdomains</code>
+                    
+                        
+                           <span class="signature-attributes">opt</span>
+                        
+                        
+
+                    
+                </td>
+            
+
+            <td class="type">
+            
+                
+<span class="param-type">Array.&lt;String></span>
+|
+
+<span class="param-type">Array.&lt;Number></span>
+
+
+            
+            </td>
+
+
+
+            
+                <td class="default">
+                
+                    null
+                
+                </td>
+            
+
+            <td class="description last">subdomains to replace '{s}' in urlTemplate</td>
+        </tr>
+
+    
+
+        <tr>
+            
+                <td class="name"><code>spatialReference</code>
+                    
+                        
+                           <span class="signature-attributes">opt</span>
+                        
+                        
+
+                    
+                </td>
+            
+
+            <td class="type">
+            
+                
+<span class="param-type">Object</span>
+
+
+            
+            </td>
+
+
+
+            
+                <td class="default">
+                
+                    null
+                
+                </td>
+            
+
+            <td class="description last">TileLayer's spatial reference</td>
+        </tr>
+
+    
+
+        <tr>
+            
+                <td class="name"><code>tileSize</code>
+                    
+                        
+                           <span class="signature-attributes">opt</span>
+                        
+                        
+
+                    
+                </td>
+            
+
+            <td class="type">
+            
+                
+<span class="param-type">Array.&lt;Number></span>
+
+
+            
+            </td>
+
+
+
+            
+                <td class="default">
+                
+                    [256, 256]
+                
+                </td>
+            
+
+            <td class="description last">size of the tile image, [width, height]</td>
+        </tr>
+
+    
+
+        <tr>
+            
+                <td class="name"><code>offset</code>
+                    
+                        
+                           <span class="signature-attributes">opt</span>
+                        
+                        
+
+                    
+                </td>
+            
+
+            <td class="type">
+            
+                
+<span class="param-type">Array.&lt;Number></span>
+|
+
+<span class="param-type">function</span>
+
+
+            
+            </td>
+
+
+
+            
+                <td class="default">
+                
+                    [0, 0]
+                
+                </td>
+            
+
+            <td class="description last">overall tile offset, [dx, dy], useful for tile sources from difference coordinate systems, e.g. (wgs84 and gcj02)</td>
+        </tr>
+
+    
+
+        <tr>
+            
+                <td class="name"><code>tileSystem</code>
+                    
+                        
+                           <span class="signature-attributes">opt</span>
+                        
+                        
+
+                    
+                </td>
+            
+
+            <td class="type">
+            
+                
+<span class="param-type">Array.&lt;Number></span>
+
+
+            
+            </td>
+
+
+
+            
+                <td class="default">
+                
+                    null
+                
+                </td>
+            
+
+            <td class="description last">tile system number arrays</td>
+        </tr>
+
+    
+
+        <tr>
+            
+                <td class="name"><code>maxAvailableZoom</code>
+                    
+                        
+                           <span class="signature-attributes">opt</span>
+                        
+                        
+
+                    
+                </td>
+            
+
+            <td class="type">
+            
+                
+<span class="param-type">Number</span>
+
+
+            
+            </td>
+
+
+
+            
+                <td class="default">
+                
+                    null
+                
+                </td>
+            
+
+            <td class="description last">Maximum zoom level for which tiles are available. Data from tiles at the maxAvailableZoom are used when displaying the map at higher zoom levels.</td>
+        </tr>
+
+    
+
+        <tr>
+            
+                <td class="name"><code>repeatWorld</code>
+                    
+                        
+                           <span class="signature-attributes">opt</span>
+                        
+                        
+
+                    
+                </td>
+            
+
+            <td class="type">
+            
+                
+<span class="param-type">Boolean</span>
+
+
+            
+            </td>
+
+
+
+            
+                <td class="default">
+                
+                    true
+                
+                </td>
+            
+
+            <td class="description last">tiles will be loaded repeatedly outside the world.</td>
+        </tr>
+
+    
+
+        <tr>
+            
+                <td class="name"><code>background</code>
+                    
+                        
+                           <span class="signature-attributes">opt</span>
+                        
+                        
+
+                    
+                </td>
+            
+
+            <td class="type">
+            
+                
+<span class="param-type">Boolean</span>
+
+
+            
+            </td>
+
+
+
+            
+                <td class="default">
+                
+                    true
+                
+                </td>
+            
+
+            <td class="description last">whether to draw a background during or after interacting, true by default</td>
+        </tr>
+
+    
+
+        <tr>
+            
+                <td class="name"><code>backgroundZoomDiff</code>
+                    
+                        
+                           <span class="signature-attributes">opt</span>
+                        
+                        
+
+                    
+                </td>
+            
+
+            <td class="type">
+            
+                
+<span class="param-type">Number</span>
+
+
+            
+            </td>
+
+
+
+            
+                <td class="default">
+                
+                    6
+                
+                </td>
+            
+
+            <td class="description last">the zoom diff to find parent tile as background</td>
+        </tr>
+
+    
+
+        <tr>
+            
+                <td class="name"><code>placeholder</code>
+                    
+                        
+                           <span class="signature-attributes">opt</span>
+                        
+                        
+
+                    
+                </td>
+            
+
+            <td class="type">
+            
+                
+<span class="param-type">Boolean</span>
+|
+
+<span class="param-type">function</span>
+
+
+            
+            </td>
+
+
+
+            
+                <td class="default">
+                
+                    false
+                
+                </td>
+            
+
+            <td class="description last">a placeholder image to replace loading tile, can be a function with a parameter of the tile canvas</td>
+        </tr>
+
+    
+
+        <tr>
+            
+                <td class="name"><code>fragmentShader</code>
+                    
+                        
+                           <span class="signature-attributes">opt</span>
+                        
+                        
+
+                    
+                </td>
+            
+
+            <td class="type">
+            
+                
+<span class="param-type">String</span>
+
+
+            
+            </td>
+
+
+
+            
+                <td class="default">
+                
+                    null
+                
+                </td>
+            
+
+            <td class="description last">custom fragment shader, replace <a href="https://github.com/maptalks/maptalks.js/blob/master/src/renderer/layer/tilelayer/TileLayerGLRenderer.js#L8">the default fragment shader</a></td>
+        </tr>
+
+    
+
+        <tr>
+            
+                <td class="name"><code>crossOrigin</code>
+                    
+                        
+                           <span class="signature-attributes">opt</span>
+                        
+                        
+
+                    
+                </td>
+            
+
+            <td class="type">
+            
+                
+<span class="param-type">String</span>
+
+
+            
+            </td>
+
+
+
+            
+                <td class="default">
+                
+                    null
+                
+                </td>
+            
+
+            <td class="description last">tile image's corssOrigin</td>
+        </tr>
+
+    
+
+        <tr>
+            
+                <td class="name"><code>fadeAnimation</code>
+                    
+                        
+                           <span class="signature-attributes">opt</span>
+                        
+                        
+
+                    
+                </td>
+            
+
+            <td class="type">
+            
+                
+<span class="param-type">Boolean</span>
+
+
+            
+            </td>
+
+
+
+            
+                <td class="default">
+                
+                    true
+                
+                </td>
+            
+
+            <td class="description last">fade animation when loading tiles</td>
+        </tr>
+
+    
+
+        <tr>
+            
+                <td class="name"><code>debug</code>
+                    
+                        
+                           <span class="signature-attributes">opt</span>
+                        
+                        
+
+                    
+                </td>
+            
+
+            <td class="type">
+            
+                
+<span class="param-type">Boolean</span>
+
+
+            
+            </td>
+
+
+
+            
+                <td class="default">
+                
+                    false
+                
+                </td>
+            
+
+            <td class="description last">if set to true, tiles will have borders and a title of its coordinates.</td>
+        </tr>
+
+    
+
+        <tr>
+            
+                <td class="name"><code>renderer</code>
+                    
+                        
+                           <span class="signature-attributes">opt</span>
+                        
+                        
+
+                    
+                </td>
+            
+
+            <td class="type">
+            
+                
+<span class="param-type">String</span>
+
+
+            
+            </td>
+
+
+
+            
+                <td class="default">
+                
+                    gl
+                
+                </td>
+            
+
+            <td class="description last">TileLayer's renderer, canvas or gl. gl tiles requires image CORS that canvas doesn't. canvas tiles can't pitch.</td>
+        </tr>
+
+    
+
+        <tr>
+            
+                <td class="name"><code>maxCacheSize</code>
+                    
+                        
+                           <span class="signature-attributes">opt</span>
+                        
+                        
+
+                    
+                </td>
+            
+
+            <td class="type">
+            
+                
+<span class="param-type">Number</span>
+
+
+            
+            </td>
+
+
+
+            
+                <td class="default">
+                
+                    256
+                
+                </td>
+            
+
+            <td class="description last">maximum number of tiles to cache</td>
+        </tr>
+
+    
+
+        <tr>
+            
+                <td class="name"><code>cascadeTiles</code>
+                    
+                        
+                           <span class="signature-attributes">opt</span>
+                        
+                        
+
+                    
+                </td>
+            
+
+            <td class="type">
+            
+                
+<span class="param-type">Boolean</span>
+
+
+            
+            </td>
+
+
+
+            
+                <td class="default">
+                
+                    true
+                
+                </td>
+            
+
+            <td class="description last">draw cascaded tiles of different zooms to reduce tiles</td>
+        </tr>
+
+    
+
+        <tr>
+            
+                <td class="name"><code>zoomOffset</code>
+                    
+                        
+                           <span class="signature-attributes">opt</span>
+                        
+                        
+
+                    
+                </td>
+            
+
+            <td class="type">
+            
+                
+<span class="param-type">Number</span>
+
+
+            
+            </td>
+
+
+
+            
+                <td class="default">
+                
+                    0
+                
+                </td>
+            
+
+            <td class="description last">offset from map's zoom to tile's zoom</td>
+        </tr>
+
+    
+
+        <tr>
+            
+                <td class="name"><code>tileRetryCount</code>
+                    
+                        
+                           <span class="signature-attributes">opt</span>
+                        
+                        
+
+                    
+                </td>
+            
+
+            <td class="type">
+            
+                
+<span class="param-type">Number</span>
+
+
+            
+            </td>
+
+
+
+            
+                <td class="default">
+                
+                    0
+                
+                </td>
+            
+
+            <td class="description last">retry count of tiles</td>
+        </tr>
+
+    
+
+        <tr>
+            
+                <td class="name"><code>errorUrl</code>
+                    
+                        
+                           <span class="signature-attributes">opt</span>
+                        
+                        
+
+                    
+                </td>
+            
+
+            <td class="type">
+            
+                
+<span class="param-type">String</span>
+
+
+            
+            </td>
+
+
+
+            
+                <td class="default">
+                
+                    null
+                
+                </td>
+            
+
+            <td class="description last">image to replace when encountering error on loading tile image</td>
+        </tr>
+
+    
+
+        <tr>
+            
+                <td class="name"><code>customTags</code>
+                    
+                        
+                           <span class="signature-attributes">opt</span>
+                        
+                        
+
+                    
+                </td>
+            
+
+            <td class="type">
+            
+                
+<span class="param-type">Object</span>
+
+
+            
+            </td>
+
+
+
+            
+                <td class="default">
+                
+                    null
+                
+                </td>
+            
+
+            <td class="description last">custom tag values in urlTemplate, e.g. { foo: 'bar' } for http://path/to/{z}/{x}/{y}?foo={foo}</td>
+        </tr>
+
+    
+
+        <tr>
+            
+                <td class="name"><code>decodeImageInWorker</code>
+                    
+                        
+                           <span class="signature-attributes">opt</span>
+                        
+                        
+
+                    
+                </td>
+            
+
+            <td class="type">
+            
+                
+<span class="param-type">Boolean</span>
+
+
+            
+            </td>
+
+
+
+            
+                <td class="default">
+                
+                    false
+                
+                </td>
+            
+
+            <td class="description last">decode image in worker, for better performance if the server support</td>
+        </tr>
+
+    
+
+        <tr>
+            
+                <td class="name"><code>token</code>
+                    
+                        
+                           <span class="signature-attributes">opt</span>
+                        
+                        
+
+                    
+                </td>
+            
+
+            <td class="type">
+            
+                
+<span class="param-type">String</span>
+
+
+            
+            </td>
+
+
+
+            
+                <td class="default">
+                
+                    null
+                
+                </td>
+            
+
+            <td class="description last">token to replace {token} in template http://foo/bar/{z}/{x}/{y}?token={token}</td>
+        </tr>
+
+    
+
+        <tr>
+            
+                <td class="name"><code>fetchOptions</code>
+                    
+                        
+                           <span class="signature-attributes">opt</span>
+                        
+                        
+
+                    
+                </td>
+            
+
+            <td class="type">
+            
+                
+<span class="param-type">Object</span>
+
+
+            
+            </td>
+
+
+
+            
+                <td class="default">
+                
+                    object
+                
+                </td>
+            
+
+            <td class="description last">fetch params,such as fetchOptions: { 'headers': { 'accept': '' } }, about accept value more info https://developer.mozilla.org/en-US/docs/Web/HTTP/Content_negotiation/List_of_default_Accept_values</td>
+        </tr>
+
+    
+
+        <tr>
+            
+                <td class="name"><code>attribution</code>
+                    
+                        
+                           <span class="signature-attributes">opt</span>
+                        
+                        
+
+                    
+                </td>
+            
+
+            <td class="type">
+            
+                
+<span class="param-type">String</span>
+
+
+            
+            </td>
+
+
+
+            
+                <td class="default">
+                
+                    null
+                
+                </td>
+            
+
+            <td class="description last">the attribution of this layer, you can specify company or other information of this layer.</td>
+        </tr>
+
+    
+
+        <tr>
+            
+                <td class="name"><code>minZoom</code>
+                    
+                        
+                           <span class="signature-attributes">opt</span>
+                        
+                        
+
+                    
+                </td>
+            
+
+            <td class="type">
+            
+                
+<span class="param-type">Number</span>
+
+
+            
+            </td>
+
+
+
+            
+                <td class="default">
+                
+                    null
+                
+                </td>
+            
+
+            <td class="description last">the minimum zoom to display the layer, set to -1 to unlimit it.</td>
+        </tr>
+
+    
+
+        <tr>
+            
+                <td class="name"><code>maxZoom</code>
+                    
+                        
+                           <span class="signature-attributes">opt</span>
+                        
+                        
+
+                    
+                </td>
+            
+
+            <td class="type">
+            
+                
+<span class="param-type">Number</span>
+
+
+            
+            </td>
+
+
+
+            
+                <td class="default">
+                
+                    null
+                
+                </td>
+            
+
+            <td class="description last">the maximum zoom to display the layer, set to -1 to unlimit it.</td>
+        </tr>
+
+    
+
+        <tr>
+            
+                <td class="name"><code>visible</code>
+                    
+                        
+                           <span class="signature-attributes">opt</span>
+                        
+                        
+
+                    
+                </td>
+            
+
+            <td class="type">
+            
+                
+<span class="param-type">Boolean</span>
+
+
+            
+            </td>
+
+
+
+            
+                <td class="default">
+                
+                    true
+                
+                </td>
+            
+
+            <td class="description last">whether to display the layer.</td>
+        </tr>
+
+    
+
+        <tr>
+            
+                <td class="name"><code>opacity</code>
+                    
+                        
+                           <span class="signature-attributes">opt</span>
+                        
+                        
+
+                    
+                </td>
+            
+
+            <td class="type">
+            
+                
+<span class="param-type">Number</span>
+
+
+            
+            </td>
+
+
+
+            
+                <td class="default">
+                
+                    1
+                
+                </td>
+            
+
+            <td class="description last">opacity of the layer, from 0 to 1.</td>
+        </tr>
+
+    
+
+        <tr>
+            
+                <td class="name"><code>zIndex</code>
+                    
+                        
+                           <span class="signature-attributes">opt</span>
+                        
+                        
+
+                    
+                </td>
+            
+
+            <td class="type">
+            
+                
+<span class="param-type">Number</span>
+
+
+            
+            </td>
+
+
+
+            
+                <td class="default">
+                
+                </td>
+            
+
+            <td class="description last">z index of the layer</td>
+        </tr>
+
+    
+
+        <tr>
+            
+                <td class="name"><code>hitDetect</code>
+                    
+                        
+                           <span class="signature-attributes">opt</span>
+                        
+                        
+
+                    
+                </td>
+            
+
+            <td class="type">
+            
+                
+<span class="param-type">Boolean</span>
+
+
+            
+            </td>
+
+
+
+            
+                <td class="default">
+                
+                    true
+                
+                </td>
+            
+
+            <td class="description last">Whether to enable hit detection for layers for cursor styles on this map, disable it to improve performance.</td>
+        </tr>
+
+    
+
+        <tr>
+            
+                <td class="name"><code>globalCompositeOperation</code>
+                    
+                        
+                           <span class="signature-attributes">opt</span>
+                        
+                        
+
+                    
+                </td>
+            
+
+            <td class="type">
+            
+                
+<span class="param-type">String</span>
+
+
+            
+            </td>
+
+
+
+            
+                <td class="default">
+                
+                    null
+                
+                </td>
+            
+
+            <td class="description last">(Only for layer rendered with <a href="renderer.CanvasRenderer.html">CanvasRenderer</a>) globalCompositeOperation of layer's canvas 2d context.</td>
+        </tr>
+
+    
+
+        <tr>
+            
+                <td class="name"><code>debugOutline</code>
+                    
+                        
+                           <span class="signature-attributes">opt</span>
+                        
+                        
+
+                    
+                </td>
+            
+
+            <td class="type">
+            
+                
+<span class="param-type">String</span>
+
+
+            
+            </td>
+
+
+
+            
+                <td class="default">
+                
+                    '#0f0'
+                
+                </td>
+            
+
+            <td class="description last">debug outline's color.</td>
+        </tr>
+
+    
+
+        <tr>
+            
+                <td class="name"><code>cssFilter</code>
+                    
+                        
+                           <span class="signature-attributes">opt</span>
+                        
+                        
+
+                    
+                </td>
+            
+
+            <td class="type">
+            
+                
+<span class="param-type">String</span>
+
+
+            
+            </td>
+
+
+
+            
+                <td class="default">
+                
+                    null
+                
+                </td>
+            
+
+            <td class="description last">css filter apply to canvas context's filter</td>
+        </tr>
+
+    
+
+        <tr>
+            
+                <td class="name"><code>forceRenderOnMoving</code>
+                    
+                        
+                           <span class="signature-attributes">opt</span>
+                        
+                        
+
+                    
+                </td>
+            
+
+            <td class="type">
+            
+                
+<span class="param-type">Boolean</span>
+
+
+            
+            </td>
+
+
+
+            
+                <td class="default">
+                
+                    false
+                
+                </td>
+            
+
+            <td class="description last">force to render layer when map is moving</td>
+        </tr>
+
+    
+
+        <tr>
+            
+                <td class="name"><code>forceRenderOnZooming</code>
+                    
+                        
+                           <span class="signature-attributes">opt</span>
+                        
+                        
+
+                    
+                </td>
+            
+
+            <td class="type">
+            
+                
+<span class="param-type">Boolean</span>
+
+
+            
+            </td>
+
+
+
+            
+                <td class="default">
+                
+                    false
+                
+                </td>
+            
+
+            <td class="description last">force to render layer when map is zooming</td>
+        </tr>
+
+    
+
+        <tr>
+            
+                <td class="name"><code>forceRenderOnRotating</code>
+                    
+                        
+                           <span class="signature-attributes">opt</span>
+                        
+                        
+
+                    
+                </td>
+            
+
+            <td class="type">
+            
+                
+<span class="param-type">Boolean</span>
+
+
+            
+            </td>
+
+
+
+            
+                <td class="default">
+                
+                    false
+                
+                </td>
+            
+
+            <td class="description last">force to render layer when map is Rotating</td>
+        </tr>
+
+    
+
+        <tr>
+            
+                <td class="name"><code>collisionScope</code>
+                    
+                        
+                           <span class="signature-attributes">opt</span>
+                        
+                        
+
+                    
+                </td>
+            
+
+            <td class="type">
+            
+                
+<span class="param-type">String</span>
+
+
+            
+            </td>
+
+
+
+            
+                <td class="default">
+                
+                    layer
+                
+                </td>
+            
+
+            <td class="description last">layer's collision scope: layer or map</td>
+        </tr>
+
+    
+    </tbody>
+</table>
+
+            </td>
+        </tr>
+
+    
+    </tbody>
+</table>
+
+
+
+<dl class="details">
+
+    
+
+    
+
+    
+
+    
+    <dt class="tag-overrides">Overrides:</dt>
+    <dd class="tag-overrides"><ul class="dummy"><li>
+        <a href="TileLayer.html#options">TileLayer#options</a>
+    </li></ul></dd>
+    
+
+    
+
+        
+
+    
+
+    
+
+    
+
+    
+
+    
+
+    
+
+    
+    <dt class="tag-source">Source:</dt>
+    <dd class="tag-source"><ul class="dummy"><li>
+        
+            <a target="_blank" href="https://github.com/maptalks/maptalks.js/tree/master/src/layer/tile/TileLayer.js">layer/tile/TileLayer.js</a>, <a target="_blank" href="https://github.com/maptalks/maptalks.js/tree/master/src/layer/tile/TileLayer.js#L91">line 91</a>
+        
+
+    </li></ul></dd>
+    
+
+    
+
+    
+
+    
+</dl>
+
+
+
+
+
+
+<hr>
+        
+    
+
+    
+        
+
+        
+                    <h3 class="subsection-title">Methods</h3>
+                
+            
+
+    <!-- <h2>Constructor</h2> -->
+    
+    <li>
+    
+    <h4 class="name" id="getLayers"><span class="type-signature"></span><a href="#getLayers">getLayers</a><span class="signature">()</span>
+    
+        
+            <a target="_blank" href="https://github.com/maptalks/maptalks.js/tree/master/src/layer/tile/GroupTileLayer.js#L83" class="improvelink">[source]</a>
+        
+    
+    <!-- 
+        <a target="_blank" href="https://github.com/maptalks/maptalks.js/tree/master/src/layer/tile/GroupTileLayer.js#L83" class="improvelink">[help to improve]</a>
+     -->
+    <!-- <a href="#getLayers" class="improvelink">[link]</a> -->
+    </h4>
+
+    
+    </li>
+    
+    
+
+
+
+
+<div class="description">
+    Get children TileLayer
+</div>
+
+
+
+
+<!--  -->
+
+
+
+
+
+<!-- event properties -->
+
+
+
+
+
+
+
+
+
+
+
+
+
+
+
+
+
+
+
+
+
+
+
+
+
+
+
+
+<h5>Returns:</h5>
+<span class="type-signature">Array.&lt;<a href="TileLayer.html">TileLayer</a>></span>:
+
+        
+
+
+    
+
+
+<hr>
+        
+            
+
+    <!-- <h2>Constructor</h2> -->
+    
+    <li>
+    
+    <h4 class="name" id="addLayer"><span class="type-signature"></span><a href="#addLayer">addLayer</a><span class="signature">(tileLayers)</span>
+    
+        
+            <a target="_blank" href="https://github.com/maptalks/maptalks.js/tree/master/src/layer/tile/GroupTileLayer.js#L91" class="improvelink">[source]</a>
+        
+    
+    <!-- 
+        <a target="_blank" href="https://github.com/maptalks/maptalks.js/tree/master/src/layer/tile/GroupTileLayer.js#L91" class="improvelink">[help to improve]</a>
+     -->
+    <!-- <a href="#addLayer" class="improvelink">[link]</a> -->
+    </h4>
+
+    
+    </li>
+    
+    
+
+
+
+
+<div class="description">
+    add tilelayers
+</div>
+
+
+
+
+<!--  -->
+
+
+
+
+    
+
+<table class="params">
+    <thead>
+    <tr>
+        
+        <th>Parameter</th>
+        
+        <th>Type</th>
+
+        
+
+        <th class="last">Description</th>
+    </tr>
+    </thead>
+
+    <tbody>
+    
+
+        <tr>
+            
+                <td class="name"><code>tileLayers</code>
+                
+                </td>
+            
+
+            <td class="type">
+            
+                
+<span class="param-type">Array.&lt;<a href="TileLayer.html">TileLayer</a>></span>
+
+
+            
+            </td>
+
+            
+
+            <td class="description last"></td>
+        </tr>
+
+    
+    </tbody>
+</table>
+
+
+
+<!-- event properties -->
+
+
+
+
+
+
+
+
+
+
+
+
+
+
+
+
+
+
+
+
+
+
+
+
+
+
+
+
+
+
+<hr>
+        
+            
+
+    <!-- <h2>Constructor</h2> -->
+    
+    <li>
+    
+    <h4 class="name" id="removeLayer"><span class="type-signature"></span><a href="#removeLayer">removeLayer</a><span class="signature">(tileLayers)</span>
+    
+        
+            <a target="_blank" href="https://github.com/maptalks/maptalks.js/tree/master/src/layer/tile/GroupTileLayer.js#L115" class="improvelink">[source]</a>
+        
+    
+    <!-- 
+        <a target="_blank" href="https://github.com/maptalks/maptalks.js/tree/master/src/layer/tile/GroupTileLayer.js#L115" class="improvelink">[help to improve]</a>
+     -->
+    <!-- <a href="#removeLayer" class="improvelink">[link]</a> -->
+    </h4>
+
+    
+    </li>
+    
+    
+
+
+
+
+<div class="description">
+    remove tilelayers
+</div>
+
+
+
+
+<!--  -->
+
+
+
+
+    
+
+<table class="params">
+    <thead>
+    <tr>
+        
+        <th>Parameter</th>
+        
+        <th>Type</th>
+
+        
+
+        <th class="last">Description</th>
+    </tr>
+    </thead>
+
+    <tbody>
+    
+
+        <tr>
+            
+                <td class="name"><code>tileLayers</code>
+                
+                </td>
+            
+
+            <td class="type">
+            
+                
+<span class="param-type">Array.&lt;<a href="TileLayer.html">TileLayer</a>></span>
+
+
+            
+            </td>
+
+            
+
+            <td class="description last"></td>
+        </tr>
+
+    
+    </tbody>
+</table>
+
+
+
+<!-- event properties -->
+
+
+
+
+
+
+
+
+
+
+
+
+
+
+
+
+
+
+
+
+
+
+
+
+
+
+
+
+
+
+<hr>
+        
+            
+
+    <!-- <h2>Constructor</h2> -->
+    
+    <li>
+    
+    <h4 class="name" id="clearLayers"><span class="type-signature"></span><a href="#clearLayers">clearLayers</a><span class="signature">()</span>
+    
+        
+            <a target="_blank" href="https://github.com/maptalks/maptalks.js/tree/master/src/layer/tile/GroupTileLayer.js#L144" class="improvelink">[source]</a>
+        
+    
+    <!-- 
+        <a target="_blank" href="https://github.com/maptalks/maptalks.js/tree/master/src/layer/tile/GroupTileLayer.js#L144" class="improvelink">[help to improve]</a>
+     -->
+    <!-- <a href="#clearLayers" class="improvelink">[link]</a> -->
+    </h4>
+
+    
+    </li>
+    
+    
+
+
+
+
+<div class="description">
+    clear tilelayers
+</div>
+
+
+
+
+<!--  -->
+
+
+
+
+
+<!-- event properties -->
+
+
+
+
+
+
+
+
+
+
+
+
+
+
+
+
+
+
+
+
+
+
+
+
+
+
+
+
+
+
+<hr>
+        
+            
+
+    <!-- <h2>Constructor</h2> -->
+    
+    <li>
+    
+    <h4 class="name" id="toJSON"><span class="type-signature"></span><a href="#toJSON">toJSON</a><span class="signature">()</span>
+    
+        
+            <a target="_blank" href="https://github.com/maptalks/maptalks.js/tree/master/src/layer/tile/GroupTileLayer.js#L161" class="improvelink">[source]</a>
+        
+    
+    <!-- 
+        <a target="_blank" href="https://github.com/maptalks/maptalks.js/tree/master/src/layer/tile/GroupTileLayer.js#L161" class="improvelink">[help to improve]</a>
+     -->
+    <!-- <a href="#toJSON" class="improvelink">[link]</a> -->
+    </h4>
+
+    
+    </li>
+    
+    
+
+
+
+
+<div class="description">
+    Export the GroupTileLayer's profile json. <br>+Layer's profile is a snapshot of the layer in JSON format. <br>+It can be used to reproduce the instance by fromJSON method
+</div>
+
+
+
+
+<!--  -->
+
+
+
+
+
+<!-- event properties -->
+
+
+
+
+
+
+
+
+
+
+
+
+
+
+
+
+
+
+
+
+
+
+
+
+
+
+
+
+<h5>Returns:</h5>
+<span class="type-signature">Object</span>:
+
+        
+<!-- <div class="param-desc"> -->
+    layer's profile JSON
+<!-- </div> -->
+
+
+
+    
+
+
+<hr>
+        
+            
+
+    <!-- <h2>Constructor</h2> -->
+    
+    <li>
+    
+    <h4 class="name" id="getTiles"><span class="type-signature"></span><a href="#getTiles">getTiles</a><span class="signature">(z)</span>
+    
+        
+            <a target="_blank" href="https://github.com/maptalks/maptalks.js/tree/master/src/layer/tile/GroupTileLayer.js#L184" class="improvelink">[source]</a>
+        
+    
+    <!-- 
+        <a target="_blank" href="https://github.com/maptalks/maptalks.js/tree/master/src/layer/tile/GroupTileLayer.js#L184" class="improvelink">[help to improve]</a>
+     -->
+    <!-- <a href="#getTiles" class="improvelink">[link]</a> -->
+    </h4>
+
+    
+    </li>
+    
+    
+
+
+
+
+<div class="description">
+    Get tiles at zoom (or current zoom)
+</div>
+
+
+
+
+<!--  -->
+
+
+
+
+    
+
+<table class="params">
+    <thead>
+    <tr>
+        
+        <th>Parameter</th>
+        
+        <th>Type</th>
+
+        
+
+        <th class="last">Description</th>
+    </tr>
+    </thead>
+
+    <tbody>
+    
+
+        <tr>
+            
+                <td class="name"><code>z</code>
+                
+                </td>
+            
+
+            <td class="type">
+            
+                
+<span class="param-type">Number</span>
+
+
+            
+            </td>
+
+            
+
+            <td class="description last"></td>
+        </tr>
+
+    
+    </tbody>
+</table>
+
+
+
+<!-- event properties -->
+
+
+
+
+
+
+
+
+
+
+
+
+
+
+
+
+
+
+
+
+
+
+
+
+
+
+
+
+<h5>Returns:</h5>
+<span class="type-signature">Object</span>:
+
+        
+<!-- <div class="param-desc"> -->
+    tiles
+<!-- </div> -->
+
+
+
+    
+
+
+<hr>
+        
+            
+
+    <!-- <h2>Constructor</h2> -->
+    
+    <li>
+    
+    <h4 class="name" id="forceReload"><span class="type-signature"></span><i><span class="type-signature"> (inherited)  </span><a href="#forceReload">forceReload</a><span class="signature">()</span></i>
+    
+        
+            <a target="_blank" href="https://github.com/maptalks/maptalks.js/tree/master/src/layer/tile/TileLayer.js#L198" class="improvelink">[source]</a>
+        
+    
+    <!-- 
+        <a target="_blank" href="https://github.com/maptalks/maptalks.js/tree/master/src/layer/tile/TileLayer.js#L198" class="improvelink">[help to improve]</a>
+     -->
+    <!-- <a href="#forceReload" class="improvelink">[link]</a> -->
+    </h4>
+
+    
+    </li>
+    
+    
+
+
+
+
+<div class="description">
+    force Reload tilelayer.+Note that this method will clear all cached tiles and reload them. It shouldn't be called frequently for performance reason.
+</div>
+
+
+
+
+<!--  -->
+
+
+
+
+
+<!-- event properties -->
+
+
+
+
+
+
+
+
+
+
+
+
+
+
+
+
+
+
+
+
+
+
+
+
+
+
+
+
+<h5>Returns:</h5>
+<span class="type-signature"><a href="TileLayer.html">TileLayer</a></span>:
+
+        
+<!-- <div class="param-desc"> -->
+    this
+<!-- </div> -->
+
+
+
+    
+
+
+<hr>
+        
+            
+
+    <!-- <h2>Constructor</h2> -->
+    
+    <li>
+    
+    <h4 class="name" id="getTileSize"><span class="type-signature"></span><i><span class="type-signature"> (inherited)  </span><a href="#getTileSize">getTileSize</a><span class="signature">()</span></i>
+    
+        
+            <a target="_blank" href="https://github.com/maptalks/maptalks.js/tree/master/src/layer/tile/TileLayer.js#L209" class="improvelink">[source]</a>
+        
+    
+    <!-- 
+        <a target="_blank" href="https://github.com/maptalks/maptalks.js/tree/master/src/layer/tile/TileLayer.js#L209" class="improvelink">[help to improve]</a>
+     -->
+    <!-- <a href="#getTileSize" class="improvelink">[link]</a> -->
+    </h4>
+
+    
+    </li>
+    
+    
+
+
+
+
+<div class="description">
+    Get tile size of the tile layer
+</div>
+
+
+
+
+<!--  -->
+
+
+
+
+
+<!-- event properties -->
+
+
+
+
+
+
+
+
+
+
+
+
+
+
+
+
+
+
+
+
+
+
+
+
+
+
+
+
+<h5>Returns:</h5>
+<span class="type-signature"><a href="Size.html">Size</a></span>:
+
+        
+
+
+    
+
+
+<hr>
+        
+            
+
+    <!-- <h2>Constructor</h2> -->
+    
+    <li>
+    
+    <h4 class="name" id="_getScreenSpaceError"><span class="type-signature"></span><i><span class="type-signature"> (inherited)  </span><a href="#_getScreenSpaceError">_getScreenSpaceError</a><span class="signature">()</span></i>
+    
+        
+            <a target="_blank" href="https://github.com/maptalks/maptalks.js/tree/master/src/layer/tile/TileLayer.js#L607" class="improvelink">[source]</a>
+        
+    
+    <!-- 
+        <a target="_blank" href="https://github.com/maptalks/maptalks.js/tree/master/src/layer/tile/TileLayer.js#L607" class="improvelink">[help to improve]</a>
+     -->
+    <!-- <a href="#_getScreenSpaceError" class="improvelink">[link]</a> -->
+    </h4>
+
+    
+    </li>
+    
+    
+
+
+
+
+<div class="description">
+    Compute tile's SSE+from Cesium+与cesium不同的是，我们用boundingVolume顶面的四个顶点中的最小值作为distanceToCamera
+</div>
+
+
+
+
+<!--  -->
+
+
+
+
+
+<!-- event properties -->
+
+
+
+
+
+
+
+
+
+
+
+
+
+
+
+
+
+
+
+
+
+
+
+
+
+
+
+
+
+
+<hr>
+        
+            
+
+    <!-- <h2>Constructor</h2> -->
+    
+    <li>
+    
+    <h4 class="name" id="_getCascadeTiles"><span class="type-signature"></span><i><span class="type-signature"> (inherited)  </span><a href="#_getCascadeTiles">_getCascadeTiles</a><span class="signature">(z)</span></i>
+    
+        
+            <a target="_blank" href="https://github.com/maptalks/maptalks.js/tree/master/src/layer/tile/TileLayer.js#L638" class="improvelink">[source]</a>
+        
+    
+    <!-- 
+        <a target="_blank" href="https://github.com/maptalks/maptalks.js/tree/master/src/layer/tile/TileLayer.js#L638" class="improvelink">[help to improve]</a>
+     -->
+    <!-- <a href="#_getCascadeTiles" class="improvelink">[link]</a> -->
+    </h4>
+
+    
+    </li>
+    
+    
+
+
+
+
+<div class="description">
+    Get tiles at zoom z (or current zoom)
+</div>
+
+
+
+
+<!--  -->
+
+
+
+
+    
+
+<table class="params">
+    <thead>
+    <tr>
+        
+        <th>Parameter</th>
+        
+        <th>Type</th>
+
+        
+
+        <th class="last">Description</th>
+    </tr>
+    </thead>
+
+    <tbody>
+    
+
+        <tr>
+            
+                <td class="name"><code>z</code>
+                
+                </td>
+            
+
+            <td class="type">
+            
+                
+<span class="param-type">Number</span>
+
+
+            
+            </td>
+
+            
+
+            <td class="description last">zoom</td>
+        </tr>
+
+    
+    </tbody>
+</table>
+
+
+
+<!-- event properties -->
+
+
+
+
+
+
+
+
+
+
+
+
+
+
+
+
+
+
+
+
+
+
+
+
+
+
+
+
+<h5>Returns:</h5>
+<span class="type-signature">Array.&lt;Object></span>:
+
+        
+<!-- <div class="param-desc"> -->
+    tile descriptors
+<!-- </div> -->
+
+
+
+    
+
+
+<hr>
+        
+            
+
+    <!-- <h2>Constructor</h2> -->
+    
+    <li>
+    
+    <h4 class="name" id="getTileUrl"><span class="type-signature"></span><i><span class="type-signature"> (inherited)  </span><a href="#getTileUrl">getTileUrl</a><span class="signature">(x, y, z)</span></i>
+    
+        
+            <a target="_blank" href="https://github.com/maptalks/maptalks.js/tree/master/src/layer/tile/TileLayer.js#L716" class="improvelink">[source]</a>
+        
+    
+    <!-- 
+        <a target="_blank" href="https://github.com/maptalks/maptalks.js/tree/master/src/layer/tile/TileLayer.js#L716" class="improvelink">[help to improve]</a>
+     -->
+    <!-- <a href="#getTileUrl" class="improvelink">[link]</a> -->
+    </h4>
+
+    
+    </li>
+    
+    
+
+
+
+
+<div class="description">
+    Get tile's url
+</div>
+
+
+
+
+<!--  -->
+
+
+
+
+    
+
+<table class="params">
+    <thead>
+    <tr>
+        
+        <th>Parameter</th>
+        
+        <th>Type</th>
+
+        
+
+        <th class="last">Description</th>
+    </tr>
+    </thead>
+
+    <tbody>
+    
+
+        <tr>
+            
+                <td class="name"><code>x</code>
+                
+                </td>
+            
+
+            <td class="type">
+            
+                
+<span class="param-type">Number</span>
+
+
+            
+            </td>
+
+            
+
+            <td class="description last"></td>
+        </tr>
+
+    
+
+        <tr>
+            
+                <td class="name"><code>y</code>
+                
+                </td>
+            
+
+            <td class="type">
+            
+                
+<span class="param-type">Number</span>
+
+
+            
+            </td>
+
+            
+
+            <td class="description last"></td>
+        </tr>
+
+    
+
+        <tr>
+            
+                <td class="name"><code>z</code>
+                
+                </td>
+            
+
+            <td class="type">
+            
+                
+<span class="param-type">Number</span>
+
+
+            
+            </td>
+
+            
+
+            <td class="description last"></td>
+        </tr>
+
+    
+    </tbody>
+</table>
+
+
+
+<!-- event properties -->
+
+
+
+
+
+
+
+
+
+
+
+
+
+
+
+
+
+
+
+
+
+
+
+
+
+
+
+
+<h5>Returns:</h5>
+<span class="type-signature">String</span>:
+
+        
+<!-- <div class="param-desc"> -->
+    url
+<!-- </div> -->
+
+
+
+    
+
+
+<hr>
+        
+            
+
+    <!-- <h2>Constructor</h2> -->
+    
+    <li>
+    
+    <h4 class="name" id="clear"><span class="type-signature"></span><i><span class="type-signature"> (inherited)  </span><a href="#clear">clear</a><span class="signature">()</span></i>
+    
+        
+            <a target="_blank" href="https://github.com/maptalks/maptalks.js/tree/master/src/layer/tile/TileLayer.js#L762" class="improvelink">[source]</a>
+        
+    
+    <!-- 
+        <a target="_blank" href="https://github.com/maptalks/maptalks.js/tree/master/src/layer/tile/TileLayer.js#L762" class="improvelink">[help to improve]</a>
+     -->
+    <!-- <a href="#clear" class="improvelink">[link]</a> -->
+    </h4>
+
+    
+    </li>
+    
+    
+
+
+
+
+<div class="description">
+    Clear the layer
+</div>
+
+
+
+
+<!--  -->
+
+
+
+
+
+<!-- event properties -->
+
+
+
+
+
+
+
+
+
+
+
+
+
+
+
+
+
+
+
+
+
+
+
+
+
+
+
+
+<h5>Returns:</h5>
+<span class="type-signature"><a href="TileLayer.html">TileLayer</a></span>:
+
+        
+<!-- <div class="param-desc"> -->
+    this
+<!-- </div> -->
+
+
+
+    
+
+
+<hr>
+        
+            
+
+    <!-- <h2>Constructor</h2> -->
+    
+    <li>
+    
+    <h4 class="name" id="getSpatialReference"><span class="type-signature"></span><i><span class="type-signature"> (inherited)  </span><a href="#getSpatialReference">getSpatialReference</a><span class="signature">()</span></i>
+    
+        
+            <a target="_blank" href="https://github.com/maptalks/maptalks.js/tree/master/src/layer/tile/TileLayer.js#L800" class="improvelink">[source]</a>
+        
+    
+    <!-- 
+        <a target="_blank" href="https://github.com/maptalks/maptalks.js/tree/master/src/layer/tile/TileLayer.js#L800" class="improvelink">[help to improve]</a>
+     -->
+    <!-- <a href="#getSpatialReference" class="improvelink">[link]</a> -->
+    </h4>
+
+    
+    </li>
+    
+    
+
+
+
+
+<div class="description">
+    Get tilelayer's spatial reference.
+</div>
+
+
+
+
+<!--  -->
+
+
+
+
+
+<!-- event properties -->
+
+
+
+
+
+
+
+
+
+
+
+
+
+
+
+
+
+
+
+
+
+
+
+
+
+
+
+
+<h5>Returns:</h5>
+<span class="type-signature">SpatialReference</span>:
+
+        
+<!-- <div class="param-desc"> -->
+    spatial reference
+<!-- </div> -->
+
+
+
+    
+
+
+<hr>
+        
+            
+
+    <!-- <h2>Constructor</h2> -->
+    
+    <li>
+    
+    <h4 class="name" id="getPolygonOffsetCount"><span class="type-signature"></span><i><span class="type-signature"> (inherited)  </span><a href="#getPolygonOffsetCount">getPolygonOffsetCount</a><span class="signature">()</span></i>
+    
+        
+            <a target="_blank" href="https://github.com/maptalks/maptalks.js/tree/master/src/layer/tile/TileLayer.js#L1312" class="improvelink">[source]</a>
+        
+    
+    <!-- 
+        <a target="_blank" href="https://github.com/maptalks/maptalks.js/tree/master/src/layer/tile/TileLayer.js#L1312" class="improvelink">[help to improve]</a>
+     -->
+    <!-- <a href="#getPolygonOffsetCount" class="improvelink">[link]</a> -->
+    </h4>
+
+    
+    </li>
+    
+    
+
+
+
+
+<div class="description">
+    Get layer's polygonOffset count
+</div>
+
+
+
+
+<!--  -->
+
+
+
+
+
+<!-- event properties -->
+
+
+
+
+
+
+
+
+
+
+
+
+
+
+
+
+
+
+
+
+
+
+
+
+
+
+
+
+<h5>Returns:</h5>
+<span class="type-signature">Number</span>:
+
+        
+
+
+    
+
+
+<hr>
+        
+            
+
+    <!-- <h2>Constructor</h2> -->
+    
+    <li>
+    
+    <h4 class="name" id="getPolygonOffset"><span class="type-signature"></span><i><span class="type-signature"> (inherited)  </span><a href="#getPolygonOffset">getPolygonOffset</a><span class="signature">()</span></i>
+    
+        
+            <a target="_blank" href="https://github.com/maptalks/maptalks.js/tree/master/src/layer/tile/TileLayer.js#L1320" class="improvelink">[source]</a>
+        
+    
+    <!-- 
+        <a target="_blank" href="https://github.com/maptalks/maptalks.js/tree/master/src/layer/tile/TileLayer.js#L1320" class="improvelink">[help to improve]</a>
+     -->
+    <!-- <a href="#getPolygonOffset" class="improvelink">[link]</a> -->
+    </h4>
+
+    
+    </li>
+    
+    
+
+
+
+
+<div class="description">
+    Get layer's base polygon offset
+</div>
+
+
+
+
+<!--  -->
+
+
+
+
+
+<!-- event properties -->
+
+
+
+
+
+
+
+
+
+
+
+
+
+
+
+
+
+
+
+
+
+
+
+
+
+
+
+
+<h5>Returns:</h5>
+<span class="type-signature">Number</span>:
+
+        
+
+
+    
+
+
+<hr>
+        
+            
+
+    <!-- <h2>Constructor</h2> -->
+    
+    <li>
+    
+    <h4 class="name" id="setPolygonOffset"><span class="type-signature"></span><i><span class="type-signature"> (inherited)  </span><a href="#setPolygonOffset">setPolygonOffset</a><span class="signature">(offset)</span></i>
+    
+        
+            <a target="_blank" href="https://github.com/maptalks/maptalks.js/tree/master/src/layer/tile/TileLayer.js#L1329" class="improvelink">[source]</a>
+        
+    
+    <!-- 
+        <a target="_blank" href="https://github.com/maptalks/maptalks.js/tree/master/src/layer/tile/TileLayer.js#L1329" class="improvelink">[help to improve]</a>
+     -->
+    <!-- <a href="#setPolygonOffset" class="improvelink">[link]</a> -->
+    </h4>
+
+    
+    </li>
+    
+    
+
+
+
+
+<div class="description">
+    Set layer's base polygon offset, called by GroupGLLayer
+</div>
+
+
+
+
+<!--  -->
+
+
+
+
+    
+
+<table class="params">
+    <thead>
+    <tr>
+        
+        <th>Parameter</th>
+        
+        <th>Type</th>
+
+        
+
+        <th class="last">Description</th>
+    </tr>
+    </thead>
+
+    <tbody>
+    
+
+        <tr>
+            
+                <td class="name"><code>offset</code>
+                
+                </td>
+            
+
+            <td class="type">
+            
+                
+<span class="param-type">Number</span>
+
+
+            
+            </td>
+
+            
+
+            <td class="description last">polygon offset</td>
+        </tr>
+
+    
+    </tbody>
+</table>
+
+
+
+<!-- event properties -->
+
+
+
+
+
+
+
+
+
+
+
+
+
+
+
+
+
+
+
+
+
+
+
+
+
+
+
+
+<h5>Returns:</h5>
+<span class="type-signature"><a href="TileLayer.html">TileLayer</a></span>:
+
+        
+
+
+    
+
+
+<hr>
+        
+            
+
+    <!-- <h2>Constructor</h2> -->
+    
+    <li>
+    
+    <h4 class="name" id="load"><span class="type-signature"></span><i><span class="type-signature"> (inherited)  </span><a href="#load">load</a><span class="signature">()</span></i>
+    
+        
+            <a target="_blank" href="https://github.com/maptalks/maptalks.js/tree/master/src/layer/Layer.js#L88" class="improvelink">[source]</a>
+        
+    
+    <!-- 
+        <a target="_blank" href="https://github.com/maptalks/maptalks.js/tree/master/src/layer/Layer.js#L88" class="improvelink">[help to improve]</a>
+     -->
+    <!-- <a href="#load" class="improvelink">[link]</a> -->
+    </h4>
+
+    
+    </li>
+    
+    
+
+
+
+
+<div class="description">
+    load the tile layer, can't be overrided by sub-classes
+</div>
+
+
+
+
+<!--  -->
+
+
+
+
+
+<!-- event properties -->
+
+
+
+
+
+
+
+
+
+
+
+
+
+
+
+
+
+
+
+
+
+
+
+
+
+
+
+
+
+
+<hr>
+        
+            
+
+    <!-- <h2>Constructor</h2> -->
+    
+    <li>
+    
+    <h4 class="name" id="getId"><span class="type-signature"></span><i><span class="type-signature"> (inherited)  </span><a href="#getId">getId</a><span class="signature">()</span></i>
+    
+        
+            <a target="_blank" href="https://github.com/maptalks/maptalks.js/tree/master/src/layer/Layer.js#L110" class="improvelink">[source]</a>
+        
+    
+    <!-- 
+        <a target="_blank" href="https://github.com/maptalks/maptalks.js/tree/master/src/layer/Layer.js#L110" class="improvelink">[help to improve]</a>
+     -->
+    <!-- <a href="#getId" class="improvelink">[link]</a> -->
+    </h4>
+
+    
+    </li>
+    
+    
+
+
+
+
+<div class="description">
+    Get the layer id
+</div>
+
+
+
+
+<!--  -->
+
+
+
+
+
+<!-- event properties -->
+
+
+
+
+
+
+
+
+
+
+
+
+
+
+
+
+
+
+
+
+
+
+
+
+
+
+
+
+<h5>Returns:</h5>
+<span class="type-signature">String</span>:
+
+        
+<!-- <div class="param-desc"> -->
+    id
+<!-- </div> -->
+
+
+
+    
+
+
+<hr>
+        
+            
+
+    <!-- <h2>Constructor</h2> -->
+    
+    <li>
+    
+    <h4 class="name" id="setId"><span class="type-signature"></span><i><span class="type-signature"> (inherited)  </span><a href="#setId">setId</a><span class="signature">(id)</span></i>
+    
+        
+            <a target="_blank" href="https://github.com/maptalks/maptalks.js/tree/master/src/layer/Layer.js#L120" class="improvelink">[source]</a>
+        
+    
+    <!-- 
+        <a target="_blank" href="https://github.com/maptalks/maptalks.js/tree/master/src/layer/Layer.js#L120" class="improvelink">[help to improve]</a>
+     -->
+    <!-- <a href="#setId" class="improvelink">[link]</a> -->
+    </h4>
+
+    
+    </li>
+    
+    
+
+
+
+
+<div class="description">
+    Set a new id to the layer
+</div>
+
+
+
+
+<!--  -->
+
+
+
+
+    
+
+<table class="params">
+    <thead>
+    <tr>
+        
+        <th>Parameter</th>
+        
+        <th>Type</th>
+
+        
+
+        <th class="last">Description</th>
+    </tr>
+    </thead>
+
+    <tbody>
+    
+
+        <tr>
+            
+                <td class="name"><code>id</code>
+                
+                </td>
+            
+
+            <td class="type">
+            
+                
+<span class="param-type">String</span>
+
+
+            
+            </td>
+
+            
+
+            <td class="description last">new layer id</td>
+        </tr>
+
+    
+    </tbody>
+</table>
+
+
+
+<!-- event properties -->
+
+
+
+
+
+
+
+
+
+
+
+
+
+
+
+
+
+
+
+
+<h5>Fires:</h5>
+<ul>
+    <li><a href="#event:idchange">idchange</a></li>
+</ul>
+
+
+
+
+
+
+
+
+
+<h5>Returns:</h5>
+<span class="type-signature"><a href="Layer.html">Layer</a></span>:
+
+        
+<!-- <div class="param-desc"> -->
+    this
+<!-- </div> -->
+
+
+
+    
+
+
+<hr>
+        
+            
+
+    <!-- <h2>Constructor</h2> -->
+    
+    <li>
+    
+    <h4 class="name" id="addTo"><span class="type-signature"></span><i><span class="type-signature"> (inherited)  </span><a href="#addTo">addTo</a><span class="signature">(map)</span></i>
+    
+        
+            <a target="_blank" href="https://github.com/maptalks/maptalks.js/tree/master/src/layer/Layer.js#L148" class="improvelink">[source]</a>
+        
+    
+    <!-- 
+        <a target="_blank" href="https://github.com/maptalks/maptalks.js/tree/master/src/layer/Layer.js#L148" class="improvelink">[help to improve]</a>
+     -->
+    <!-- <a href="#addTo" class="improvelink">[link]</a> -->
+    </h4>
+
+    
+    </li>
+    
+    
+
+
+
+
+<div class="description">
+    Adds itself to a map.
+</div>
+
+
+
+
+<!--  -->
+
+
+
+
+    
+
+<table class="params">
+    <thead>
+    <tr>
+        
+        <th>Parameter</th>
+        
+        <th>Type</th>
+
+        
+
+        <th class="last">Description</th>
+    </tr>
+    </thead>
+
+    <tbody>
+    
+
+        <tr>
+            
+                <td class="name"><code>map</code>
+                
+                </td>
+            
+
+            <td class="type">
+            
+                
+<span class="param-type"><a href="Map.html">Map</a></span>
+
+
+            
+            </td>
+
+            
+
+            <td class="description last">map added to</td>
+        </tr>
+
+    
+    </tbody>
+</table>
+
+
+
+<!-- event properties -->
+
+
+
+
+
+
+
+
+
+
+
+
+
+
+
+
+
+
+
+
+
+
+
+
+
+
+
+
+<h5>Returns:</h5>
+<span class="type-signature"><a href="Layer.html">Layer</a></span>:
+
+        
+<!-- <div class="param-desc"> -->
+    this
+<!-- </div> -->
+
+
+
+    
+
+
+<hr>
+        
+            
+
+    <!-- <h2>Constructor</h2> -->
+    
+    <li>
+    
+    <h4 class="name" id="setZIndex"><span class="type-signature"></span><i><span class="type-signature"> (inherited)  </span><a href="#setZIndex">setZIndex</a><span class="signature">(zIndex)</span></i>
+    
+        
+            <a target="_blank" href="https://github.com/maptalks/maptalks.js/tree/master/src/layer/Layer.js#L158" class="improvelink">[source]</a>
+        
+    
+    <!-- 
+        <a target="_blank" href="https://github.com/maptalks/maptalks.js/tree/master/src/layer/Layer.js#L158" class="improvelink">[help to improve]</a>
+     -->
+    <!-- <a href="#setZIndex" class="improvelink">[link]</a> -->
+    </h4>
+
+    
+    </li>
+    
+    
+
+
+
+
+<div class="description">
+    Set a z-index to the layer
+</div>
+
+
+
+
+<!--  -->
+
+
+
+
+    
+
+<table class="params">
+    <thead>
+    <tr>
+        
+        <th>Parameter</th>
+        
+        <th>Type</th>
+
+        
+
+        <th class="last">Description</th>
+    </tr>
+    </thead>
+
+    <tbody>
+    
+
+        <tr>
+            
+                <td class="name"><code>zIndex</code>
+                
+                </td>
+            
+
+            <td class="type">
+            
+                
+<span class="param-type">Number</span>
+
+
+            
+            </td>
+
+            
+
+            <td class="description last">layer's z-index</td>
+        </tr>
+
+    
+    </tbody>
+</table>
+
+
+
+<!-- event properties -->
+
+
+
+
+
+
+
+
+
+
+
+
+
+
+
+
+
+
+
+
+
+
+
+
+
+
+
+
+<h5>Returns:</h5>
+<span class="type-signature"><a href="Layer.html">Layer</a></span>:
+
+        
+<!-- <div class="param-desc"> -->
+    this
+<!-- </div> -->
+
+
+
+    
+
+
+<hr>
+        
+            
+
+    <!-- <h2>Constructor</h2> -->
+    
+    <li>
+    
+    <h4 class="name" id="getZIndex"><span class="type-signature"></span><i><span class="type-signature"> (inherited)  </span><a href="#getZIndex">getZIndex</a><span class="signature">()</span></i>
+    
+        
+            <a target="_blank" href="https://github.com/maptalks/maptalks.js/tree/master/src/layer/Layer.js#L178" class="improvelink">[source]</a>
+        
+    
+    <!-- 
+        <a target="_blank" href="https://github.com/maptalks/maptalks.js/tree/master/src/layer/Layer.js#L178" class="improvelink">[help to improve]</a>
+     -->
+    <!-- <a href="#getZIndex" class="improvelink">[link]</a> -->
+    </h4>
+
+    
+    </li>
+    
+    
+
+
+
+
+<div class="description">
+    Get the layer's z-index
+</div>
+
+
+
+
+<!--  -->
+
+
+
+
+
+<!-- event properties -->
+
+
+
+
+
+
+
+
+
+
+
+
+
+
+
+
+
+
+
+
+
+
+
+
+
+
+
+
+<h5>Returns:</h5>
+<span class="type-signature">Number</span>:
+
+        
+
+
+    
+
+
+<hr>
+        
+            
+
+    <!-- <h2>Constructor</h2> -->
+    
+    <li>
+    
+    <h4 class="name" id="getMinZoom"><span class="type-signature"></span><i><span class="type-signature"> (inherited)  </span><a href="#getMinZoom">getMinZoom</a><span class="signature">()</span></i>
+    
+        
+            <a target="_blank" href="https://github.com/maptalks/maptalks.js/tree/master/src/layer/Layer.js#L186" class="improvelink">[source]</a>
+        
+    
+    <!-- 
+        <a target="_blank" href="https://github.com/maptalks/maptalks.js/tree/master/src/layer/Layer.js#L186" class="improvelink">[help to improve]</a>
+     -->
+    <!-- <a href="#getMinZoom" class="improvelink">[link]</a> -->
+    </h4>
+
+    
+    </li>
+    
+    
+
+
+
+
+<div class="description">
+    Get Layer's minZoom to display
+</div>
+
+
+
+
+<!--  -->
+
+
+
+
+
+<!-- event properties -->
+
+
+
+
+
+
+
+
+
+
+
+
+
+
+
+
+
+
+
+
+
+
+
+
+
+
+
+
+<h5>Returns:</h5>
+<span class="type-signature">Number</span>:
+
+        
+
+
+    
+
+
+<hr>
+        
+            
+
+    <!-- <h2>Constructor</h2> -->
+    
+    <li>
+    
+    <h4 class="name" id="getMaxZoom"><span class="type-signature"></span><i><span class="type-signature"> (inherited)  </span><a href="#getMaxZoom">getMaxZoom</a><span class="signature">()</span></i>
+    
+        
+            <a target="_blank" href="https://github.com/maptalks/maptalks.js/tree/master/src/layer/Layer.js#L196" class="improvelink">[source]</a>
+        
+    
+    <!-- 
+        <a target="_blank" href="https://github.com/maptalks/maptalks.js/tree/master/src/layer/Layer.js#L196" class="improvelink">[help to improve]</a>
+     -->
+    <!-- <a href="#getMaxZoom" class="improvelink">[link]</a> -->
+    </h4>
+
+    
+    </li>
+    
+    
+
+
+
+
+<div class="description">
+    Get Layer's maxZoom to display
+</div>
+
+
+
+
+<!--  -->
+
+
+
+
+
+<!-- event properties -->
+
+
+
+
+
+
+
+
+
+
+
+
+
+
+
+
+
+
+
+
+
+
+
+
+
+
+
+
+<h5>Returns:</h5>
+<span class="type-signature">Number</span>:
+
+        
+
+
+    
+
+
+<hr>
+        
+            
+
+    <!-- <h2>Constructor</h2> -->
+    
+    <li>
+    
+    <h4 class="name" id="getOpacity"><span class="type-signature"></span><i><span class="type-signature"> (inherited)  </span><a href="#getOpacity">getOpacity</a><span class="signature">()</span></i>
+    
+        
+            <a target="_blank" href="https://github.com/maptalks/maptalks.js/tree/master/src/layer/Layer.js#L206" class="improvelink">[source]</a>
+        
+    
+    <!-- 
+        <a target="_blank" href="https://github.com/maptalks/maptalks.js/tree/master/src/layer/Layer.js#L206" class="improvelink">[help to improve]</a>
+     -->
+    <!-- <a href="#getOpacity" class="improvelink">[link]</a> -->
+    </h4>
+
+    
+    </li>
+    
+    
+
+
+
+
+<div class="description">
+    Get layer's opacity
+</div>
+
+
+
+
+<!--  -->
+
+
+
+
+
+<!-- event properties -->
+
+
+
+
+
+
+
+
+
+
+
+
+
+
+
+
+
+
+
+
+
+
+
+
+
+
+
+
+<h5>Returns:</h5>
+<span class="type-signature">Number</span>:
+
+        
+
+
+    
+
+
+<hr>
+        
+            
+
+    <!-- <h2>Constructor</h2> -->
+    
+    <li>
+    
+    <h4 class="name" id="setOpacity"><span class="type-signature"></span><i><span class="type-signature"> (inherited)  </span><a href="#setOpacity">setOpacity</a><span class="signature">(opacity)</span></i>
+    
+        
+            <a target="_blank" href="https://github.com/maptalks/maptalks.js/tree/master/src/layer/Layer.js#L215" class="improvelink">[source]</a>
+        
+    
+    <!-- 
+        <a target="_blank" href="https://github.com/maptalks/maptalks.js/tree/master/src/layer/Layer.js#L215" class="improvelink">[help to improve]</a>
+     -->
+    <!-- <a href="#setOpacity" class="improvelink">[link]</a> -->
+    </h4>
+
+    
+    </li>
+    
+    
+
+
+
+
+<div class="description">
+    Set opacity to the layer
+</div>
+
+
+
+
+<!--  -->
+
+
+
+
+    
+
+<table class="params">
+    <thead>
+    <tr>
+        
+        <th>Parameter</th>
+        
+        <th>Type</th>
+
+        
+
+        <th class="last">Description</th>
+    </tr>
+    </thead>
+
+    <tbody>
+    
+
+        <tr>
+            
+                <td class="name"><code>opacity</code>
+                
+                </td>
+            
+
+            <td class="type">
+            
+                
+<span class="param-type">Number</span>
+
+
+            
+            </td>
+
+            
+
+            <td class="description last">layer's opacity</td>
+        </tr>
+
+    
+    </tbody>
+</table>
+
+
+
+<!-- event properties -->
+
+
+
+
+
+
+
+
+
+
+
+
+
+
+
+
+
+
+
+
+
+
+
+
+
+
+
+
+<h5>Returns:</h5>
+<span class="type-signature"><a href="Layer.html">Layer</a></span>:
+
+        
+<!-- <div class="param-desc"> -->
+    this
+<!-- </div> -->
+
+
+
+    
+
+
+<hr>
+        
+            
+
+    <!-- <h2>Constructor</h2> -->
+    
+    <li>
+    
+    <h4 class="name" id="isCanvasRender"><span class="type-signature">(protected) </span><i><span class="type-signature"> (inherited)  </span><a href="#isCanvasRender">isCanvasRender</a><span class="signature">()</span></i>
+    
+        
+            <a target="_blank" href="https://github.com/maptalks/maptalks.js/tree/master/src/layer/Layer.js#L225" class="improvelink">[source]</a>
+        
+    
+    <!-- 
+        <a target="_blank" href="https://github.com/maptalks/maptalks.js/tree/master/src/layer/Layer.js#L225" class="improvelink">[help to improve]</a>
+     -->
+    <!-- <a href="#isCanvasRender" class="improvelink">[link]</a> -->
+    </h4>
+
+    
+    </li>
+    
+    
+
+
+
+
+<div class="description">
+    If the layer is rendered by HTML5 Canvas.
+</div>
+
+
+
+
+<!--  -->
+
+
+
+
+
+<!-- event properties -->
+
+
+
+
+
+
+
+
+
+
+
+
+
+
+
+
+
+
+
+
+
+
+
+
+
+
+
+
+<h5>Returns:</h5>
+<span class="type-signature">Boolean</span>:
+
+        
+
+
+    
+
+
+<hr>
+        
+            
+
+    <!-- <h2>Constructor</h2> -->
+    
+    <li>
+    
+    <h4 class="name" id="getMap"><span class="type-signature"></span><i><span class="type-signature"> (inherited)  </span><a href="#getMap">getMap</a><span class="signature">()</span></i>
+    
+        
+            <a target="_blank" href="https://github.com/maptalks/maptalks.js/tree/master/src/layer/Layer.js#L234" class="improvelink">[source]</a>
+        
+    
+    <!-- 
+        <a target="_blank" href="https://github.com/maptalks/maptalks.js/tree/master/src/layer/Layer.js#L234" class="improvelink">[help to improve]</a>
+     -->
+    <!-- <a href="#getMap" class="improvelink">[link]</a> -->
+    </h4>
+
+    
+    </li>
+    
+    
+
+
+
+
+<div class="description">
+    Get the map that the layer added to
+</div>
+
+
+
+
+<!--  -->
+
+
+
+
+
+<!-- event properties -->
+
+
+
+
+
+
+
+
+
+
+
+
+
+
+
+
+
+
+
+
+
+
+
+
+
+
+
+
+<h5>Returns:</h5>
+<span class="type-signature"><a href="Map.html">Map</a></span>:
+
+        
+
+
+    
+
+
+<hr>
+        
+            
+
+    <!-- <h2>Constructor</h2> -->
+    
+    <li>
+    
+    <h4 class="name" id="getProjection"><span class="type-signature"></span><i><span class="type-signature"> (inherited)  </span><a href="#getProjection">getProjection</a><span class="signature">()</span></i>
+    
+        
+            <a target="_blank" href="https://github.com/maptalks/maptalks.js/tree/master/src/layer/Layer.js#L245" class="improvelink">[source]</a>
+        
+    
+    <!-- 
+        <a target="_blank" href="https://github.com/maptalks/maptalks.js/tree/master/src/layer/Layer.js#L245" class="improvelink">[help to improve]</a>
+     -->
+    <!-- <a href="#getProjection" class="improvelink">[link]</a> -->
+    </h4>
+
+    
+    </li>
+    
+    
+
+
+
+
+<div class="description">
+    Get projection of layer's map
+</div>
+
+
+
+
+<!--  -->
+
+
+
+
+
+<!-- event properties -->
+
+
+
+
+
+
+
+
+
+
+
+
+
+
+
+
+
+
+
+
+
+
+
+
+
+
+
+
+<h5>Returns:</h5>
+<span class="type-signature">Object</span>:
+
+        
+
+
+    
+
+
+<hr>
+        
+            
+
+    <!-- <h2>Constructor</h2> -->
+    
+    <li>
+    
+    <h4 class="name" id="bringToFront"><span class="type-signature"></span><i><span class="type-signature"> (inherited)  </span><a href="#bringToFront">bringToFront</a><span class="signature">()</span></i>
+    
+        
+            <a target="_blank" href="https://github.com/maptalks/maptalks.js/tree/master/src/layer/Layer.js#L254" class="improvelink">[source]</a>
+        
+    
+    <!-- 
+        <a target="_blank" href="https://github.com/maptalks/maptalks.js/tree/master/src/layer/Layer.js#L254" class="improvelink">[help to improve]</a>
+     -->
+    <!-- <a href="#bringToFront" class="improvelink">[link]</a> -->
+    </h4>
+
+    
+    </li>
+    
+    
+
+
+
+
+<div class="description">
+    Brings the layer to the top of all the layers
+</div>
+
+
+
+
+<!--  -->
+
+
+
+
+
+<!-- event properties -->
+
+
+
+
+
+
+
+
+
+
+
+
+
+
+
+
+
+
+
+
+
+
+
+
+
+
+
+
+<h5>Returns:</h5>
+<span class="type-signature"><a href="Layer.html">Layer</a></span>:
+
+        
+<!-- <div class="param-desc"> -->
+    this
+<!-- </div> -->
+
+
+
+    
+
+
+<hr>
+        
+            
+
+    <!-- <h2>Constructor</h2> -->
+    
+    <li>
+    
+    <h4 class="name" id="bringToBack"><span class="type-signature"></span><i><span class="type-signature"> (inherited)  </span><a href="#bringToBack">bringToBack</a><span class="signature">()</span></i>
+    
+        
+            <a target="_blank" href="https://github.com/maptalks/maptalks.js/tree/master/src/layer/Layer.js#L272" class="improvelink">[source]</a>
+        
+    
+    <!-- 
+        <a target="_blank" href="https://github.com/maptalks/maptalks.js/tree/master/src/layer/Layer.js#L272" class="improvelink">[help to improve]</a>
+     -->
+    <!-- <a href="#bringToBack" class="improvelink">[link]</a> -->
+    </h4>
+
+    
+    </li>
+    
+    
+
+
+
+
+<div class="description">
+    Brings the layer under the bottom of all the layers
+</div>
+
+
+
+
+<!--  -->
+
+
+
+
+
+<!-- event properties -->
+
+
+
+
+
+
+
+
+
+
+
+
+
+
+
+
+
+
+
+
+
+
+
+
+
+
+
+
+<h5>Returns:</h5>
+<span class="type-signature"><a href="Layer.html">Layer</a></span>:
+
+        
+<!-- <div class="param-desc"> -->
+    this
+<!-- </div> -->
+
+
+
+    
+
+
+<hr>
+        
+            
+
+    <!-- <h2>Constructor</h2> -->
+    
+    <li>
+    
+    <h4 class="name" id="show"><span class="type-signature"></span><i><span class="type-signature"> (inherited)  </span><a href="#show">show</a><span class="signature">()</span></i>
+    
+        
+            <a target="_blank" href="https://github.com/maptalks/maptalks.js/tree/master/src/layer/Layer.js#L290" class="improvelink">[source]</a>
+        
+    
+    <!-- 
+        <a target="_blank" href="https://github.com/maptalks/maptalks.js/tree/master/src/layer/Layer.js#L290" class="improvelink">[help to improve]</a>
+     -->
+    <!-- <a href="#show" class="improvelink">[link]</a> -->
+    </h4>
+
+    
+    </li>
+    
+    
+
+
+
+
+<div class="description">
+    Show the layer
+</div>
+
+
+
+
+<!--  -->
+
+
+
+
+
+<!-- event properties -->
+
+
+
+
+
+
+
+
+
+
+
+
+
+
+
+
+
+
+
+
+
+
+
+
+
+
+
+
+<h5>Returns:</h5>
+<span class="type-signature"><a href="Layer.html">Layer</a></span>:
+
+        
+<!-- <div class="param-desc"> -->
+    this
+<!-- </div> -->
+
+
+
+    
+
+
+<hr>
+        
+            
+
+    <!-- <h2>Constructor</h2> -->
+    
+    <li>
+    
+    <h4 class="name" id="hide"><span class="type-signature"></span><i><span class="type-signature"> (inherited)  </span><a href="#hide">hide</a><span class="signature">()</span></i>
+    
+        
+            <a target="_blank" href="https://github.com/maptalks/maptalks.js/tree/master/src/layer/Layer.js#L315" class="improvelink">[source]</a>
+        
+    
+    <!-- 
+        <a target="_blank" href="https://github.com/maptalks/maptalks.js/tree/master/src/layer/Layer.js#L315" class="improvelink">[help to improve]</a>
+     -->
+    <!-- <a href="#hide" class="improvelink">[link]</a> -->
+    </h4>
+
+    
+    </li>
+    
+    
+
+
+
+
+<div class="description">
+    Hide the layer
+</div>
+
+
+
+
+<!--  -->
+
+
+
+
+
+<!-- event properties -->
+
+
+
+
+
+
+
+
+
+
+
+
+
+
+
+
+
+
+
+
+
+
+
+
+
+
+
+
+<h5>Returns:</h5>
+<span class="type-signature"><a href="Layer.html">Layer</a></span>:
+
+        
+<!-- <div class="param-desc"> -->
+    this
+<!-- </div> -->
+
+
+
+    
+
+
+<hr>
+        
+            
+
+    <!-- <h2>Constructor</h2> -->
+    
+    <li>
+    
+    <h4 class="name" id="isVisible"><span class="type-signature"></span><i><span class="type-signature"> (inherited)  </span><a href="#isVisible">isVisible</a><span class="signature">()</span></i>
+    
+        
+            <a target="_blank" href="https://github.com/maptalks/maptalks.js/tree/master/src/layer/Layer.js#L341" class="improvelink">[source]</a>
+        
+    
+    <!-- 
+        <a target="_blank" href="https://github.com/maptalks/maptalks.js/tree/master/src/layer/Layer.js#L341" class="improvelink">[help to improve]</a>
+     -->
+    <!-- <a href="#isVisible" class="improvelink">[link]</a> -->
+    </h4>
+
+    
+    </li>
+    
+    
+
+
+
+
+<div class="description">
+    Whether the layer is visible now.
+</div>
+
+
+
+
+<!--  -->
+
+
+
+
+
+<!-- event properties -->
+
+
+
+
+
+
+
+
+
+
+
+
+
+
+
+
+
+
+
+
+
+
+
+
+
+
+
+
+<h5>Returns:</h5>
+<span class="type-signature">Boolean</span>:
+
+        
+
+
+    
+
+
+<hr>
+        
+            
+
+    <!-- <h2>Constructor</h2> -->
+    
+    <li>
+    
+    <h4 class="name" id="remove"><span class="type-signature"></span><i><span class="type-signature"> (inherited)  </span><a href="#remove">remove</a><span class="signature">()</span></i>
+    
+        
+            <a target="_blank" href="https://github.com/maptalks/maptalks.js/tree/master/src/layer/Layer.js#L364" class="improvelink">[source]</a>
+        
+    
+    <!-- 
+        <a target="_blank" href="https://github.com/maptalks/maptalks.js/tree/master/src/layer/Layer.js#L364" class="improvelink">[help to improve]</a>
+     -->
+    <!-- <a href="#remove" class="improvelink">[link]</a> -->
+    </h4>
+
+    
+    </li>
+    
+    
+
+
+
+
+<div class="description">
+    Remove itself from the map added to.
+</div>
+
+
+
+
+<!--  -->
+
+
+
+
+
+<!-- event properties -->
+
+
+
+
+
+
+
+
+
+
+
+
+
+
+
+
+
+
+
+
+
+
+
+
+
+
+
+
+<h5>Returns:</h5>
+<span class="type-signature"><a href="Layer.html">Layer</a></span>:
+
+        
+<!-- <div class="param-desc"> -->
+    this
+<!-- </div> -->
+
+
+
+    
+
+
+<hr>
+        
+            
+
+    <!-- <h2>Constructor</h2> -->
+    
+    <li>
+    
+    <h4 class="name" id="getMask"><span class="type-signature"></span><i><span class="type-signature"> (inherited)  </span><a href="#getMask">getMask</a><span class="signature">()</span></i>
+    
+        
+            <a target="_blank" href="https://github.com/maptalks/maptalks.js/tree/master/src/layer/Layer.js#L375" class="improvelink">[source]</a>
+        
+    
+    <!-- 
+        <a target="_blank" href="https://github.com/maptalks/maptalks.js/tree/master/src/layer/Layer.js#L375" class="improvelink">[help to improve]</a>
+     -->
+    <!-- <a href="#getMask" class="improvelink">[link]</a> -->
+    </h4>
+
+    
+    </li>
+    
+    
+
+
+
+
+<div class="description">
+    Get the mask geometry of the layer
+</div>
+
+
+
+
+<!--  -->
+
+
+
+
+
+<!-- event properties -->
+
+
+
+
+
+
+
+
+
+
+
+
+
+
+
+
+
+
+
+
+
+
+
+
+
+
+
+
+<h5>Returns:</h5>
+<span class="type-signature"><a href="Geometry.html">Geometry</a></span>:
+
+        
+
+
+    
+
+
+<hr>
+        
+            
+
+    <!-- <h2>Constructor</h2> -->
+    
+    <li>
+    
+    <h4 class="name" id="setMask"><span class="type-signature"></span><i><span class="type-signature"> (inherited)  </span><a href="#setMask">setMask</a><span class="signature">(mask)</span></i>
+    
+        
+            <a target="_blank" href="https://github.com/maptalks/maptalks.js/tree/master/src/layer/Layer.js#L384" class="improvelink">[source]</a>
+        
+    
+    <!-- 
+        <a target="_blank" href="https://github.com/maptalks/maptalks.js/tree/master/src/layer/Layer.js#L384" class="improvelink">[help to improve]</a>
+     -->
+    <!-- <a href="#setMask" class="improvelink">[link]</a> -->
+    </h4>
+
+    
+    </li>
+    
+    
+
+
+
+
+<div class="description">
+    Set a mask geometry on the layer, only the area in the mask will be displayed.
+</div>
+
+
+
+
+<!--  -->
+
+
+
+
+    
+
+<table class="params">
+    <thead>
+    <tr>
+        
+        <th>Parameter</th>
+        
+        <th>Type</th>
+
+        
+
+        <th class="last">Description</th>
+    </tr>
+    </thead>
+
+    <tbody>
+    
+
+        <tr>
+            
+                <td class="name"><code>mask</code>
+                
+                </td>
+            
+
+            <td class="type">
+            
+                
+<span class="param-type"><a href="Geometry.html">Geometry</a></span>
+
+
+            
+            </td>
+
+            
+
+            <td class="description last">mask geometry, can only be a Marker with vector symbol, a Polygon or a MultiPolygon</td>
+        </tr>
+
+    
+    </tbody>
+</table>
+
+
+
+<!-- event properties -->
+
+
+
+
+
+
+
+
+
+
+
+
+
+
+
+
+
+
+
+
+
+
+
+
+
+
+
+
+<h5>Returns:</h5>
+<span class="type-signature"><a href="Layer.html">Layer</a></span>:
+
+        
+<!-- <div class="param-desc"> -->
+    this
+<!-- </div> -->
+
+
+
+    
+
+
+<hr>
+        
+            
+
+    <!-- <h2>Constructor</h2> -->
+    
+    <li>
+    
+    <h4 class="name" id="removeMask"><span class="type-signature"></span><i><span class="type-signature"> (inherited)  </span><a href="#removeMask">removeMask</a><span class="signature">()</span></i>
+    
+        
+            <a target="_blank" href="https://github.com/maptalks/maptalks.js/tree/master/src/layer/Layer.js#L416" class="improvelink">[source]</a>
+        
+    
+    <!-- 
+        <a target="_blank" href="https://github.com/maptalks/maptalks.js/tree/master/src/layer/Layer.js#L416" class="improvelink">[help to improve]</a>
+     -->
+    <!-- <a href="#removeMask" class="improvelink">[link]</a> -->
+    </h4>
+
+    
+    </li>
+    
+    
+
+
+
+
+<div class="description">
+    Remove the mask
+</div>
+
+
+
+
+<!--  -->
+
+
+
+
+
+<!-- event properties -->
+
+
+
+
+
+
+
+
+
+
+
+
+
+
+
+
+
+
+
+
+
+
+
+
+
+
+
+
+<h5>Returns:</h5>
+<span class="type-signature"><a href="Layer.html">Layer</a></span>:
+
+        
+<!-- <div class="param-desc"> -->
+    this
+<!-- </div> -->
+
+
+
+    
+
+
+<hr>
+        
+            
+
+    <!-- <h2>Constructor</h2> -->
+    
+    <li>
+    
+    <h4 class="name" id="onLoad"><span class="type-signature">(protected) </span><i><span class="type-signature"> (inherited)  </span><a href="#onLoad">onLoad</a><span class="signature">()</span></i>
+    
+        
+            <a target="_blank" href="https://github.com/maptalks/maptalks.js/tree/master/src/layer/Layer.js#L434" class="improvelink">[source]</a>
+        
+    
+    <!-- 
+        <a target="_blank" href="https://github.com/maptalks/maptalks.js/tree/master/src/layer/Layer.js#L434" class="improvelink">[help to improve]</a>
+     -->
+    <!-- <a href="#onLoad" class="improvelink">[link]</a> -->
+    </h4>
+
+    
+    </li>
+    
+    
+
+
+
+
+<div class="description">
+    Prepare Layer's loading, this is a method intended to be overrided by subclasses.
+</div>
+
+
+
+
+<!--  -->
+
+
+
+
+
+<!-- event properties -->
+
+
+
+
+
+
+
+
+
+
+
+
+
+
+
+
+
+
+
+
+
+
+
+
+
+
+
+
+<h5>Returns:</h5>
+<span class="type-signature">Boolean</span>:
+
+        
+<!-- <div class="param-desc"> -->
+    true to continue loading, false to cease.
+<!-- </div> -->
+
+
+
+    
+
+
+<hr>
+        
+            
+
+    <!-- <h2>Constructor</h2> -->
+    
+    <li>
+    
+    <h4 class="name" id="isLoaded"><span class="type-signature"></span><i><span class="type-signature"> (inherited)  </span><a href="#isLoaded">isLoaded</a><span class="signature">()</span></i>
+    
+        
+            <a target="_blank" href="https://github.com/maptalks/maptalks.js/tree/master/src/layer/Layer.js#L445" class="improvelink">[source]</a>
+        
+    
+    <!-- 
+        <a target="_blank" href="https://github.com/maptalks/maptalks.js/tree/master/src/layer/Layer.js#L445" class="improvelink">[help to improve]</a>
+     -->
+    <!-- <a href="#isLoaded" class="improvelink">[link]</a> -->
+    </h4>
+
+    
+    </li>
+    
+    
+
+
+
+
+<div class="description">
+    Whether the layer is loaded
+</div>
+
+
+
+
+<!--  -->
+
+
+
+
+
+<!-- event properties -->
+
+
+
+
+
+
+
+
+
+
+
+
+
+
+
+
+
+
+
+
+
+
+
+
+
+
+
+
+<h5>Returns:</h5>
+<span class="type-signature">Boolean</span>:
+
+        
+
+
+    
+
+
+<hr>
+        
+            
+
+    <!-- <h2>Constructor</h2> -->
+    
+    <li>
+    
+    <h4 class="name" id="getCollisionIndex"><span class="type-signature"></span><i><span class="type-signature"> (inherited)  </span><a href="#getCollisionIndex">getCollisionIndex</a><span class="signature">()</span></i>
+    
+        
+            <a target="_blank" href="https://github.com/maptalks/maptalks.js/tree/master/src/layer/Layer.js#L453" class="improvelink">[source]</a>
+        
+    
+    <!-- 
+        <a target="_blank" href="https://github.com/maptalks/maptalks.js/tree/master/src/layer/Layer.js#L453" class="improvelink">[help to improve]</a>
+     -->
+    <!-- <a href="#getCollisionIndex" class="improvelink">[link]</a> -->
+    </h4>
+
+    
+    </li>
+    
+    
+
+
+
+
+<div class="description">
+    Get layer's collision index
+</div>
+
+
+
+
+<!--  -->
+
+
+
+
+
+<!-- event properties -->
+
+
+
+
+
+
+
+
+
+
+
+
+
+
+
+
+
+
+
+
+
+
+
+
+
+
+
+
+<h5>Returns:</h5>
+<span class="type-signature"><a href="CollisionIndex.html">CollisionIndex</a></span>:
+
+        
+
+
+    
+
+
+<hr>
+        
+            
+
+    <!-- <h2>Constructor</h2> -->
+    
+    <li>
+    
+    <h4 class="name" id="clearCollisionIndex"><span class="type-signature"></span><i><span class="type-signature"> (inherited)  </span><a href="#clearCollisionIndex">clearCollisionIndex</a><span class="signature">()</span></i>
+    
+        
+            <a target="_blank" href="https://github.com/maptalks/maptalks.js/tree/master/src/layer/Layer.js#L471" class="improvelink">[source]</a>
+        
+    
+    <!-- 
+        <a target="_blank" href="https://github.com/maptalks/maptalks.js/tree/master/src/layer/Layer.js#L471" class="improvelink">[help to improve]</a>
+     -->
+    <!-- <a href="#clearCollisionIndex" class="improvelink">[link]</a> -->
+    </h4>
+
+    
+    </li>
+    
+    
+
+
+
+
+<div class="description">
+    Clear layer's collision index.+Will ignore if collisionScope is not layer
+</div>
+
+
+
+
+<!--  -->
+
+
+
+
+
+<!-- event properties -->
+
+
+
+
+
+
+
+
+
+
+
+
+
+
+
+
+
+
+
+
+
+
+
+
+
+
+
+
+
+
+<hr>
+        
+            
+
+    <!-- <h2>Constructor</h2> -->
+    
+    <li>
+    
+    <h4 class="name" id="on"><span class="type-signature"></span><i><span class="type-signature"> (inherited)  </span><a href="#on">on</a><span class="signature">(eventsOn, handler, context<span class="signature-attributes">opt</span>)</span></i>
+    
+        
+            <a target="_blank" href="https://github.com/maptalks/maptalks.js/tree/master/src/core/Eventable.js#L11" class="improvelink">[source]</a>
+        
+    
+    <!-- 
+        <a target="_blank" href="https://github.com/maptalks/maptalks.js/tree/master/src/core/Eventable.js#L11" class="improvelink">[help to improve]</a>
+     -->
+    <!-- <a href="#on" class="improvelink">[link]</a> -->
+    </h4>
+
+    
+    </li>
+    
+    
+
+
+
+
+<div class="description">
+    Register a handler function to be called whenever this event is fired.
+</div>
+
+
+    <!--<h5>Example:</h5>-->
+    
+    
+        <pre class="prettyprint"><code>foo.on('mousedown mousemove mouseup', onMouseEvent, foo);</code></pre>
+    
+
+
+
+
+<!--  -->
+
+
+
+
+    
+
+<table class="params">
+    <thead>
+    <tr>
+        
+        <th>Parameter</th>
+        
+        <th>Type</th>
+
+        
+        <th>Default</th>
+        
+
+        <th class="last">Description</th>
+    </tr>
+    </thead>
+
+    <tbody>
+    
+
+        <tr>
+            
+                <td class="name"><code>eventsOn</code>
+                
+                    
+                    
+                    
+                
+                </td>
+            
+
+            <td class="type">
+            
+                
+<span class="param-type">String</span>
+
+
+            
+            </td>
+
+            
+                <td class="default">
+                
+                </td>
+            
+
+            <td class="description last">event types to register, seperated by space if more than one.</td>
+        </tr>
+
+    
+
+        <tr>
+            
+                <td class="name"><code>handler</code>
+                
+                    
+                    
+                    
+                
+                </td>
+            
+
+            <td class="type">
+            
+                
+<span class="param-type">function</span>
+
+
+            
+            </td>
+
+            
+                <td class="default">
+                
+                </td>
+            
+
+            <td class="description last">handler function to be called</td>
+        </tr>
+
+    
+
+        <tr>
+            
+                <td class="name"><code>context</code>
+                
+                    
+                        <span class="signature-attributes">opt</span>
+                    
+                    
+                    
+                
+                </td>
+            
+
+            <td class="type">
+            
+                
+<span class="param-type">Object</span>
+
+
+            
+            </td>
+
+            
+                <td class="default">
+                
+                    null
+                
+                </td>
+            
+
+            <td class="description last">the context of the handler</td>
+        </tr>
+
+    
+    </tbody>
+</table>
+
+
+
+<!-- event properties -->
+
+
+
+
+
+
+
+    <h5>Mixes From:</h5>
+    <ul><li>
+        
+            <a href="Eventable.html#.on">Eventable.on</a>
+            
+        
+    </li></ul>
+
+
+
+
+
+
+
+
+
+
+
+
+
+
+
+
+
+
+
+
+
+
+<h5>Returns:</h5>
+<span class="type-signature">Any</span>:
+
+        
+<!-- <div class="param-desc"> -->
+    this
+<!-- </div> -->
+
+
+
+    
+
+
+<hr>
+        
+            
+
+    <!-- <h2>Constructor</h2> -->
+    
+    <li>
+    
+    <h4 class="name" id="addEventListener"><span class="type-signature"></span><i><span class="type-signature"> (inherited)  </span><a href="#addEventListener">addEventListener</a><span class="signature">(eventTypes, handler, context<span class="signature-attributes">opt</span>)</span></i>
+    
+        
+            <a target="_blank" href="https://github.com/maptalks/maptalks.js/tree/master/src/core/Eventable.js#L65" class="improvelink">[source]</a>
+        
+    
+    <!-- 
+        <a target="_blank" href="https://github.com/maptalks/maptalks.js/tree/master/src/core/Eventable.js#L65" class="improvelink">[help to improve]</a>
+     -->
+    <!-- <a href="#addEventListener" class="improvelink">[link]</a> -->
+    </h4>
+
+    
+    </li>
+    
+    
+
+
+
+
+<div class="description">
+    Alias for <a href="Eventable.html#.on">on</a>
+</div>
+
+
+
+
+<!--  -->
+
+
+
+
+    
+
+<table class="params">
+    <thead>
+    <tr>
+        
+        <th>Parameter</th>
+        
+        <th>Type</th>
+
+        
+        <th>Default</th>
+        
+
+        <th class="last">Description</th>
+    </tr>
+    </thead>
+
+    <tbody>
+    
+
+        <tr>
+            
+                <td class="name"><code>eventTypes</code>
+                
+                    
+                    
+                    
+                
+                </td>
+            
+
+            <td class="type">
+            
+                
+<span class="param-type">String</span>
+
+
+            
+            </td>
+
+            
+                <td class="default">
+                
+                </td>
+            
+
+            <td class="description last">event types to register, seperated by space if more than one.</td>
+        </tr>
+
+    
+
+        <tr>
+            
+                <td class="name"><code>handler</code>
+                
+                    
+                    
+                    
+                
+                </td>
+            
+
+            <td class="type">
+            
+                
+<span class="param-type">function</span>
+
+
+            
+            </td>
+
+            
+                <td class="default">
+                
+                </td>
+            
+
+            <td class="description last">handler function to be called</td>
+        </tr>
+
+    
+
+        <tr>
+            
+                <td class="name"><code>context</code>
+                
+                    
+                        <span class="signature-attributes">opt</span>
+                    
+                    
+                    
+                
+                </td>
+            
+
+            <td class="type">
+            
+                
+<span class="param-type">Object</span>
+
+
+            
+            </td>
+
+            
+                <td class="default">
+                
+                    null
+                
+                </td>
+            
+
+            <td class="description last">the context of the handler</td>
+        </tr>
+
+    
+    </tbody>
+</table>
+
+
+
+<!-- event properties -->
+
+
+
+
+
+
+
+    <h5>Mixes From:</h5>
+    <ul><li>
+        
+            <a href="Eventable.html#.addEventListener">Eventable.addEventListener</a>
+            
+        
+    </li></ul>
+
+
+
+
+
+
+
+
+
+
+
+
+
+
+
+
+
+
+
+
+
+
+<h5>Returns:</h5>
+<span class="type-signature"></span>:
+
+        
+<!-- <div class="param-desc"> -->
+    this
+<!-- </div> -->
+
+
+
+    
+
+
+<hr>
+        
+            
+
+    <!-- <h2>Constructor</h2> -->
+    
+    <li>
+    
+    <h4 class="name" id="once"><span class="type-signature"></span><i><span class="type-signature"> (inherited)  </span><a href="#once">once</a><span class="signature">(eventTypes, handler, context<span class="signature-attributes">opt</span>)</span></i>
+    
+        
+            <a target="_blank" href="https://github.com/maptalks/maptalks.js/tree/master/src/core/Eventable.js#L78" class="improvelink">[source]</a>
+        
+    
+    <!-- 
+        <a target="_blank" href="https://github.com/maptalks/maptalks.js/tree/master/src/core/Eventable.js#L78" class="improvelink">[help to improve]</a>
+     -->
+    <!-- <a href="#once" class="improvelink">[link]</a> -->
+    </h4>
+
+    
+    </li>
+    
+    
+
+
+
+
+<div class="description">
+    Same as on, except the listener will only get fired once and then removed.
+</div>
+
+
+    <!--<h5>Example:</h5>-->
+    
+    
+        <pre class="prettyprint"><code>foo.once('mousedown mousemove mouseup', onMouseEvent, foo);</code></pre>
+    
+
+
+
+
+<!--  -->
+
+
+
+
+    
+
+<table class="params">
+    <thead>
+    <tr>
+        
+        <th>Parameter</th>
+        
+        <th>Type</th>
+
+        
+        <th>Default</th>
+        
+
+        <th class="last">Description</th>
+    </tr>
+    </thead>
+
+    <tbody>
+    
+
+        <tr>
+            
+                <td class="name"><code>eventTypes</code>
+                
+                    
+                    
+                    
+                
+                </td>
+            
+
+            <td class="type">
+            
+                
+<span class="param-type">String</span>
+
+
+            
+            </td>
+
+            
+                <td class="default">
+                
+                </td>
+            
+
+            <td class="description last">event types to register, seperated by space if more than one.</td>
+        </tr>
+
+    
+
+        <tr>
+            
+                <td class="name"><code>handler</code>
+                
+                    
+                    
+                    
+                
+                </td>
+            
+
+            <td class="type">
+            
+                
+<span class="param-type">function</span>
+
+
+            
+            </td>
+
+            
+                <td class="default">
+                
+                </td>
+            
+
+            <td class="description last">listener handler</td>
+        </tr>
+
+    
+
+        <tr>
+            
+                <td class="name"><code>context</code>
+                
+                    
+                        <span class="signature-attributes">opt</span>
+                    
+                    
+                    
+                
+                </td>
+            
+
+            <td class="type">
+            
+                
+<span class="param-type">Object</span>
+
+
+            
+            </td>
+
+            
+                <td class="default">
+                
+                    null
+                
+                </td>
+            
+
+            <td class="description last">the context of the handler</td>
+        </tr>
+
+    
+    </tbody>
+</table>
+
+
+
+<!-- event properties -->
+
+
+
+
+
+
+
+    <h5>Mixes From:</h5>
+    <ul><li>
+        
+            <a href="Eventable.html#.once">Eventable.once</a>
+            
+        
+    </li></ul>
+
+
+
+
+
+
+
+
+
+
+
+
+
+
+
+
+
+
+
+
+
+
+<h5>Returns:</h5>
+<span class="type-signature"></span>:
+
+        
+<!-- <div class="param-desc"> -->
+    this
+<!-- </div> -->
+
+
+
+    
+
+
+<hr>
+        
+            
+
+    <!-- <h2>Constructor</h2> -->
+    
+    <li>
+    
+    <h4 class="name" id="off"><span class="type-signature"></span><i><span class="type-signature"> (inherited)  </span><a href="#off">off</a><span class="signature">(eventsOff, handler, context<span class="signature-attributes">opt</span>)</span></i>
+    
+        
+            <a target="_blank" href="https://github.com/maptalks/maptalks.js/tree/master/src/core/Eventable.js#L106" class="improvelink">[source]</a>
+        
+    
+    <!-- 
+        <a target="_blank" href="https://github.com/maptalks/maptalks.js/tree/master/src/core/Eventable.js#L106" class="improvelink">[help to improve]</a>
+     -->
+    <!-- <a href="#off" class="improvelink">[link]</a> -->
+    </h4>
+
+    
+    </li>
+    
+    
+
+
+
+
+<div class="description">
+    Unregister the event handler for the specified event types.
+</div>
+
+
+    <!--<h5>Example:</h5>-->
+    
+    
+        <pre class="prettyprint"><code>foo.off('mousedown mousemove mouseup', onMouseEvent, foo);</code></pre>
+    
+
+
+
+
+<!--  -->
+
+
+
+
+    
+
+<table class="params">
+    <thead>
+    <tr>
+        
+        <th>Parameter</th>
+        
+        <th>Type</th>
+
+        
+        <th>Default</th>
+        
+
+        <th class="last">Description</th>
+    </tr>
+    </thead>
+
+    <tbody>
+    
+
+        <tr>
+            
+                <td class="name"><code>eventsOff</code>
+                
+                    
+                    
+                    
+                
+                </td>
+            
+
+            <td class="type">
+            
+                
+<span class="param-type">String</span>
+
+
+            
+            </td>
+
+            
+                <td class="default">
+                
+                </td>
+            
+
+            <td class="description last">event types to unregister, seperated by space if more than one.</td>
+        </tr>
+
+    
+
+        <tr>
+            
+                <td class="name"><code>handler</code>
+                
+                    
+                    
+                    
+                
+                </td>
+            
+
+            <td class="type">
+            
+                
+<span class="param-type">function</span>
+
+
+            
+            </td>
+
+            
+                <td class="default">
+                
+                </td>
+            
+
+            <td class="description last">listener handler</td>
+        </tr>
+
+    
+
+        <tr>
+            
+                <td class="name"><code>context</code>
+                
+                    
+                        <span class="signature-attributes">opt</span>
+                    
+                    
+                    
+                
+                </td>
+            
+
+            <td class="type">
+            
+                
+<span class="param-type">Object</span>
+
+
+            
+            </td>
+
+            
+                <td class="default">
+                
+                    null
+                
+                </td>
+            
+
+            <td class="description last">the context of the handler</td>
+        </tr>
+
+    
+    </tbody>
+</table>
+
+
+
+<!-- event properties -->
+
+
+
+
+
+
+
+    <h5>Mixes From:</h5>
+    <ul><li>
+        
+            <a href="Eventable.html#.off">Eventable.off</a>
+            
+        
+    </li></ul>
+
+
+
+
+
+
+
+
+
+
+
+
+
+
+
+
+
+
+
+
+
+
+<h5>Returns:</h5>
+<span class="type-signature"></span>:
+
+        
+<!-- <div class="param-desc"> -->
+    this
+<!-- </div> -->
+
+
+
+    
+
+
+<hr>
+        
+            
+
+    <!-- <h2>Constructor</h2> -->
+    
+    <li>
+    
+    <h4 class="name" id="removeEventListener"><span class="type-signature"></span><i><span class="type-signature"> (inherited)  </span><a href="#removeEventListener">removeEventListener</a><span class="signature">(eventTypes, handler, context<span class="signature-attributes">opt</span>)</span></i>
+    
+        
+            <a target="_blank" href="https://github.com/maptalks/maptalks.js/tree/master/src/core/Eventable.js#L153" class="improvelink">[source]</a>
+        
+    
+    <!-- 
+        <a target="_blank" href="https://github.com/maptalks/maptalks.js/tree/master/src/core/Eventable.js#L153" class="improvelink">[help to improve]</a>
+     -->
+    <!-- <a href="#removeEventListener" class="improvelink">[link]</a> -->
+    </h4>
+
+    
+    </li>
+    
+    
+
+
+
+
+<div class="description">
+    Alias for <a href="Eventable.html#.off">off</a>
+</div>
+
+
+
+
+<!--  -->
+
+
+
+
+    
+
+<table class="params">
+    <thead>
+    <tr>
+        
+        <th>Parameter</th>
+        
+        <th>Type</th>
+
+        
+        <th>Default</th>
+        
+
+        <th class="last">Description</th>
+    </tr>
+    </thead>
+
+    <tbody>
+    
+
+        <tr>
+            
+                <td class="name"><code>eventTypes</code>
+                
+                    
+                    
+                    
+                
+                </td>
+            
+
+            <td class="type">
+            
+                
+<span class="param-type">String</span>
+
+
+            
+            </td>
+
+            
+                <td class="default">
+                
+                </td>
+            
+
+            <td class="description last">event types to unregister, seperated by space if more than one.</td>
+        </tr>
+
+    
+
+        <tr>
+            
+                <td class="name"><code>handler</code>
+                
+                    
+                    
+                    
+                
+                </td>
+            
+
+            <td class="type">
+            
+                
+<span class="param-type">function</span>
+
+
+            
+            </td>
+
+            
+                <td class="default">
+                
+                </td>
+            
+
+            <td class="description last">listener handler</td>
+        </tr>
+
+    
+
+        <tr>
+            
+                <td class="name"><code>context</code>
+                
+                    
+                        <span class="signature-attributes">opt</span>
+                    
+                    
+                    
+                
+                </td>
+            
+
+            <td class="type">
+            
+                
+<span class="param-type">Object</span>
+
+
+            
+            </td>
+
+            
+                <td class="default">
+                
+                    null
+                
+                </td>
+            
+
+            <td class="description last">the context of the handler</td>
+        </tr>
+
+    
+    </tbody>
+</table>
+
+
+
+<!-- event properties -->
+
+
+
+
+
+
+
+    <h5>Mixes From:</h5>
+    <ul><li>
+        
+            <a href="Eventable.html#.removeEventListener">Eventable.removeEventListener</a>
+            
+        
+    </li></ul>
+
+
+
+
+
+
+
+
+
+
+
+
+
+
+
+
+
+
+
+
+
+
+<h5>Returns:</h5>
+<span class="type-signature"></span>:
+
+        
+<!-- <div class="param-desc"> -->
+    this
+<!-- </div> -->
+
+
+
+    
+
+
+<hr>
+        
+            
+
+    <!-- <h2>Constructor</h2> -->
+    
+    <li>
+    
+    <h4 class="name" id="listens"><span class="type-signature"></span><i><span class="type-signature"> (inherited)  </span><a href="#listens">listens</a><span class="signature">(eventType, hanlder<span class="signature-attributes">opt</span>, context<span class="signature-attributes">opt</span>)</span></i>
+    
+        
+            <a target="_blank" href="https://github.com/maptalks/maptalks.js/tree/master/src/core/Eventable.js#L166" class="improvelink">[source]</a>
+        
+    
+    <!-- 
+        <a target="_blank" href="https://github.com/maptalks/maptalks.js/tree/master/src/core/Eventable.js#L166" class="improvelink">[help to improve]</a>
+     -->
+    <!-- <a href="#listens" class="improvelink">[link]</a> -->
+    </h4>
+
+    
+    </li>
+    
+    
+
+
+
+
+<div class="description">
+    Returns listener's count registered for the event type.
+</div>
+
+
+
+
+<!--  -->
+
+
+
+
+    
+
+<table class="params">
+    <thead>
+    <tr>
+        
+        <th>Parameter</th>
+        
+        <th>Type</th>
+
+        
+        <th>Default</th>
+        
+
+        <th class="last">Description</th>
+    </tr>
+    </thead>
+
+    <tbody>
+    
+
+        <tr>
+            
+                <td class="name"><code>eventType</code>
+                
+                    
+                    
+                    
+                
+                </td>
+            
+
+            <td class="type">
+            
+                
+<span class="param-type">String</span>
+
+
+            
+            </td>
+
+            
+                <td class="default">
+                
+                </td>
+            
+
+            <td class="description last">an event type</td>
+        </tr>
+
+    
+
+        <tr>
+            
+                <td class="name"><code>hanlder</code>
+                
+                    
+                        <span class="signature-attributes">opt</span>
+                    
+                    
+                    
+                
+                </td>
+            
+
+            <td class="type">
+            
+                
+<span class="param-type">function</span>
+
+
+            
+            </td>
+
+            
+                <td class="default">
+                
+                    null
+                
+                </td>
+            
+
+            <td class="description last">listener function</td>
+        </tr>
+
+    
+
+        <tr>
+            
+                <td class="name"><code>context</code>
+                
+                    
+                        <span class="signature-attributes">opt</span>
+                    
+                    
+                    
+                
+                </td>
+            
+
+            <td class="type">
+            
+                
+<span class="param-type">Object</span>
+
+
+            
+            </td>
+
+            
+                <td class="default">
+                
+                    null
+                
+                </td>
+            
+
+            <td class="description last">the context of the handler</td>
+        </tr>
+
+    
+    </tbody>
+</table>
+
+
+
+<!-- event properties -->
+
+
+
+
+
+
+
+    <h5>Mixes From:</h5>
+    <ul><li>
+        
+            <a href="Eventable.html#.listens">Eventable.listens</a>
+            
+        
+    </li></ul>
+
+
+
+
+
+
+
+
+
+
+
+
+
+
+
+
+
+
+
+
+
+
+<h5>Returns:</h5>
+<span class="type-signature">Number</span>:
+
+        
+
+
+    
+
+
+<hr>
+        
+            
+
+    <!-- <h2>Constructor</h2> -->
+    
+    <li>
+    
+    <h4 class="name" id="copyEventListeners"><span class="type-signature"></span><i><span class="type-signature"> (inherited)  </span><a href="#copyEventListeners">copyEventListeners</a><span class="signature">(target)</span></i>
+    
+        
+            <a target="_blank" href="https://github.com/maptalks/maptalks.js/tree/master/src/core/Eventable.js#L207" class="improvelink">[source]</a>
+        
+    
+    <!-- 
+        <a target="_blank" href="https://github.com/maptalks/maptalks.js/tree/master/src/core/Eventable.js#L207" class="improvelink">[help to improve]</a>
+     -->
+    <!-- <a href="#copyEventListeners" class="improvelink">[link]</a> -->
+    </h4>
+
+    
+    </li>
+    
+    
+
+
+
+
+<div class="description">
+    Copy all the event listener to the target object
+</div>
+
+
+
+
+<!--  -->
+
+
+
+
+    
+
+<table class="params">
+    <thead>
+    <tr>
+        
+        <th>Parameter</th>
+        
+        <th>Type</th>
+
+        
+
+        <th class="last">Description</th>
+    </tr>
+    </thead>
+
+    <tbody>
+    
+
+        <tr>
+            
+                <td class="name"><code>target</code>
+                
+                </td>
+            
+
+            <td class="type">
+            
+                
+<span class="param-type">Object</span>
+
+
+            
+            </td>
+
+            
+
+            <td class="description last">target object to copy to.</td>
+        </tr>
+
+    
+    </tbody>
+</table>
+
+
+
+<!-- event properties -->
+
+
+
+
+
+
+
+    <h5>Mixes From:</h5>
+    <ul><li>
+        
+            <a href="Eventable.html#.copyEventListeners">Eventable.copyEventListeners</a>
+            
+        
+    </li></ul>
+
+
+
+
+
+
+
+
+
+
+
+
+
+
+
+
+
+
+
+
+
+
+<h5>Returns:</h5>
+<span class="type-signature"></span>:
+
+        
+<!-- <div class="param-desc"> -->
+    this
+<!-- </div> -->
+
+
+
+    
+
+
+<hr>
+        
+            
+
+    <!-- <h2>Constructor</h2> -->
+    
+    <li>
+    
+    <h4 class="name" id="fire"><span class="type-signature"></span><i><span class="type-signature"> (inherited)  </span><a href="#fire">fire</a><span class="signature">(eventType, param)</span></i>
+    
+        
+            <a target="_blank" href="https://github.com/maptalks/maptalks.js/tree/master/src/core/Eventable.js#L228" class="improvelink">[source]</a>
+        
+    
+    <!-- 
+        <a target="_blank" href="https://github.com/maptalks/maptalks.js/tree/master/src/core/Eventable.js#L228" class="improvelink">[help to improve]</a>
+     -->
+    <!-- <a href="#fire" class="improvelink">[link]</a> -->
+    </h4>
+
+    
+    </li>
+    
+    
+
+
+
+
+<div class="description">
+    Fire an event, causing all handlers for that event name to run.
+</div>
+
+
+
+
+<!--  -->
+
+
+
+
+    
+
+<table class="params">
+    <thead>
+    <tr>
+        
+        <th>Parameter</th>
+        
+        <th>Type</th>
+
+        
+
+        <th class="last">Description</th>
+    </tr>
+    </thead>
+
+    <tbody>
+    
+
+        <tr>
+            
+                <td class="name"><code>eventType</code>
+                
+                </td>
+            
+
+            <td class="type">
+            
+                
+<span class="param-type">String</span>
+
+
+            
+            </td>
+
+            
+
+            <td class="description last">an event type to fire</td>
+        </tr>
+
+    
+
+        <tr>
+            
+                <td class="name"><code>param</code>
+                
+                </td>
+            
+
+            <td class="type">
+            
+                
+<span class="param-type">Object</span>
+
+
+            
+            </td>
+
+            
+
+            <td class="description last">parameters for the listener function.</td>
+        </tr>
+
+    
+    </tbody>
+</table>
+
+
+
+<!-- event properties -->
+
+
+
+
+
+
+
+    <h5>Mixes From:</h5>
+    <ul><li>
+        
+            <a href="Eventable.html#.fire">Eventable.fire</a>
+            
+        
+    </li></ul>
+
+
+
+
+
+
+
+
+
+
+
+
+
+
+
+
+
+
+
+
+
+
+<h5>Returns:</h5>
+<span class="type-signature"></span>:
+
+        
+<!-- <div class="param-desc"> -->
+    this
+<!-- </div> -->
+
+
+
+    
+
+
+<hr>
+        
+            
+
+    <!-- <h2>Constructor</h2> -->
+    
+    <li>
+    
+    <h4 class="name" id="registerJSONType"><span class="type-signature"></span><i><span class="type-signature"> (inherited)  </span><a href="#registerJSONType">registerJSONType</a><span class="signature">(type)</span></i>
+    
+        
+            <a target="_blank" href="https://github.com/maptalks/maptalks.js/tree/master/src/core/JSONAble.js#L10" class="improvelink">[source]</a>
+        
+    
+    <!-- 
+        <a target="_blank" href="https://github.com/maptalks/maptalks.js/tree/master/src/core/JSONAble.js#L10" class="improvelink">[help to improve]</a>
+     -->
+    <!-- <a href="#registerJSONType" class="improvelink">[link]</a> -->
+    </h4>
+
+    
+    </li>
+    
+    
+
+
+
+
+<div class="description">
+    It is a static method. <br>+Register layer for JSON serialization and assign a JSON type.
+</div>
+
+
+
+
+<!--  -->
+
+
+
+
+    
+
+<table class="params">
+    <thead>
+    <tr>
+        
+        <th>Parameter</th>
+        
+        <th>Type</th>
+
+        
+
+        <th class="last">Description</th>
+    </tr>
+    </thead>
+
+    <tbody>
+    
+
+        <tr>
+            
+                <td class="name"><code>type</code>
+                
+                </td>
+            
+
+            <td class="type">
+            
+                
+<span class="param-type">String</span>
+
+
+            
+            </td>
+
+            
+
+            <td class="description last">JSON type</td>
+        </tr>
+
+    
+    </tbody>
+</table>
+
+
+
+<!-- event properties -->
+
+
+
+
+
+
+
+    <h5>Mixes From:</h5>
+    <ul><li>
+        
+            <a href="JSONAble.html#.registerJSONType">JSONAble.registerJSONType</a>
+            
+        
+    </li></ul>
+
+
+
+
+
+
+
+
+
+
+
+
+
+
+
+
+
+
+
+
+
+
+
+
+<hr>
+        
+            
+
+    <!-- <h2>Constructor</h2> -->
+    
+    <li>
+    
+    <h4 class="name" id="getJSONClass"><span class="type-signature"></span><i><span class="type-signature"> (inherited)  </span><a href="#getJSONClass">getJSONClass</a><span class="signature">(type)</span></i>
+    
+        
+            <a target="_blank" href="https://github.com/maptalks/maptalks.js/tree/master/src/core/JSONAble.js#L24" class="improvelink">[source]</a>
+        
+    
+    <!-- 
+        <a target="_blank" href="https://github.com/maptalks/maptalks.js/tree/master/src/core/JSONAble.js#L24" class="improvelink">[help to improve]</a>
+     -->
+    <!-- <a href="#getJSONClass" class="improvelink">[link]</a> -->
+    </h4>
+
+    
+    </li>
+    
+    
+
+
+
+
+<div class="description">
+    It is a static method. <br>+Get class of input JSON type
+</div>
+
+
+
+
+<!--  -->
+
+
+
+
+    
+
+<table class="params">
+    <thead>
+    <tr>
+        
+        <th>Parameter</th>
+        
+        <th>Type</th>
+
+        
+
+        <th class="last">Description</th>
+    </tr>
+    </thead>
+
+    <tbody>
+    
+
+        <tr>
+            
+                <td class="name"><code>type</code>
+                
+                </td>
+            
+
+            <td class="type">
+            
+                
+<span class="param-type">String</span>
+
+
+            
+            </td>
+
+            
+
+            <td class="description last">JSON type</td>
+        </tr>
+
+    
+    </tbody>
+</table>
+
+
+
+<!-- event properties -->
+
+
+
+
+
+
+
+    <h5>Mixes From:</h5>
+    <ul><li>
+        
+            <a href="JSONAble.html#.getJSONClass">JSONAble.getJSONClass</a>
+            
+        
+    </li></ul>
+
+
+
+
+
+
+
+
+
+
+
+
+
+
+
+
+
+
+
+
+
+
+<h5>Returns:</h5>
+<span class="type-signature"><a href="Class.html">Class</a></span>:
+
+        
+<!-- <div class="param-desc"> -->
+    Class
+<!-- </div> -->
+
+
+
+    
+
+
+<hr>
+        
+            
+
+    <!-- <h2>Constructor</h2> -->
+    
+    <li>
+    
+    <h4 class="name" id="getJSONType"><span class="type-signature"></span><i><span class="type-signature"> (inherited)  </span><a href="#getJSONType">getJSONType</a><span class="signature">()</span></i>
+    
+        
+            <a target="_blank" href="https://github.com/maptalks/maptalks.js/tree/master/src/core/JSONAble.js#L38" class="improvelink">[source]</a>
+        
+    
+    <!-- 
+        <a target="_blank" href="https://github.com/maptalks/maptalks.js/tree/master/src/core/JSONAble.js#L38" class="improvelink">[help to improve]</a>
+     -->
+    <!-- <a href="#getJSONType" class="improvelink">[link]</a> -->
+    </h4>
+
+    
+    </li>
+    
+    
+
+
+
+
+<div class="description">
+    Get object's JSON Type
+</div>
+
+
+
+
+<!--  -->
+
+
+
+
+
+<!-- event properties -->
+
+
+
+
+
+
+
+    <h5>Mixes From:</h5>
+    <ul><li>
+        
+            <a href="JSONAble.html#.getJSONType">JSONAble.getJSONType</a>
+            
+        
+    </li></ul>
+
+
+
+
+
+
+
+
+
+
+
+
+
+
+
+
+
+
+
+
+
+
+<h5>Returns:</h5>
+<span class="type-signature">String</span>:
+
+        
+
+
+    
+
+
+<hr>
+        
+            
+
+    <!-- <h2>Constructor</h2> -->
+    
+    <li>
+    
+    <h4 class="name" id="registerRenderer"><span class="type-signature"></span><i><span class="type-signature"> (inherited)  </span><a href="#registerRenderer">registerRenderer</a><span class="signature">(name, clazz)</span></i>
+    
+        
+            <a target="_blank" href="https://github.com/maptalks/maptalks.js/tree/master/src/renderer/Renderable.js#L8" class="improvelink">[source]</a>
+        
+    
+    <!-- 
+        <a target="_blank" href="https://github.com/maptalks/maptalks.js/tree/master/src/renderer/Renderable.js#L8" class="improvelink">[help to improve]</a>
+     -->
+    <!-- <a href="#registerRenderer" class="improvelink">[link]</a> -->
+    </h4>
+
+    
+    </li>
+    
+    
+
+
+
+
+<div class="description">
+    Register a renderer class with the given name.
+</div>
+
+
+
+
+<!--  -->
+
+
+
+
+    
+
+<table class="params">
+    <thead>
+    <tr>
+        
+        <th>Parameter</th>
+        
+        <th>Type</th>
+
+        
+
+        <th class="last">Description</th>
+    </tr>
+    </thead>
+
+    <tbody>
+    
+
+        <tr>
+            
+                <td class="name"><code>name</code>
+                
+                </td>
+            
+
+            <td class="type">
+            
+                
+<span class="param-type">String</span>
+
+
+            
+            </td>
+
+            
+
+            <td class="description last">renderer's register key</td>
+        </tr>
+
+    
+
+        <tr>
+            
+                <td class="name"><code>clazz</code>
+                
+                </td>
+            
+
+            <td class="type">
+            
+                
+<span class="param-type">function</span>
+
+
+            
+            </td>
+
+            
+
+            <td class="description last">renderer's class, a function (not necessarily a <a href="Class.html">Class</a>).</td>
+        </tr>
+
+    
+    </tbody>
+</table>
+
+
+
+<!-- event properties -->
+
+
+
+
+
+
+
+    <h5>Mixes From:</h5>
+    <ul><li>
+        
+            <a href="Renderable.html#.registerRenderer">Renderable.registerRenderer</a>
+            
+        
+    </li></ul>
+
+
+
+
+
+
+
+
+
+
+
+
+
+
+
+
+
+
+
+
+
+
+<h5>Returns:</h5>
+<span class="type-signature">*</span>:
+
+        
+<!-- <div class="param-desc"> -->
+    this
+<!-- </div> -->
+
+
+
+    
+
+
+<hr>
+        
+            
+
+    <!-- <h2>Constructor</h2> -->
+    
+    <li>
+    
+    <h4 class="name" id="getRendererClass"><span class="type-signature"></span><i><span class="type-signature"> (inherited)  </span><a href="#getRendererClass">getRendererClass</a><span class="signature">(name)</span></i>
+    
+        
+            <a target="_blank" href="https://github.com/maptalks/maptalks.js/tree/master/src/renderer/Renderable.js#L25" class="improvelink">[source]</a>
+        
+    
+    <!-- 
+        <a target="_blank" href="https://github.com/maptalks/maptalks.js/tree/master/src/renderer/Renderable.js#L25" class="improvelink">[help to improve]</a>
+     -->
+    <!-- <a href="#getRendererClass" class="improvelink">[link]</a> -->
+    </h4>
+
+    
+    </li>
+    
+    
+
+
+
+
+<div class="description">
+    Get the registered renderer class by the given name
+</div>
+
+
+
+
+<!--  -->
+
+
+
+
+    
+
+<table class="params">
+    <thead>
+    <tr>
+        
+        <th>Parameter</th>
+        
+        <th>Type</th>
+
+        
+
+        <th class="last">Description</th>
+    </tr>
+    </thead>
+
+    <tbody>
+    
+
+        <tr>
+            
+                <td class="name"><code>name</code>
+                
+                </td>
+            
+
+            <td class="type">
+            
+                
+<span class="param-type">String</span>
+
+
+            
+            </td>
+
+            
+
+            <td class="description last">renderer's register key</td>
+        </tr>
+
+    
+    </tbody>
+</table>
+
+
+
+<!-- event properties -->
+
+
+
+
+
+
+
+    <h5>Mixes From:</h5>
+    <ul><li>
+        
+            <a href="Renderable.html#.getRendererClass">Renderable.getRendererClass</a>
+            
+        
+    </li></ul>
+
+
+
+
+
+
+
+
+
+
+
+
+
+
+
+
+
+
+
+
+
+
+<h5>Returns:</h5>
+<span class="type-signature">function</span>:
+
+        
+<!-- <div class="param-desc"> -->
+    renderer's class
+<!-- </div> -->
+
+
+
+    
+
+
+<hr>
+        
+            
+
+    <!-- <h2>Constructor</h2> -->
+    
+    <li>
+    
+    <h4 class="name" id="callInitHooks"><span class="type-signature"></span><i><span class="type-signature"> (inherited)  </span><a href="#callInitHooks">callInitHooks</a><span class="signature">()</span></i>
+    
+        
+            <a target="_blank" href="https://github.com/maptalks/maptalks.js/tree/master/src/core/Class.js#L80" class="improvelink">[source]</a>
+        
+    
+    <!-- 
+        <a target="_blank" href="https://github.com/maptalks/maptalks.js/tree/master/src/core/Class.js#L80" class="improvelink">[help to improve]</a>
+     -->
+    <!-- <a href="#callInitHooks" class="improvelink">[link]</a> -->
+    </h4>
+
+    
+    </li>
+    
+    
+
+
+
+
+<div class="description">
+    Visit and call all the init hooks defined on Class and its parents.
+</div>
+
+
+
+
+<!--  -->
+
+
+
+
+
+<!-- event properties -->
+
+
+
+
+
+
+
+
+
+
+
+
+
+
+
+
+
+
+
+
+
+
+
+
+
+
+
+
+<h5>Returns:</h5>
+<span class="type-signature"><a href="Class.html">Class</a></span>:
+
+        
+<!-- <div class="param-desc"> -->
+    this
+<!-- </div> -->
+
+
+
+    
+
+
+<hr>
+        
+            
+
+    <!-- <h2>Constructor</h2> -->
+    
+    <li>
+    
+    <h4 class="name" id="setOptions"><span class="type-signature"></span><i><span class="type-signature"> (inherited)  </span><a href="#setOptions">setOptions</a><span class="signature">(options)</span></i>
+    
+        
+            <a target="_blank" href="https://github.com/maptalks/maptalks.js/tree/master/src/core/Class.js#L91" class="improvelink">[source]</a>
+        
+    
+    <!-- 
+        <a target="_blank" href="https://github.com/maptalks/maptalks.js/tree/master/src/core/Class.js#L91" class="improvelink">[help to improve]</a>
+     -->
+    <!-- <a href="#setOptions" class="improvelink">[link]</a> -->
+    </h4>
+
+    
+    </li>
+    
+    
+
+
+
+
+<div class="description">
+    Merges options with the default options of the object.
+</div>
+
+
+
+
+<!--  -->
+
+
+
+
+    
+
+<table class="params">
+    <thead>
+    <tr>
+        
+        <th>Parameter</th>
+        
+        <th>Type</th>
+
+        
+
+        <th class="last">Description</th>
+    </tr>
+    </thead>
+
+    <tbody>
+    
+
+        <tr>
+            
+                <td class="name"><code>options</code>
+                
+                </td>
+            
+
+            <td class="type">
+            
+                
+<span class="param-type">Object</span>
+
+
+            
+            </td>
+
+            
+
+            <td class="description last">options to set</td>
+        </tr>
+
+    
+    </tbody>
+</table>
+
+
+
+<!-- event properties -->
+
+
+
+
+
+
+
+
+
+
+
+
+
+
+
+
+
+
+
+
+
+
+
+
+
+
+
+
+<h5>Returns:</h5>
+<span class="type-signature"><a href="Class.html">Class</a></span>:
+
+        
+<!-- <div class="param-desc"> -->
+    this
+<!-- </div> -->
+
+
+
+    
+
+
+<hr>
+        
+            
+
+    <!-- <h2>Constructor</h2> -->
+    
+    <li>
+    
+    <h4 class="name" id="config"><span class="type-signature"></span><i><span class="type-signature"> (inherited)  </span><a href="#config">config</a><span class="signature">(conf)</span></i>
+    
+        
+            <a target="_blank" href="https://github.com/maptalks/maptalks.js/tree/master/src/core/Class.js#L121" class="improvelink">[source]</a>
+        
+    
+    <!-- 
+        <a target="_blank" href="https://github.com/maptalks/maptalks.js/tree/master/src/core/Class.js#L121" class="improvelink">[help to improve]</a>
+     -->
+    <!-- <a href="#config" class="improvelink">[link]</a> -->
+    </h4>
+
+    
+    </li>
+    
+    
+
+
+
+
+<div class="description">
+    1. Return object's options if no parameter is provided. <br/>++2. update an option and enable/disable the handler if a handler with the same name existed.
+</div>
+
+
+    <!--<h5>Example:</h5>-->
+    
+    
+        <pre class="prettyprint"><code>// Get marker's options;+var options = marker.config();+// Set map's option "draggable" to false and disable map's draggable handler.+map.config('draggable', false);+// You can update more than one options like this:+map.config({+    'scrollWheelZoom' : false,+    'doubleClickZoom' : false+});</code></pre>
+    
+
+
+
+
+<!--  -->
+
+
+
+
+    
+
+<table class="params">
+    <thead>
+    <tr>
+        
+        <th>Parameter</th>
+        
+        <th>Type</th>
+
+        
+
+        <th class="last">Description</th>
+    </tr>
+    </thead>
+
+    <tbody>
+    
+
+        <tr>
+            
+                <td class="name"><code>conf</code>
+                
+                </td>
+            
+
+            <td class="type">
+            
+                
+<span class="param-type">Object</span>
+
+
+            
+            </td>
+
+            
+
+            <td class="description last">config to update</td>
+        </tr>
+
+    
+    </tbody>
+</table>
+
+
+
+<!-- event properties -->
+
+
+
+
+
+
+
+
+
+
+
+
+
+
+
+
+
+
+
+
+
+
+
+
+
+
+
+
+<h5>Returns:</h5>
+<span class="type-signature"><a href="Class.html">Class</a></span>:
+
+        
+<!-- <div class="param-desc"> -->
+    this
+<!-- </div> -->
+
+
+
+    
+
+
+<hr>
+        
+            
+
+    <!-- <h2>Constructor</h2> -->
+    
+    <li>
+    
+    <h4 class="name" id="onConfig"><span class="type-signature"></span><i><span class="type-signature"> (inherited)  </span><a href="#onConfig">onConfig</a><span class="signature">()</span></i>
+    
+        
+            <a target="_blank" href="https://github.com/maptalks/maptalks.js/tree/master/src/core/Class.js#L159" class="improvelink">[source]</a>
+        
+    
+    <!-- 
+        <a target="_blank" href="https://github.com/maptalks/maptalks.js/tree/master/src/core/Class.js#L159" class="improvelink">[help to improve]</a>
+     -->
+    <!-- <a href="#onConfig" class="improvelink">[link]</a> -->
+    </h4>
+
+    
+    </li>
+    
+    
+
+
+
+
+<div class="description">
+    Default callback when config is called
+</div>
+
+
+
+
+<!--  -->
+
+
+
+
+
+<!-- event properties -->
+
+
+
+
+
+
+
+
+
+
+
+
+
+
+
+
+
+
+
+
+
+
+
+
+
+
+
+
+
+
+<hr>
+        
+    
+
+    
+
+    
+        <h3 class="subsection-title">Events</h3>
+
+        
+            
+
+    <!-- <h2>Constructor</h2> -->
+    
+    <li>
+    
+    <h4 class="name" id="event:clear"><i><span class="type-signature"> (inherited)  </span><a href="#event:clear">clear</a></i>
+    
+        
+            <a target="_blank" href="https://github.com/maptalks/maptalks.js/tree/master/src/layer/tile/TileLayer.js#L769" class="improvelink">[source]</a>
+        
+    
+    <!-- 
+        <a target="_blank" href="https://github.com/maptalks/maptalks.js/tree/master/src/layer/tile/TileLayer.js#L769" class="improvelink">[help to improve]</a>
+     -->
+    <!-- <a href="#event:clear" class="improvelink">[link]</a> -->
+    </h4>
+
+    
+    </li>
+    
+    
+
+
+
+
+<div class="description">
+    clear event, fired when tile layer is cleared.
+</div>
+
+
+
+
+<!-- 
+    <h5>Type:</h5>
+    <ul>
+        <li>
+            
+<span class="param-type">Object</span>
+
+
+        </li>
+    </ul>
+ -->
+
+
+
+
+
+<!-- event properties -->
+
+
+
+
+
+
+
+
+
+
+
+
+
+    <h5 class="subsection-title">Properties:</h5>
+
+    
+
+<table class="props">
+    <thead>
+    <tr>
+        
+        <th>Name</th>
+        
+
+        <th>Type</th>
+
+
+
+        
+
+        <th class="last">Description</th>
+    </tr>
+    </thead>
+
+    <tbody>
+    
+
+        <tr>
+            
+                <td class="name"><code>type</code>
+                    
+                </td>
+            
+
+            <td class="type">
+            
+                
+<span class="param-type">String</span>
+
+
+            
+            </td>
+
+
+
+            
+
+            <td class="description last">clear</td>
+        </tr>
+
+    
+
+        <tr>
+            
+                <td class="name"><code>target</code>
+                    
+                </td>
+            
+
+            <td class="type">
+            
+                
+<span class="param-type"><a href="TileLayer.html">TileLayer</a></span>
+
+
+            
+            </td>
+
+
+
+            
+
+            <td class="description last">tile layer</td>
+        </tr>
+
+    
+    </tbody>
+</table>
+
+
+
+<dl class="details">
+
+    
+
+    
+
+    
+
+    
+    <dt class="tag-overrides">Overrides:</dt>
+    <dd class="tag-overrides"><ul class="dummy"><li>
+        <a href="TileLayer.html#event:clear">TileLayer#event:clear</a>
+    </li></ul></dd>
+    
+
+    
+
+        
+
+    
+
+    
+
+    
+
+    
+
+    
+
+    
+
+    
+    <dt class="tag-source">Source:</dt>
+    <dd class="tag-source"><ul class="dummy"><li>
+        
+            <a target="_blank" href="https://github.com/maptalks/maptalks.js/tree/master/src/layer/tile/TileLayer.js">layer/tile/TileLayer.js</a>, <a target="_blank" href="https://github.com/maptalks/maptalks.js/tree/master/src/layer/tile/TileLayer.js#L769">line 769</a>
+        
+
+    </li></ul></dd>
+    
+
+    
+
+    
+
+    
+</dl>
+
+
+
+
+
+
+
+
+
+
+
+
+
+
+
+
+
+
+
+<hr>
+        
+            
+
+    <!-- <h2>Constructor</h2> -->
+    
+    <li>
+    
+    <h4 class="name" id="event:idchange"><i><span class="type-signature"> (inherited)  </span><a href="#event:idchange">idchange</a></i>
+    
+        
+            <a target="_blank" href="https://github.com/maptalks/maptalks.js/tree/master/src/layer/Layer.js#L126" class="improvelink">[source]</a>
+        
+    
+    <!-- 
+        <a target="_blank" href="https://github.com/maptalks/maptalks.js/tree/master/src/layer/Layer.js#L126" class="improvelink">[help to improve]</a>
+     -->
+    <!-- <a href="#event:idchange" class="improvelink">[link]</a> -->
+    </h4>
+
+    
+    </li>
+    
+    
+
+
+
+
+<div class="description">
+    idchange event.
+</div>
+
+
+
+
+<!-- 
+    <h5>Type:</h5>
+    <ul>
+        <li>
+            
+<span class="param-type">Object</span>
+
+
+        </li>
+    </ul>
+ -->
+
+
+
+
+
+<!-- event properties -->
+
+
+
+
+
+
+
+
+
+
+
+
+
+    <h5 class="subsection-title">Properties:</h5>
+
+    
+
+<table class="props">
+    <thead>
+    <tr>
+        
+        <th>Name</th>
+        
+
+        <th>Type</th>
+
+
+
+        
+
+        <th class="last">Description</th>
+    </tr>
+    </thead>
+
+    <tbody>
+    
+
+        <tr>
+            
+                <td class="name"><code>type</code>
+                    
+                </td>
+            
+
+            <td class="type">
+            
+                
+<span class="param-type">String</span>
+
+
+            
+            </td>
+
+
+
+            
+
+            <td class="description last">idchange</td>
+        </tr>
+
+    
+
+        <tr>
+            
+                <td class="name"><code>target</code>
+                    
+                </td>
+            
+
+            <td class="type">
+            
+                
+<span class="param-type"><a href="Layer.html">Layer</a></span>
+
+
+            
+            </td>
+
+
+
+            
+
+            <td class="description last">the layer fires the event</td>
+        </tr>
+
+    
+
+        <tr>
+            
+                <td class="name"><code>old</code>
+                    
+                </td>
+            
+
+            <td class="type">
+            
+                
+<span class="param-type">String</span>
+
+
+            
+            </td>
+
+
+
+            
+
+            <td class="description last">value of the old id</td>
+        </tr>
+
+    
+
+        <tr>
+            
+                <td class="name"><code>new</code>
+                    
+                </td>
+            
+
+            <td class="type">
+            
+                
+<span class="param-type">String</span>
+
+
+            
+            </td>
+
+
+
+            
+
+            <td class="description last">value of the new id</td>
+        </tr>
+
+    
+    </tbody>
+</table>
+
+
+
+<dl class="details">
+
+    
+
+    
+
+    
+
+    
+    <dt class="tag-overrides">Overrides:</dt>
+    <dd class="tag-overrides"><ul class="dummy"><li>
+        <a href="TileLayer.html#event:idchange">TileLayer#event:idchange</a>
+    </li></ul></dd>
+    
+
+    
+
+        
+
+    
+
+    
+
+    
+
+    
+
+    
+
+    
+
+    
+    <dt class="tag-source">Source:</dt>
+    <dd class="tag-source"><ul class="dummy"><li>
+        
+            <a target="_blank" href="https://github.com/maptalks/maptalks.js/tree/master/src/layer/Layer.js">layer/Layer.js</a>, <a target="_blank" href="https://github.com/maptalks/maptalks.js/tree/master/src/layer/Layer.js#L126">line 126</a>
+        
+
+    </li></ul></dd>
+    
+
+    
+
+    
+
+    
+</dl>
+
+
+
+
+
+
+
+
+
+
+
+
+
+
+
+
+
+
+
+<hr>
+        
+            
+
+    <!-- <h2>Constructor</h2> -->
+    
+    <li>
+    
+    <h4 class="name" id="event:renderercreate"><i><span class="type-signature"> (inherited)  </span><a href="#event:renderercreate">renderercreate</a></i>
+    
+        
+            <a target="_blank" href="https://github.com/maptalks/maptalks.js/tree/master/src/layer/Layer.js#L539" class="improvelink">[source]</a>
+        
+    
+    <!-- 
+        <a target="_blank" href="https://github.com/maptalks/maptalks.js/tree/master/src/layer/Layer.js#L539" class="improvelink">[help to improve]</a>
+     -->
+    <!-- <a href="#event:renderercreate" class="improvelink">[link]</a> -->
+    </h4>
+
+    
+    </li>
+    
+    
+
+
+
+
+<div class="description">
+    renderercreate event, fired when renderer is created.
+</div>
+
+
+
+
+<!-- 
+    <h5>Type:</h5>
+    <ul>
+        <li>
+            
+<span class="param-type">Object</span>
+
+
+        </li>
+    </ul>
+ -->
+
+
+
+
+
+<!-- event properties -->
+
+
+
+
+
+
+
+
+
+
+
+
+
+    <h5 class="subsection-title">Properties:</h5>
+
+    
+
+<table class="props">
+    <thead>
+    <tr>
+        
+        <th>Name</th>
+        
+
+        <th>Type</th>
+
+
+
+        
+
+        <th class="last">Description</th>
+    </tr>
+    </thead>
+
+    <tbody>
+    
+
+        <tr>
+            
+                <td class="name"><code>type</code>
+                    
+                </td>
+            
+
+            <td class="type">
+            
+                
+<span class="param-type">String</span>
+
+
+            
+            </td>
+
+
+
+            
+
+            <td class="description last">renderercreate</td>
+        </tr>
+
+    
+
+        <tr>
+            
+                <td class="name"><code>target</code>
+                    
+                </td>
+            
+
+            <td class="type">
+            
+                
+<span class="param-type"><a href="Layer.html">Layer</a></span>
+
+
+            
+            </td>
+
+
+
+            
+
+            <td class="description last">the layer fires the event</td>
+        </tr>
+
+    
+
+        <tr>
+            
+                <td class="name"><code>renderer</code>
+                    
+                </td>
+            
+
+            <td class="type">
+            
+                
+<span class="param-type">Any</span>
+
+
+            
+            </td>
+
+
+
+            
+
+            <td class="description last">renderer of the layer</td>
+        </tr>
+
+    
+    </tbody>
+</table>
+
+
+
+<dl class="details">
+
+    
+
+    
+
+    
+
+    
+    <dt class="tag-overrides">Overrides:</dt>
+    <dd class="tag-overrides"><ul class="dummy"><li>
+        <a href="TileLayer.html#event:renderercreate">TileLayer#event:renderercreate</a>
+    </li></ul></dd>
+    
+
+    
+
+        
+
+    
+
+    
+
+    
+
+    
+
+    
+
+    
+
+    
+    <dt class="tag-source">Source:</dt>
+    <dd class="tag-source"><ul class="dummy"><li>
+        
+            <a target="_blank" href="https://github.com/maptalks/maptalks.js/tree/master/src/layer/Layer.js">layer/Layer.js</a>, <a target="_blank" href="https://github.com/maptalks/maptalks.js/tree/master/src/layer/Layer.js#L539">line 539</a>
+        
+
+    </li></ul></dd>
+    
+
+    
+
+    
+
+    
+</dl>
+
+
+
+
+
+
+
+
+
+
+
+
+
+
+
+
+
+
+
+<hr>
+        
+            
+
+    <!-- <h2>Constructor</h2> -->
+    
+    <li>
+    
+    <h4 class="name" id="event:resourceload"><i><span class="type-signature"> (inherited)  </span><a href="#event:resourceload">resourceload</a></i>
+    
+        
+            <a target="_blank" href="https://github.com/maptalks/maptalks.js/tree/master/src/renderer/layer/CanvasRenderer.js#L76" class="improvelink">[source]</a>
+        
+    
+    <!-- 
+        <a target="_blank" href="https://github.com/maptalks/maptalks.js/tree/master/src/renderer/layer/CanvasRenderer.js#L76" class="improvelink">[help to improve]</a>
+     -->
+    <!-- <a href="#event:resourceload" class="improvelink">[link]</a> -->
+    </h4>
+
+    
+    </li>
+    
+    
+
+
+
+
+<div class="description">
+    resourceload event, fired when external resources of the layer complete loading.
+</div>
+
+
+
+
+<!-- 
+    <h5>Type:</h5>
+    <ul>
+        <li>
+            
+<span class="param-type">Object</span>
+
+
+        </li>
+    </ul>
+ -->
+
+
+
+
+
+<!-- event properties -->
+
+
+
+
+
+
+
+
+
+
+
+
+
+    <h5 class="subsection-title">Properties:</h5>
+
+    
+
+<table class="props">
+    <thead>
+    <tr>
+        
+        <th>Name</th>
+        
+
+        <th>Type</th>
+
+
+
+        
+
+        <th class="last">Description</th>
+    </tr>
+    </thead>
+
+    <tbody>
+    
+
+        <tr>
+            
+                <td class="name"><code>type</code>
+                    
+                </td>
+            
+
+            <td class="type">
+            
+                
+<span class="param-type">String</span>
+
+
+            
+            </td>
+
+
+
+            
+
+            <td class="description last">resourceload</td>
+        </tr>
+
+    
+
+        <tr>
+            
+                <td class="name"><code>target</code>
+                    
+                </td>
+            
+
+            <td class="type">
+            
+                
+<span class="param-type"><a href="Layer.html">Layer</a></span>
+
+
+            
+            </td>
+
+
+
+            
+
+            <td class="description last">layer</td>
+        </tr>
+
+    
+    </tbody>
+</table>
+
+
+
+<dl class="details">
+
+    
+
+    
+
+    
+
+    
+    <dt class="tag-overrides">Overrides:</dt>
+    <dd class="tag-overrides"><ul class="dummy"><li>
+        <a href="TileLayer.html#event:resourceload">TileLayer#event:resourceload</a>
+    </li></ul></dd>
+    
+
+    
+
+        
+
+    
+
+    
+
+    
+
+    
+
+    
+
+    
+
+    
+    <dt class="tag-source">Source:</dt>
+    <dd class="tag-source"><ul class="dummy"><li>
+        
+            <a target="_blank" href="https://github.com/maptalks/maptalks.js/tree/master/src/renderer/layer/CanvasRenderer.js">renderer/layer/CanvasRenderer.js</a>, <a target="_blank" href="https://github.com/maptalks/maptalks.js/tree/master/src/renderer/layer/CanvasRenderer.js#L76">line 76</a>
+        
+
+    </li></ul></dd>
+    
+
+    
+
+    
+
+    
+</dl>
+
+
+
+
+
+
+
+
+
+
+
+
+
+
+
+
+
+
+
+<hr>
+        
+            
+
+    <!-- <h2>Constructor</h2> -->
+    
+    <li>
+    
+    <h4 class="name" id="event:canvascreate"><i><span class="type-signature"> (inherited)  </span><a href="#event:canvascreate">canvascreate</a></i>
+    
+        
+            <a target="_blank" href="https://github.com/maptalks/maptalks.js/tree/master/src/renderer/layer/CanvasRenderer.js#L506" class="improvelink">[source]</a>
+        
+    
+    <!-- 
+        <a target="_blank" href="https://github.com/maptalks/maptalks.js/tree/master/src/renderer/layer/CanvasRenderer.js#L506" class="improvelink">[help to improve]</a>
+     -->
+    <!-- <a href="#event:canvascreate" class="improvelink">[link]</a> -->
+    </h4>
+
+    
+    </li>
+    
+    
+
+
+
+
+<div class="description">
+    canvascreate event, fired when canvas created.
+</div>
+
+
+
+
+<!-- 
+    <h5>Type:</h5>
+    <ul>
+        <li>
+            
+<span class="param-type">Object</span>
+
+
+        </li>
+    </ul>
+ -->
+
+
+
+
+
+<!-- event properties -->
+
+
+
+
+
+
+
+
+
+
+
+
+
+    <h5 class="subsection-title">Properties:</h5>
+
+    
+
+<table class="props">
+    <thead>
+    <tr>
+        
+        <th>Name</th>
+        
+
+        <th>Type</th>
+
+
+
+        
+
+        <th class="last">Description</th>
+    </tr>
+    </thead>
+
+    <tbody>
+    
+
+        <tr>
+            
+                <td class="name"><code>type</code>
+                    
+                </td>
+            
+
+            <td class="type">
+            
+                
+<span class="param-type">String</span>
+
+
+            
+            </td>
+
+
+
+            
+
+            <td class="description last">canvascreate</td>
+        </tr>
+
+    
+
+        <tr>
+            
+                <td class="name"><code>target</code>
+                    
+                </td>
+            
+
+            <td class="type">
+            
+                
+<span class="param-type"><a href="Layer.html">Layer</a></span>
+
+
+            
+            </td>
+
+
+
+            
+
+            <td class="description last">layer</td>
+        </tr>
+
+    
+
+        <tr>
+            
+                <td class="name"><code>context</code>
+                    
+                </td>
+            
+
+            <td class="type">
+            
+                
+<span class="param-type">CanvasRenderingContext2D</span>
+
+
+            
+            </td>
+
+
+
+            
+
+            <td class="description last">canvas's context</td>
+        </tr>
+
+    
+
+        <tr>
+            
+                <td class="name"><code>gl</code>
+                    
+                </td>
+            
+
+            <td class="type">
+            
+                
+<span class="param-type">WebGLRenderingContext2D</span>
+
+
+            
+            </td>
+
+
+
+            
+
+            <td class="description last">canvas's webgl context</td>
+        </tr>
+
+    
+    </tbody>
+</table>
+
+
+
+<dl class="details">
+
+    
+
+    
+
+    
+
+    
+    <dt class="tag-overrides">Overrides:</dt>
+    <dd class="tag-overrides"><ul class="dummy"><li>
+        <a href="TileLayer.html#event:canvascreate">TileLayer#event:canvascreate</a>
+    </li></ul></dd>
+    
+
+    
+
+        
+
+    
+
+    
+
+    
+
+    
+
+    
+
+    
+
+    
+    <dt class="tag-source">Source:</dt>
+    <dd class="tag-source"><ul class="dummy"><li>
+        
+            <a target="_blank" href="https://github.com/maptalks/maptalks.js/tree/master/src/renderer/layer/CanvasRenderer.js">renderer/layer/CanvasRenderer.js</a>, <a target="_blank" href="https://github.com/maptalks/maptalks.js/tree/master/src/renderer/layer/CanvasRenderer.js#L506">line 506</a>
+        
+
+    </li></ul></dd>
+    
+
+    
+
+    
+
+    
+</dl>
+
+
+
+
+
+
+
+
+
+
+
+
+
+
+
+
+
+
+
+<hr>
+        
+            
+
+    <!-- <h2>Constructor</h2> -->
+    
+    <li>
+    
+    <h4 class="name" id="event:renderstart"><i><span class="type-signature"> (inherited)  </span><a href="#event:renderstart">renderstart</a></i>
+    
+        
+            <a target="_blank" href="https://github.com/maptalks/maptalks.js/tree/master/src/renderer/layer/CanvasRenderer.js#L543" class="improvelink">[source]</a>
+        
+    
+    <!-- 
+        <a target="_blank" href="https://github.com/maptalks/maptalks.js/tree/master/src/renderer/layer/CanvasRenderer.js#L543" class="improvelink">[help to improve]</a>
+     -->
+    <!-- <a href="#event:renderstart" class="improvelink">[link]</a> -->
+    </h4>
+
+    
+    </li>
+    
+    
+
+
+
+
+<div class="description">
+    renderstart event, fired when layer starts to render.
+</div>
+
+
+
+
+<!-- 
+    <h5>Type:</h5>
+    <ul>
+        <li>
+            
+<span class="param-type">Object</span>
+
+
+        </li>
+    </ul>
+ -->
+
+
+
+
+
+<!-- event properties -->
+
+
+
+
+
+
+
+
+
+
+
+
+
+    <h5 class="subsection-title">Properties:</h5>
+
+    
+
+<table class="props">
+    <thead>
+    <tr>
+        
+        <th>Name</th>
+        
+
+        <th>Type</th>
+
+
+
+        
+
+        <th class="last">Description</th>
+    </tr>
+    </thead>
+
+    <tbody>
+    
+
+        <tr>
+            
+                <td class="name"><code>type</code>
+                    
+                </td>
+            
+
+            <td class="type">
+            
+                
+<span class="param-type">String</span>
+
+
+            
+            </td>
+
+
+
+            
+
+            <td class="description last">renderstart</td>
+        </tr>
+
+    
+
+        <tr>
+            
+                <td class="name"><code>target</code>
+                    
+                </td>
+            
+
+            <td class="type">
+            
+                
+<span class="param-type"><a href="Layer.html">Layer</a></span>
+
+
+            
+            </td>
+
+
+
+            
+
+            <td class="description last">layer</td>
+        </tr>
+
+    
+
+        <tr>
+            
+                <td class="name"><code>context</code>
+                    
+                </td>
+            
+
+            <td class="type">
+            
+                
+<span class="param-type">CanvasRenderingContext2D</span>
+
+
+            
+            </td>
+
+
+
+            
+
+            <td class="description last">canvas's context</td>
+        </tr>
+
+    
+    </tbody>
+</table>
+
+
+
+<dl class="details">
+
+    
+
+    
+
+    
+
+    
+    <dt class="tag-overrides">Overrides:</dt>
+    <dd class="tag-overrides"><ul class="dummy"><li>
+        <a href="TileLayer.html#event:renderstart">TileLayer#event:renderstart</a>
+    </li></ul></dd>
+    
+
+    
+
+        
+
+    
+
+    
+
+    
+
+    
+
+    
+
+    
+
+    
+    <dt class="tag-source">Source:</dt>
+    <dd class="tag-source"><ul class="dummy"><li>
+        
+            <a target="_blank" href="https://github.com/maptalks/maptalks.js/tree/master/src/renderer/layer/CanvasRenderer.js">renderer/layer/CanvasRenderer.js</a>, <a target="_blank" href="https://github.com/maptalks/maptalks.js/tree/master/src/renderer/layer/CanvasRenderer.js#L543">line 543</a>
+        
+
+    </li></ul></dd>
+    
+
+    
+
+    
+
+    
+</dl>
+
+
+
+
+
+
+
+
+
+
+
+
+
+
+
+
+
+
+
+<hr>
+        
+            
+
+    <!-- <h2>Constructor</h2> -->
+    
+    <li>
+    
+    <h4 class="name" id="event:renderend"><i><span class="type-signature"> (inherited)  </span><a href="#event:renderend">renderend</a></i>
+    
+        
+            <a target="_blank" href="https://github.com/maptalks/maptalks.js/tree/master/src/renderer/layer/CanvasRenderer.js#L619" class="improvelink">[source]</a>
+        
+    
+    <!-- 
+        <a target="_blank" href="https://github.com/maptalks/maptalks.js/tree/master/src/renderer/layer/CanvasRenderer.js#L619" class="improvelink">[help to improve]</a>
+     -->
+    <!-- <a href="#event:renderend" class="improvelink">[link]</a> -->
+    </h4>
+
+    
+    </li>
+    
+    
+
+
+
+
+<div class="description">
+    renderend event, fired when layer ends rendering.
+</div>
+
+
+
+
+<!-- 
+    <h5>Type:</h5>
+    <ul>
+        <li>
+            
+<span class="param-type">Object</span>
+
+
+        </li>
+    </ul>
+ -->
+
+
+
+
+
+<!-- event properties -->
+
+
+
+
+
+
+
+
+
+
+
+
+
+    <h5 class="subsection-title">Properties:</h5>
+
+    
+
+<table class="props">
+    <thead>
+    <tr>
+        
+        <th>Name</th>
+        
+
+        <th>Type</th>
+
+
+
+        
+
+        <th class="last">Description</th>
+    </tr>
+    </thead>
+
+    <tbody>
+    
+
+        <tr>
+            
+                <td class="name"><code>type</code>
+                    
+                </td>
+            
+
+            <td class="type">
+            
+                
+<span class="param-type">String</span>
+
+
+            
+            </td>
+
+
+
+            
+
+            <td class="description last">renderend</td>
+        </tr>
+
+    
+
+        <tr>
+            
+                <td class="name"><code>target</code>
+                    
+                </td>
+            
+
+            <td class="type">
+            
+                
+<span class="param-type"><a href="Layer.html">Layer</a></span>
+
+
+            
+            </td>
+
+
+
+            
+
+            <td class="description last">layer</td>
+        </tr>
+
+    
+
+        <tr>
+            
+                <td class="name"><code>context</code>
+                    
+                </td>
+            
+
+            <td class="type">
+            
+                
+<span class="param-type">CanvasRenderingContext2D</span>
+
+
+            
+            </td>
+
+
+
+            
+
+            <td class="description last">canvas's context</td>
+        </tr>
+
+    
+    </tbody>
+</table>
+
+
+
+<dl class="details">
+
+    
+
+    
+
+    
+
+    
+    <dt class="tag-overrides">Overrides:</dt>
+    <dd class="tag-overrides"><ul class="dummy"><li>
+        <a href="TileLayer.html#event:renderend">TileLayer#event:renderend</a>
+    </li></ul></dd>
+    
+
+    
+
+        
+
+    
+
+    
+
+    
+
+    
+
+    
+
+    
+
+    
+    <dt class="tag-source">Source:</dt>
+    <dd class="tag-source"><ul class="dummy"><li>
+        
+            <a target="_blank" href="https://github.com/maptalks/maptalks.js/tree/master/src/renderer/layer/CanvasRenderer.js">renderer/layer/CanvasRenderer.js</a>, <a target="_blank" href="https://github.com/maptalks/maptalks.js/tree/master/src/renderer/layer/CanvasRenderer.js#L619">line 619</a>
+        
+
+    </li></ul></dd>
+    
+
+    
+
+    
+
+    
+</dl>
+
+
+
+
+
+
+
+
+
+
+
+
+
+
+
+
+
+
+
+<hr>
+        
+    
+</article>
+
+</section>
+
+
+
+
+</div>
+
+<nav class="page-nav">
+    <h2><a href="index.html">V1.0.0-rc.18</a></h2><h4>Classes</h4><ul></ul><h5>Map</h5><ul><li><a href="Map.html">Map</a></li></ul><h5>Layer</h5><ul><li><a href="Layer.html">Layer</a></li><li><a href="TileSystem.html">TileSystem</a></li><li><a href="TileLayer.html">TileLayer</a></li><li><a href="GroupTileLayer.html">GroupTileLayer</a></li><li><a href="WMSTileLayer.html">WMSTileLayer</a></li><li><a href="OverlayLayer.html">OverlayLayer</a></li><li><a href="VectorLayer.html">VectorLayer</a></li><li><a href="CanvasLayer.html">CanvasLayer</a></li><li><a href="ParticleLayer.html">ParticleLayer</a></li><li><a href="ImageLayer.html">ImageLayer</a></li></ul><h5>Geometry</h5><ul><li><a href="Geometry.html">Geometry</a></li><li><a href="Path.html">Path</a></li><li><a href="Marker.html">Marker</a></li><li><a href="TextMarker.html">TextMarker</a></li><li><a href="Label.html">Label</a></li><li><a href="TextBox.html">TextBox</a></li><li><a href="Polygon.html">Polygon</a></li><li><a href="LineString.html">LineString</a></li><li><a href="Curve.html">Curve</a></li><li><a href="ArcCurve.html">ArcCurve</a></li><li><a href="QuadBezierCurve.html">QuadBezierCurve</a></li><li><a href="CubicBezierCurve.html">CubicBezierCurve</a></li><li><a href="ConnectorLine.html">ConnectorLine</a></li><li><a href="ArcConnectorLine.html">ArcConnectorLine</a></li><li><a href="Ellipse.html">Ellipse</a></li><li><a href="Circle.html">Circle</a></li><li><a href="Sector.html">Sector</a></li><li><a href="Rectangle.html">Rectangle</a></li><li><a href="GeometryCollection.html">GeometryCollection</a></li><li><a href="MultiGeometry.html">MultiGeometry</a></li><li><a href="MultiPoint.html">MultiPoint</a></li><li><a href="MultiLineString.html">MultiLineString</a></li><li><a href="MultiPolygon.html">MultiPolygon</a></li><li><a href="GeoJSON.html">GeoJSON</a></li><li><a href="GeometryEditor.html">GeometryEditor</a></li></ul><h5>Basic types</h5><ul><li><a href="Coordinate.html">Coordinate</a></li><li><a href="Extent.html">Extent</a></li><li><a href="Point.html">Point</a></li><li><a href="PointExtent.html">PointExtent</a></li><li><a href="Position.html">Position</a></li><li><a href="Size.html">Size</a></li></ul><h5>Maptool</h5><ul><li><a href="MapTool.html">MapTool</a></li><li><a href="DrawTool.html">DrawTool</a></li><li><a href="DistanceTool.html">DistanceTool</a></li><li><a href="AreaTool.html">AreaTool</a></li></ul><h5>Ui</h5><ul><li><a href="ui.UIComponent.html">ui.UIComponent</a></li><li><a href="ui.UIMarker.html">ui.UIMarker</a></li><li><a href="ui.InfoWindow.html">ui.InfoWindow</a></li><li><a href="ui.ToolTip.html">ui.ToolTip</a></li><li><a href="ui.Menu.html">ui.Menu</a></li></ul><h5>Control</h5><ul><li><a href="control.Control.html">control.Control</a></li><li><a href="control.Zoom.html">control.Zoom</a></li><li><a href="control.LayerSwitcher.html">control.LayerSwitcher</a></li><li><a href="control.Attribution.html">control.Attribution</a></li><li><a href="control.Scale.html">control.Scale</a></li><li><a href="control.Panel.html">control.Panel</a></li><li><a href="control.Toolbar.html">control.Toolbar</a></li><li><a href="control.Overview.html">control.Overview</a></li></ul><h5>Core</h5><ul><li><a href="Ajax.html">Ajax</a></li><li><a href="Class.html">Class</a></li><li><a href="MapboxUtil.html">MapboxUtil</a></li><li><a href="Util.html">Util</a></li><li><a href="DomUtil.html">DomUtil</a></li><li><a href="StringUtil.html">StringUtil</a></li><li><a href="worker.module.exports.html">worker.module.exports</a></li></ul><h5>Animation</h5><ul><li><a href="animation.Easing.html">animation.Easing</a></li><li><a href="animation.Frame.html">animation.Frame</a></li><li><a href="animation.Player.html">animation.Player</a></li><li><a href="animation.Animation.html">animation.Animation</a></li></ul><h5>Geo</h5><ul><li><a href="CRS.html">CRS</a></li><li><a href="measurer.Identity.html">measurer.Identity</a></li><li><a href="measurer.DEFAULT.html">measurer.DEFAULT</a></li><li><a href="measurer.Measurer.html">measurer.Measurer</a></li><li><a href="measurer.WGS84Sphere.html">measurer.WGS84Sphere</a></li><li><a href="measurer.BaiduSphere.html">measurer.BaiduSphere</a></li><li><a href="projection.DEFAULT.html">projection.DEFAULT</a></li><li><a href="projection.BAIDU.html">projection.BAIDU</a></li><li><a href="projection.EPSG3857.html">projection.EPSG3857</a></li><li><a href="projection.EPSG4326.html">projection.EPSG4326</a></li><li><a href="projection.EPSG4490.html">projection.EPSG4490</a></li><li><a href="projection.IDENTITY.html">projection.IDENTITY</a></li><li><a href="Transformation.html">Transformation</a></li></ul><h5>Handler</h5><ul><li><a href="Handler.html">Handler</a></li><li><a href="DragHandler.html">DragHandler</a></li></ul><h5>Other</h5><ul><li><a href="CollisionIndex.html">CollisionIndex</a></li><li><a href="renderer.CanvasRenderer.html">renderer.CanvasRenderer</a></li></ul><h4>Namespaces</h4><ul><li><a href="measurer.html">measurer</a></li><li><a href="projection.html">projection</a></li><li><a href="renderer.html">renderer</a></li></ul><h4>Mixins</h4><ul><li><a href="Eventable.html">Eventable</a></li><li><a href="JSONAble.html">JSONAble</a></li><li><a href="measurer.Common.html">measurer.Common</a></li><li><a href="projection.Common.html">projection.Common</a></li><li><a href="Handlerable.html">Handlerable</a></li><li><a href="CenterMixin.html">CenterMixin</a></li><li><a href="TextEditable.html">TextEditable</a></li><li><a href="Renderable.html">Renderable</a></li><li><a href="ui.Menuable.html">ui.Menuable</a></li></ul><h3>Global</h3><ul><li><a href="global.html#INTERNAL_LAYER_PREFIX">INTERNAL_LAYER_PREFIX</a></li><li><a href="global.html#RESOURCE_PROPERTIES">RESOURCE_PROPERTIES</a></li><li><a href="global.html#RESOURCE_SIZE_PROPERTIES">RESOURCE_SIZE_PROPERTIES</a></li><li><a href="global.html#NUMERICAL_PROPERTIES">NUMERICAL_PROPERTIES</a></li><li><a href="global.html#COLOR_PROPERTIES">COLOR_PROPERTIES</a></li><li><a href="global.html#getListeningEvents">getListeningEvents</a></li><li><a href="global.html#isEmpty">isEmpty</a></li><li><a href="global.html#IS_NODE">IS_NODE</a></li><li><a href="global.html#identity">identity</a></li><li><a href="global.html#copy">copy</a></li><li><a href="global.html#describeText">describeText</a></li><li><a href="global.html#isDashLine">isDashLine</a></li><li><a href="global.html#set">set</a></li><li><a href="global.html#add">add</a></li><li><a href="global.html#subtract">subtract</a></li><li><a href="global.html#length">length</a></li><li><a href="global.html#normalize">normalize</a></li><li><a href="global.html#dot">dot</a></li><li><a href="global.html#scale">scale</a></li><li><a href="global.html#cross">cross</a></li><li><a href="global.html#distance">distance</a></li><li><a href="global.html#transformMat4">transformMat4</a></li><li><a href="global.html#isActive">isActive</a></li><li><a href="global.html#broadcast">broadcast</a></li><li><a href="global.html#send">send</a></li><li><a href="global.html#receive">receive</a></li><li><a href="global.html#remove">remove</a></li><li><a href="global.html#post">post</a></li><li><a href="global.html#getDedicatedWorker">getDedicatedWorker</a></li><li><a href="global.html#registerWorkerAdapter">registerWorkerAdapter</a></li></ul>
+</nav>
+
+<br class="clear">
+
+<footer>
+    Documentation generated by <a href="https://github.com/jsdoc3/jsdoc">JSDoc 3.6.10</a> on Fri Mar 10 2023 12:04:28 GMT+0800 (香港标准时间)
+</footer>
+
+<script> prettyPrint(); </script>
+<script src="scripts/linenumber.js"> </script>
+
+</body>
 </html>