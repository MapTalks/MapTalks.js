--- conflicted
+++ resolved
@@ -73,12 +73,12 @@
                     'resolution': [canvas.width, canvas.height, 1 / canvas.width, 1 / canvas.height],
                     'cameraPosition':camPos,
                     'iblSH': iblMaps.sh,
-                    'lightColorIntensity': [1, 1, 1, 1],
+                    'lightColorIntensity': [1, 1, 1, 30000],
                     'sun': [1, 1, 1, -1],
                     'lightDirection': [1, 0, -1],
-                    'iblLuminance': 1,
-                    'exposure': 1,
-                    'ev100': 0
+                    'iblLuminance': 8000,
+                    'exposure': EV100toExposure(ev100),
+                    'ev100': ev100,
                 };
                 MatUNIFORMS = {
                     'metallicFactor' : 1,
@@ -98,37 +98,15 @@
         function drawScene() {
             const { viewMatrix, projMatrix } = getViewProjection(camPos, canvas.width / canvas.height);
             const projViewMatrix = mat4.multiply([], projMatrix, viewMatrix);
-<<<<<<< HEAD
-            const ev100 = computeEV100(16, 1 / 125, 100);
-            renderer.render(
-                SHADER,
-                {
-                    viewMatrix,
-                    projViewMatrix,
-
-                    'light_iblDFG': iblMaps.dfgLUT,
-                    'light_iblSpecular': iblMaps.prefilterMap,
-
-                    'resolution': [canvas.width, canvas.height, 1 / canvas.width, 1 / canvas.height],
-                    'cameraPosition':camPos,
-                    'iblSH': iblMaps.sh,
-                    'time': Date.now() / 1000,
-
-                    'lightColorIntensity': [1, 1, 1, 30000],
-                    'sun': [1, 1, 1, -1],
-                    'lightDirection': [1, 0, -1],
-                    'iblLuminance': 8000,
-                    'exposure': EV100toExposure(ev100),
-                    'ev100': ev100,
-                },
-=======
+            UNIFORMS.viewMatrix = viewMatrix;
+            UNIFORMS.projViewMatrix = projViewMatrix;
+            UNIFORMS.time = Date.now() / 1000;
             UNIFORMS.viewMatrix = viewMatrix;
             UNIFORMS.projViewMatrix = projViewMatrix;
             UNIFORMS.time = Date.now() / 1000;
             renderer.render(
                 SHADER,
                 UNIFORMS,
->>>>>>> fae222e5
                 SCENE
             );
             reshader.SkyboxHelper.drawSkybox(regl, iblMaps.envMap, viewMatrix, projMatrix, true);
@@ -166,16 +144,8 @@
         function getScene() {
             const meshes = [];
             //创建纹理
-<<<<<<< HEAD
-            const material = new reshader.pbr.LitMaterial({
-                'metallicFactor' : 1,
-                'roughnessFactor' : 0.5,//Math.sqrt(0.1),
-                'reflectance': 0.5
-            });
-=======
             const material = new reshader.pbr.LitMaterial(MatUNIFORMS);
 
->>>>>>> fae222e5
             const { data, indices } = generateSphereData();
             const modelMatrix = mat4.identity([]);
             mat4.scale(modelMatrix, modelMatrix, [0.4, 0.4, 0.4]);
@@ -333,7 +303,7 @@
                 translate /= wheelSpeed;
             }
         }
-        
+
        window.changeMaterialUniforms = function(key, value) {
             SCENE.getMeshes().forEach(mesh => {
                mesh.getMaterial().uniforms[key] = value;
