<!DOCTYPE html>
<html>
  <meta charset="UTF-8">
  <meta name="viewport" content="width=device-width, initial-scale=1">
  <title>Red Cube</title>
  <style type="text/css">
    html,body{margin:0px;height:100%;width:100%}
    .container{width:1000px;height:800px}
  </style>
    <script type="text/javascript" src="https://cdn.jsdelivr.net/npm/maptalks/dist/maptalks.js"></script>
    <script src="../../packages/gl/dist/maptalksgl-dev.js" type="text/javascript"></script>
    <script src="js/gltf-loader-dev.js" type="text/javascript"></script>
    <script type="text/javascript" src="js/dat.gui.min.js"></script>
  <body>
    <canvas id="canvas" width=1000 height=800 class="container" style="border : 1px solid"></canvas>
    <!-- <script src="./common/regl.js" type="text/javascript"></script> -->
    <script type="module">
        import sphereData from './common/sphere.js';
<<<<<<< HEAD
        var gui = new dat.GUI( { width: 250 } );
=======
        const PREFILTER_CUBE_SIZE = 512;

>>>>>>> eadcfa57
        const { createREGL, mat4, reshader } = maptalksgl;
        const MODES = ['points', 'lines', 'line strip', 'line loop', 'triangles', 'triangle strip', 'triangle fan'];

        const regl = createREGL({
            canvas : canvas,
            extensions : [
                'OES_texture_float',
                'OES_element_index_uint',
                'OES_standard_derivatives',
                'EXT_shader_texture_lod',
            ]
        });
        let iblMaps;
        let mouseDown = false;
        let roll = Math.PI;
        let pitch = 0.0;
        let translate = 4.0;
        var wheelSpeed = 1.04;
        let lastMouseX = null;
        let lastMouseY = null;
        const loader = new reshader.ResourceLoader(regl.texture(2));
        const renderer = new reshader.Renderer(regl);
        let camPos = [0, 0, 4];
        let SCENE;
        let SHADER;
        let UNIFORMS;
        let MatUNIFORMS;

        function main() {
            const skyboxTextures = [
                "./ibl/resources/skybox/right.jpg",
                "./ibl/resources/skybox/left.jpg",
                "./ibl/resources/skybox/top.jpg",
                "./ibl/resources/skybox/bottom.jpg",
                "./ibl/resources/skybox/back.jpg",
                "./ibl/resources/skybox/front.jpg"
            ];

            //载入天空盒纹理图片
            const promises = skyboxTextures.map(url => new Promise(function (resolve, reject) {
                const img = new Image();
                img.onload = function () {
                    resolve(img);
                };
                img.src = url;
            }));

            Promise.all(promises).then(images => {
                iblMaps = createMaps(images);
                UNIFORMS = {
                    'light_iblDFG': iblMaps.dfgLUT,
                    'light_iblSpecular': iblMaps.prefilterMap,
                    'light_iblDiffuse': iblMaps.irradianceMap,
                    'resolution': [canvas.width, canvas.height, 1 / canvas.width, 1 / canvas.height],
                    'cameraPosition':camPos,
                    'iblSH': iblMaps.sh,
                    'lightColorIntensity': [1, 1, 1, 1],
                    'sun': [1, 1, 1, -1],
                    'lightDirection': [1, 0, -1],
                    'iblLuminance': 1,
                    'exposure': 1,
                    'ev100': 0
                };
                MatUNIFORMS = {
                    'metallicFactor' : 1,
                    'roughnessFactor' : 0.5,
                    'reflectance': 0.5
                };
                initGUI();
                render();
            });
        }
        main();
        function render() {
            //绘制gltf模型
            // drawGLTFModel();
            drawSphere();
        }
        function drawScene() {
            const { viewMatrix, projMatrix } = getViewProjection(camPos, canvas.width / canvas.height);
            const projViewMatrix = mat4.multiply([], projMatrix, viewMatrix);
            UNIFORMS.viewMatrix = viewMatrix;
            UNIFORMS.projViewMatrix = projViewMatrix;
            UNIFORMS.time = Date.now() / 1000;
            renderer.render(
                SHADER,
<<<<<<< HEAD
                UNIFORMS,
=======
                {
                    viewMatrix,
                    projViewMatrix,

                    'light_iblDFG': iblMaps.dfgLUT,
                    'light_iblSpecular': iblMaps.prefilterMap,

                    'resolution': [canvas.width, canvas.height, 1 / canvas.width, 1 / canvas.height],
                    'cameraPosition':camPos,
                    'iblSH': iblMaps.sh,
                    'time': Date.now() / 1000,

                    'lightColorIntensity': [1, 1, 1, 1],
                    'sun': [1, 1, 1, -1],
                    'lightDirection': [1, 0, -1],
                    'iblLuminance': 1,
                    'exposure': 1,
                    'ev100': 0,
                },
>>>>>>> eadcfa57
                SCENE
            );
            reshader.SkyboxHelper.drawSkybox(regl, iblMaps.envMap, viewMatrix, projMatrix, true);
            requestAnimationFrame(drawScene);
        }

        function drawSphere() {
            SHADER = new reshader.pbr.LitShader();
            SCENE = getScene();
            drawScene();
        }
        function drawGLTFModel() {
            SHADER = new reshader.pbr.LitShader({
                positionAttribute : 'POSITION',
                normalAttribute : 'NORMAL',
                tangentAttribute : 'TANGENT',
                colorAttribute : 'COLOR_0',
                uv0Attribute : 'TEXCOORD_0',
                uv1Attribute : 'TEXCOORD_1'
            });
            const scenePromise = getScene();
            scenePromise.then(scene => {
                SCENE = scene;
                drawScene();
            });
        }

        function createMaps(hdr) {
            return reshader.pbr.PBRHelper.createIBLMaps(regl, {
                envTexture : hdr,
                envCubeSize: 512,
                prefilterCubeSize: PREFILTER_CUBE_SIZE
            });
        }
        function getScene() {
            const meshes = [];
            //创建纹理
<<<<<<< HEAD
            const material = new reshader.pbr.LitMaterial(MatUNIFORMS);
=======
            const material = new reshader.pbr.LitMaterial({
                'metallicFactor' : 0,
                'roughnessFactor' : 0.5,
                'reflectance': 0.5
            });
>>>>>>> eadcfa57
            const { data, indices } = generateSphereData();
            const modelMatrix = mat4.identity([]);
            mat4.scale(modelMatrix, modelMatrix, [0.4, 0.4, 0.4]);
            const geometry = new reshader.Geometry(data, indices);
            const defines = getGeometryDefines(geometry);
            defines['IBL_MAX_MIP_LEVEL'] = (Math.log(PREFILTER_CUBE_SIZE) / Math.log(2)) + '.0';
            const mesh = new reshader.Mesh(geometry, material);
            mesh.setLocalTransform(modelMatrix);
            mesh.setDefines(defines);
            meshes.push(mesh);
            return new reshader.Scene(meshes);
        }

        function generateSphereData() {
            const data = {
                'aPosition' : sphereData.vertices,
                'aNormal' : sphereData.normals,
                'aTexCoord' : sphereData.textures
            };

            const indices = sphereData.indices;
            return { data, indices };
        }

        function _getScene() {
            var url = 'gltf/MetalRoughSpheres/MetalRoughSpheres.gltf';
            return gltf.Ajax.getJSON(url, {}).then((json) => {
                const loader = new gltf.GLTFLoader('gltf/MetalRoughSpheres', json);
                return loader.load().then(gltfData => {
                    console.log(gltfData);
                    const transformMat = mat4.identity([]);
                    mat4.rotate(transformMat, transformMat, 45 * Math.PI / 180, [0, 1, 0]);
                    mat4.scale(transformMat, transformMat, [60, 60, 60]);
                    const modelMeshes = [];
                    const nodes = gltfData.scenes[0].nodes;
                    nodes.forEach((node, i) => {
                        if (!node.meshes && !node.children) {
                            return;
                        }
                        let meshes = null;
                        if (node.children) {
                            meshes = extractMesh(node.children);
                        } else if (node.meshes) {
                            meshes = node.meshes;
                        }
                        meshes.forEach(mesh => {
                            mesh.primitives.forEach(primitive => {
                                const modelGeometry = createGeometry(primitive);
                                const defines = getGeometryDefines(modelGeometry);
                                const material = new reshader.pbr.LitMaterial({
                                    metallicFactor : 1,
                                    roughnessFactor : 0,
                                    reflectance: 1
                                });
                                //modelGeometry.generateBuffers(this.regl);//会抛elements must be array to build unique vertex.的异常，
                                const modelMesh = new reshader.Mesh(modelGeometry, material);
                                modelMeshes.push(modelMesh);
                                modelMesh.setLocalTransform(transformMat);
                                modelMesh.setDefines(defines);
                            });
                        });
                    });
                    const scene = new reshader.Scene(modelMeshes);
                    return scene;
                });
            });
        }
        function extractMesh(children) {
            //TODO
            //children里面可能由很多mesh，后面还需要完善
            for (let i = 0; i < children.length; i++) {
                if (children[i].meshes) {
                    return children[i].meshes;
                }
            }
            return [];
        }
        function createGeometry(primitive) {
            const attributes = {};
            for (const attr in primitive.attributes) {
                attributes[attr] =  primitive.attributes[attr].array;
            }
            delete attributes['TEXCOORD_0'];
            const modelGeometry = new reshader.Geometry(
                attributes,
                primitive.indices,
                0,
                {
                    //绘制类型，例如 triangle strip, line等，根据gltf中primitive的mode来判断，默认是triangles
                    primitive : maptalks.Util.isNumber(primitive.mode) ? MODES[primitive.mode] : primitive.mode,
                    positionAttribute : 'POSITION',
                }
            );
            return modelGeometry;
        }

        function getViewProjection(cameraPos, aspect) {
            const projMatrix = mat4.perspective([], 60 * Math.PI / 180, aspect, 0.1, 200);
            //const viewMatrix = mat4.lookAt([], cameraPos, [0, 0, 0], [0, 1, 0]);
            var xRotation = mat4.create();
            mat4.rotateY(xRotation, xRotation, roll);
            var yRotation = mat4.create();
            mat4.rotateX(yRotation, yRotation, pitch);
            var viewMatrix = mat4.create();
            mat4.multiply(viewMatrix, yRotation, xRotation);
            viewMatrix[14] = -translate;
            return {
                viewMatrix,
                projMatrix
            };
        }
        function getGeometryDefines(geometry) {
            const defines = SHADER.getGeometryDefines(geometry);
            defines['HAS_DIRECTIONAL_LIGHTING'] = 1;
            return defines;
        }

        canvas.onmousedown = function(ev) { handleMouseDown(ev); };
        canvas.onmouseup = function(ev) { handleMouseUp(ev); };
        canvas.onmousemove = function(ev) { handleMouseMove(ev); };
        canvas.onwheel = function(ev) { handleWheel(ev); };

        function handleMouseDown(ev) {
            mouseDown = true;
            lastMouseX = ev.clientX;
            lastMouseY = ev.clientY;
        }

        function handleMouseUp(ev) {
            mouseDown = false;
        }

        function handleMouseMove(ev) {
            if (!mouseDown) {
                return;
            }
            var newX = ev.clientX;
            var newY = ev.clientY;

            var deltaX = newX - lastMouseX;
            roll += (deltaX / 100.0);

            var deltaY = newY - lastMouseY;
            pitch += (deltaY / 100.0);

            lastMouseX = newX;
            lastMouseY = newY;
        }
        function handleWheel(ev, redraw) {
            ev.preventDefault();
            if (ev.deltaY > 0) {
                translate *= wheelSpeed;
            }
            else {
                translate /= wheelSpeed;
            }
        }
        
        function changeMaterialUniforms(key, value) {
            SCENE.getMeshes().forEach(mesh => {
               mesh.getMaterial().uniforms[key] = value;
            });
        }

        function initGUI() {
            var Config = function() {
                this.metallicFactor = MatUNIFORMS['metallicFactor'];
                this.roughnessFactor = MatUNIFORMS['roughnessFactor'];
                this.reflectance = MatUNIFORMS['reflectance'];
                //cameraPosition
                this.camPosX = UNIFORMS['cameraPosition'][0];
                this.camPosY = UNIFORMS['cameraPosition'][1];
                this.camPosZ = UNIFORMS['cameraPosition'][2];
                //lightColorIntensity
                this.lightColorIntensityX = UNIFORMS['lightColorIntensity'][0];
                this.lightColorIntensityY = UNIFORMS['lightColorIntensity'][1];
                this.lightColorIntensityZ = UNIFORMS['lightColorIntensity'][2];
                this.lightColorIntensityW = UNIFORMS['lightColorIntensity'][3];
                //sun
                this.sunX = UNIFORMS['sun'][0];
                this.sunY = UNIFORMS['sun'][0];
                this.sunZ = UNIFORMS['sun'][0];
                this.sunW = UNIFORMS['sun'][0];
                //lightDirection
                this.lightDirectionX = UNIFORMS['lightDirection'][0];
                this.lightDirectionY = UNIFORMS['lightDirection'][1];
                this.lightDirectionZ = UNIFORMS['lightDirection'][2];
                //
                this.iblLuminance = UNIFORMS['iblLuminance'];
                this.exposure = UNIFORMS['exposure'];
                this.ev100 = UNIFORMS['ev100'];
            };
            var options = new Config();
            var metallicFactorController = gui.add(options, 'metallicFactor', 0, 1);
            metallicFactorController.onChange(function(value){
                changeMaterialUniforms('metallicFactor', value);
            });
            var roughnessFactorController = gui.add( options, "roughnessFactor", 0, 1);
            roughnessFactorController.onChange(function(value){
                changeMaterialUniforms('roughnessFactor', value);
            });
            var reflectanceController = gui.add( options, "reflectance", 0, 1);
            reflectanceController.onChange(function(value){
                changeMaterialUniforms('reflectance', value);
            });
            //cameraPosition
            var cameraPositionController = gui.addFolder('cameraPosition');
            var cameraPositionControllerX = cameraPositionController.add(options, 'camPosX');
            cameraPositionControllerX.onFinishChange(function(value){
                UNIFORMS['cameraPosition'][0] = value;
            });
            var cameraPositionControllerY = cameraPositionController.add(options, 'camPosY');
            cameraPositionControllerY.onFinishChange(function(value){
                UNIFORMS['cameraPosition'][1] = value;
            });
            var cameraPositionControllerZ = cameraPositionController.add(options, 'camPosZ');
            cameraPositionControllerZ.onFinishChange(function(value){
                UNIFORMS['cameraPosition'][2] = value;
            });
            //lightColorIntensity
            var lightColorIntensityController = gui.addFolder('lightColorIntensity');
            var lightColorIntensityControllerX = lightColorIntensityController.add(options, 'lightColorIntensityX');
            lightColorIntensityControllerX.onFinishChange(function(value){
                UNIFORMS['lightColorIntensity'][0] = value;
            });
            var lightColorIntensityControllerY = lightColorIntensityController.add(options, 'lightColorIntensityX');
            lightColorIntensityControllerY.onFinishChange(function(value){
                UNIFORMS['lightColorIntensity'][1] = value;
            });
            var lightColorIntensityControllerZ = lightColorIntensityController.add(options, 'lightColorIntensityX');
            lightColorIntensityControllerZ.onFinishChange(function(value){
                UNIFORMS['lightColorIntensity'][2] = value;
            });
            var lightColorIntensityControllerW = lightColorIntensityController.add(options, 'lightColorIntensityW');
            lightColorIntensityControllerW.onFinishChange(function(value){
                UNIFORMS['lightColorIntensity'][3] = value;
            });
            //sun
            var sunController = gui.addFolder('sun');
            var sunControllerX = sunController.add(options, 'sunX');
            sunControllerX.onFinishChange(function(value){
                UNIFORMS['sun'][0] = value;
            });
            var sunControllerY = sunController.add(options, 'sunY');
            sunControllerY.onFinishChange(function(value){
                UNIFORMS['sun'][1] = value;
            });
            var sunControllerZ = sunController.add(options, 'sunZ');
            sunControllerZ.onFinishChange(function(value){
                UNIFORMS['sun'][2] = value;
            });
            var sunControllerW = sunController.add(options, 'sunW');
            sunControllerW.onFinishChange(function(value){
                UNIFORMS['sun'][3] = value;
            });
            //lightDirection
            var lightDirectionController = gui.addFolder('lightDirection');
            var lightDirectionControllerX = lightDirectionController.add(options, 'lightDirectionX');
            lightDirectionControllerX.onFinishChange(function(value){
                UNIFORMS['lightDirection'][0] = value;
            });
            var lightDirectionControllerY = lightDirectionController.add(options, 'lightDirectionY');
            lightDirectionControllerY.onFinishChange(function(value){
                UNIFORMS['lightDirection'][1] = value;
            });
            var lightDirectionControllerZ = lightDirectionController.add(options, 'lightDirectionZ');
            lightDirectionControllerZ.onFinishChange(function(value){
                UNIFORMS['lightDirection'][2] = value;
            });
            //iblLuminance
            var iblLuminanceController = gui.add(options, 'iblLuminance', 0, 1);
            iblLuminanceController.onChange(function(value){
                UNIFORMS['iblLuminance'] = value;
            });
            //exposure
            var exposureController = gui.add(options, 'exposure', 0, 1);
            exposureController.onChange(function(value){
                UNIFORMS['exposure'] = value;
            });
            //ev100
            var ev100Controller = gui.add(options, 'ev100', 0, 1);
            ev100Controller.onChange(function(value){
                UNIFORMS['ev100'] = value;
            });
        }
    </script>
  </body>
</html><|MERGE_RESOLUTION|>--- conflicted
+++ resolved
@@ -16,12 +16,7 @@
     <!-- <script src="./common/regl.js" type="text/javascript"></script> -->
     <script type="module">
         import sphereData from './common/sphere.js';
-<<<<<<< HEAD
-        var gui = new dat.GUI( { width: 250 } );
-=======
         const PREFILTER_CUBE_SIZE = 512;
-
->>>>>>> eadcfa57
         const { createREGL, mat4, reshader } = maptalksgl;
         const MODES = ['points', 'lines', 'line strip', 'line loop', 'triangles', 'triangle strip', 'triangle fan'];
 
@@ -108,29 +103,7 @@
             UNIFORMS.time = Date.now() / 1000;
             renderer.render(
                 SHADER,
-<<<<<<< HEAD
                 UNIFORMS,
-=======
-                {
-                    viewMatrix,
-                    projViewMatrix,
-
-                    'light_iblDFG': iblMaps.dfgLUT,
-                    'light_iblSpecular': iblMaps.prefilterMap,
-
-                    'resolution': [canvas.width, canvas.height, 1 / canvas.width, 1 / canvas.height],
-                    'cameraPosition':camPos,
-                    'iblSH': iblMaps.sh,
-                    'time': Date.now() / 1000,
-
-                    'lightColorIntensity': [1, 1, 1, 1],
-                    'sun': [1, 1, 1, -1],
-                    'lightDirection': [1, 0, -1],
-                    'iblLuminance': 1,
-                    'exposure': 1,
-                    'ev100': 0,
-                },
->>>>>>> eadcfa57
                 SCENE
             );
             reshader.SkyboxHelper.drawSkybox(regl, iblMaps.envMap, viewMatrix, projMatrix, true);
@@ -168,15 +141,8 @@
         function getScene() {
             const meshes = [];
             //创建纹理
-<<<<<<< HEAD
             const material = new reshader.pbr.LitMaterial(MatUNIFORMS);
-=======
-            const material = new reshader.pbr.LitMaterial({
-                'metallicFactor' : 0,
-                'roughnessFactor' : 0.5,
-                'reflectance': 0.5
-            });
->>>>>>> eadcfa57
+
             const { data, indices } = generateSphereData();
             const modelMatrix = mat4.identity([]);
             mat4.scale(modelMatrix, modelMatrix, [0.4, 0.4, 0.4]);
