--- conflicted
+++ resolved
@@ -42,10 +42,6 @@
     'metallicRoughnessTexture': null,
     'emissiveTexture': null,
 
-<<<<<<< HEAD
-    'preventTexRepetition': 0,
-=======
->>>>>>> e1ca472a
     'uvOrigin': [0, 0],
     'noiseTexture': null,
 
