--- conflicted
+++ resolved
@@ -6,13 +6,10 @@
 import get_output from '../shader/glsl/output.vert';
 //instance.vert
 import instance_vert from '../shader/glsl/instance.vert';
-<<<<<<< HEAD
 //skin.vert
 import skin_vert from '../shader/glsl/skin.vert';
 
 
-=======
->>>>>>> f9a78bf1
 //webgl 2.0中的函数实现
 // import fl_common_math_glsl from '../pbr/glsl/common_math.glsl';
 // import fl_uniforms_glsl from '../pbr/glsl/uniforms.glsl';
@@ -59,43 +56,6 @@
     vsm_shadow_frag,
     fbo_picking_vert,
 
-<<<<<<< HEAD
-    //pbr common includes
-    fl_common_math_glsl,
-    fl_common_graphics_glsl,
-    fl_uniforms_glsl,
-
-    //pbr vertex includes
-    fl_material_inputs_vert,
-    fl_inputs_vert,
-
-    //pbr frag includes
-    fl_header_frag,
-    fl_inputs_frag,
-    fl_brdf_frag,
-    fl_shading_params,
-    fl_common_shading_frag,
-    fl_getters_frag,
-    fl_material_inputs_frag,
-    fl_common_material_frag,
-    fl_common_lighting_frag,
-    fl_material_uniforms_frag,
-    fl_light_uniforms_frag,
-    fl_ambient_occlusion_frag,
-    fl_light_indirect,
-    fl_shading_model_standard_frag,
-    fl_shading_model_cloth_frag,
-    fl_shading_model_subsurface_frag,
-    fl_light_directional,
-    fl_shading_lit,
-    fl_gl_post_process_frag,
-    fl_main,
-    invert_matrix,
-    get_output,
-    instance_vert,
-    skin_vert,
-=======
-    instance_vert,
     // //pbr common includes
     // fl_common_math_glsl,
     // fl_common_graphics_glsl,
@@ -126,7 +86,10 @@
     // fl_shading_lit,
     // fl_gl_post_process_frag,
     // fl_main,
->>>>>>> f9a78bf1
+    invert_matrix,
+    get_output,
+    instance_vert,
+    skin_vert,
     ssao_frag
 };
 /* eslint-enable camelcase */
