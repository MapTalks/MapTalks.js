/* eslint-disable camelcase */
import vsm_shadow_vert from './glsl/vsm_shadow.vert';
import vsm_shadow_frag from './glsl/vsm_shadow.frag';
import fbo_picking_vert from './glsl/fbo_picking.vert';
import common_pack_float from './glsl/common_pack_float.glsl';
import invert_matrix from './glsl/invert_matrix.vert';
import get_output from './glsl/output.vert';
//instance.vert
import instance_vert from './glsl/instance.vert';
//skin.vert
import skin_vert from './glsl/skin.vert';

import viewshed_frag from './glsl/viewshed.frag';
import viewshed_vert from './glsl/viewshed.vert';
import flood_frag from './glsl/flood.frag';
import flood_vert from './glsl/flood.vert';
import heatmap_render_frag from './glsl/heatmap_render.frag';
import heatmap_render_vert from './glsl/heatmap_render.vert';
import fog_render_vert from './glsl/fog.vert';
import fog_render_frag from './glsl/fog.frag';

import line_extrusion_vert from './glsl/line_extrusion.vert';


//webgl 2.0中的函数实现
// import fl_common_math_glsl from '../pbr/glsl/common_math.glsl';
// import fl_uniforms_glsl from '../pbr/glsl/uniforms.glsl';
// import fl_material_inputs_vert from '../pbr/glsl/vert/material_inputs.vert';
// import fl_inputs_vert from '..//pbr/glsl/vert/inputs.vert';

// import fl_header_frag from '../pbr/glsl/frag/gl_header.frag';
// import fl_common_graphics_glsl from '../pbr/glsl/frag/common_graphics.frag';
// import fl_inputs_frag from '../pbr/glsl/frag/inputs.frag';
// import fl_brdf_frag from '../pbr/glsl/frag/brdf.frag';
// //构造各类shading_*的值
// import fl_shading_params from '../pbr/glsl/frag/shading_params.frag';
// //MaterialInputs结构定义
// import fl_common_shading_frag from '../pbr/glsl/frag/common_shading.frag';
// import fl_getters_frag from '../pbr/glsl/frag/getters.frag';
// import fl_material_inputs_frag from '../pbr/glsl/frag/material_inputs.frag';
// import fl_common_material_frag from '../pbr/glsl/frag/common_material.frag';
// //PixelParams结构定义
// import fl_common_lighting_frag from '../pbr/glsl/frag/common_lighting.frag';
// import fl_material_uniforms_frag from '../pbr/glsl/frag/gl_material_uniforms.frag';
// //灯光相关的uniforms初始化，如 light_iblDFG
// import fl_light_uniforms_frag from '../pbr/glsl/frag/gl_light_uniforms.frag';
// //IBL灯光的计算逻辑
// import fl_light_indirect from '../pbr/glsl/frag/light_indirect.frag';
// //AO逻辑
// import fl_ambient_occlusion_frag from '../pbr/glsl/frag/ambient_occlusion.frag';
// //有向光的计算逻辑
// import fl_shading_model_standard_frag from '../pbr/glsl/frag/shading_model_standard.frag';
// import fl_shading_model_cloth_frag from '../pbr/glsl/frag/shading_model_cloth.frag';
// import fl_shading_model_subsurface_frag from '../pbr/glsl/frag/shading_model_subsurface.frag';
// import fl_light_directional from '../pbr/glsl/frag/light_directional.frag';
// //lit材质的逻辑
// import fl_shading_lit from '../pbr/glsl/frag/shading_lit.frag';
// //tone mapping and sRGB
// import fl_gl_post_process_frag from '../pbr/glsl/frag/gl_post_process.frag';
// //main
// import fl_main from '../pbr/glsl/frag/main.frag';


//Shader Chunks for includes
const ShaderChunk = {
    vsm_shadow_vert,
    vsm_shadow_frag,
    fbo_picking_vert,
    common_pack_float,

    // //pbr common includes
    // fl_common_math_glsl,
    // fl_common_graphics_glsl,
    // fl_uniforms_glsl,

    // //pbr vertex includes
    // fl_material_inputs_vert,
    // fl_inputs_vert,

    // //pbr frag includes
    // fl_header_frag,
    // fl_inputs_frag,
    // fl_brdf_frag,
    // fl_shading_params,
    // fl_common_shading_frag,
    // fl_getters_frag,
    // fl_material_inputs_frag,
    // fl_common_material_frag,
    // fl_common_lighting_frag,
    // fl_material_uniforms_frag,
    // fl_light_uniforms_frag,
    // fl_ambient_occlusion_frag,
    // fl_light_indirect,
    // fl_shading_model_standard_frag,
    // fl_shading_model_cloth_frag,
    // fl_shading_model_subsurface_frag,
    // fl_light_directional,
    // fl_shading_lit,
    // fl_gl_post_process_frag,
    // fl_main,
    invert_matrix,
    get_output,
    instance_vert,
    skin_vert,
    viewshed_frag,
    viewshed_vert,
    flood_frag,
    flood_vert,
    heatmap_render_vert,
    heatmap_render_frag,
<<<<<<< HEAD

    line_extrusion_vert
=======
    fog_render_vert,
    fog_render_frag
>>>>>>> 8f16fd48
};
/* eslint-enable camelcase */

export default {
    /**
     * Register a new shader segment for includes for 3rd parties
     * @param {String} name key name
     * @param {String} source shader segment source
     */
    register(name, source) {
        if (ShaderChunk[name]) {
            throw new Error(`Key of ${name} is already registered in ShaderLib.`);
        }
        ShaderChunk[name] = source;
    },

    /**
     * Compile the given source, replace #include with registered shader sources
     * @param {String} source source to compile
     */
    compile(source) {
        return parseIncludes(source);
    }
};

const pattern = /^[ \t]*#include +<([\w\d.]+)>/gm;

function parseIncludes(string) {
    return string.replace(pattern, replace);
}

function replace(match, include) {
    const replace = ShaderChunk[include];
    if (!replace) {
        throw new Error('Can not resolve #include <' + include + '>');
    }
    return parseIncludes(replace);
}<|MERGE_RESOLUTION|>--- conflicted
+++ resolved
@@ -108,13 +108,11 @@
     flood_vert,
     heatmap_render_vert,
     heatmap_render_frag,
-<<<<<<< HEAD
 
-    line_extrusion_vert
-=======
+    line_extrusion_vert,
+
     fog_render_vert,
     fog_render_frag
->>>>>>> 8f16fd48
 };
 /* eslint-enable camelcase */
 
