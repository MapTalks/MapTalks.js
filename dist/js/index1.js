--- conflicted
+++ resolved
@@ -12,42 +12,15 @@
 const programInfo = twgl.createProgramInfo(gl, ["vs", "fs"]);
 
 const arrays = {
-<<<<<<< HEAD
-    position: [1, 1, -1, 1, 1, 1, 1, -1, 1, 1, -1, -1, -1, 1, 1, -1, 1, -1, -1, -1, -1, -1, -1, 1, -1, 1, 1, 1, 1, 1, 1, 1, -1, -1, 1, -1, -1, -1, -1, 1, -1, -1, 1, -1, 1, -1, -1, 1, 1, 1, 1, -1, 1, 1, -1, -1, 1, 1, -1, 1, -1, 1, -1, 1, 1, -1, 1, -1, -1, -1, -1, -1],
-    normal: [1, 0, 0, 1, 0, 0, 1, 0, 0, 1, 0, 0, -1, 0, 0, -1, 0, 0, -1, 0, 0, -1, 0, 0, 0, 1, 0, 0, 1, 0, 0, 1, 0, 0, 1, 0, 0, -1, 0, 0, -1, 0, 0, -1, 0, 0, -1, 0, 0, 0, 1, 0, 0, 1, 0, 0, 1, 0, 0, 1, 0, 0, -1, 0, 0, -1, 0, 0, -1, 0, 0, -1],
-    texcoord: [1, 0, 0, 0, 0, 1, 1, 1, 1, 0, 0, 0, 0, 1, 1, 1, 1, 0, 0, 0, 0, 1, 1, 1, 1, 0, 0, 0, 0, 1, 1, 1, 1, 0, 0, 0, 0, 1, 1, 1, 1, 0, 0, 0, 0, 1, 1, 1],
-    indices: [0, 1, 2, 0, 2, 3, 4, 5, 6, 4, 6, 7, 8, 9, 10, 8, 10, 11, 12, 13, 14, 12, 14, 15, 16, 17, 18, 16, 18, 19, 20, 21, 22, 20, 22, 23],
-=======
    position: [1, 1, -1, 1, 1, 1, 1, -1, 1, 1, -1, -1, -1, 1, 1, -1, 1, -1, -1, -1, -1, -1, -1, 1, -1, 1, 1, 1, 1, 1, 1, 1, -1, -1, 1, -1, -1, -1, -1, 1, -1, -1, 1, -1, 1, -1, -1, 1, 1, 1, 1, -1, 1, 1, -1, -1, 1, 1, -1, 1, -1, 1, -1, 1, 1, -1, 1, -1, -1, -1, -1, -1],
    normal: [1, 0, 0, 1, 0, 0, 1, 0, 0, 1, 0, 0, -1, 0, 0, -1, 0, 0, -1, 0, 0, -1, 0, 0, 0, 1, 0, 0, 1, 0, 0, 1, 0, 0, 1, 0, 0, -1, 0, 0, -1, 0, 0, -1, 0, 0, -1, 0, 0, 0, 1, 0, 0, 1, 0, 0, 1, 0, 0, 1, 0, 0, -1, 0, 0, -1, 0, 0, -1, 0, 0, -1],
    texcoord: [1, 0, 0, 0, 0, 1, 1, 1, 1, 0, 0, 0, 0, 1, 1, 1, 1, 0, 0, 0, 0, 1, 1, 1, 1, 0, 0, 0, 0, 1, 1, 1, 1, 0, 0, 0, 0, 1, 1, 1, 1, 0, 0, 0, 0, 1, 1, 1],
    indices: [0, 1, 2, 0, 2, 3, 4, 5, 6, 4, 6, 7, 8, 9, 10, 8, 10, 11, 12, 13, 14, 12, 14, 15, 16, 17, 18, 16, 18, 19, 20, 21, 22, 20, 22, 23],
->>>>>>> cd849677
 };
 
 const bufferInfo = twgl.createBufferInfoFromArrays(gl, arrays);
 
 const tex = twgl.createTexture(gl, {
-<<<<<<< HEAD
-    min: gl.NEAREST,
-    mag: gl.NEAREST,
-    src: [
-      255, 255, 255, 255,
-      192, 192, 192, 255,
-      192, 192, 192, 255,
-      255, 255, 255, 255,
-    ],
-});
-
-const uniforms = {
-    u_lightWorldPos: [1, 8, -10],
-    u_lightColor: [1, 0.8, 0.8, 1],
-    u_ambient: [0, 0, 0, 1],
-    u_specular: [1, 1, 1, 1],
-    u_shininess: 50,
-    u_specularFactor: 1,
-    u_diffuse: tex,
-=======
    min: gl.NEAREST,
    mag: gl.NEAREST,
    src: [
@@ -66,44 +39,12 @@
    u_shininess: 50,
    u_specularFactor: 1,
    u_diffuse: tex,
->>>>>>> cd849677
 };
 
 twgl.resizeCanvasToDisplaySize(gl.canvas);
 gl.viewport(0, 0, gl.canvas.width, gl.canvas.height);
 
 function render(time) {
-<<<<<<< HEAD
-    time = time * 0.001;
-    gl.enable(gl.DEPTH_TEST);
-    gl.enable(gl.CULL_FACE);
-    gl.clear(gl.COLOR_BUFFER_BIT | gl.DEPTH_BUFFER_BIT);
-
-    const fov = 30 * Math.PI / 180;
-    const aspect = gl.canvas.clientWidth / gl.canvas.clientHeight;
-    const zNear = 0.5;
-    const zFar = 10;
-    const projection = m4.perspective(fov, aspect, zNear, zFar);
-    const eye = [1, 4, -6];
-    const target = [0, 0, 0];
-    const up = [0, 1, 0];
-
-    const camera = m4.lookAt(eye, target, up);
-    const view = m4.inverse(camera);
-    const viewProjection = m4.multiply(projection, view);
-    const world = m4.rotationY(time);
-
-    uniforms.u_viewInverse = camera;
-    uniforms.u_world = world;
-    uniforms.u_worldInverseTranspose = m4.transpose(m4.inverse(world));
-    uniforms.u_worldViewProjection = m4.multiply(viewProjection, world);
-
-    gl.useProgram(programInfo.program);
-    twgl.setBuffersAndAttributes(gl, programInfo, bufferInfo);
-    twgl.setUniforms(programInfo, uniforms);
-    gl.drawElements(gl.TRIANGLES, bufferInfo.numElements, gl.UNSIGNED_SHORT, 0);
-    requestAnimationFrame(render);
-=======
    time = time * 0.001;
    gl.enable(gl.DEPTH_TEST);
    gl.enable(gl.CULL_FACE);
@@ -133,7 +74,6 @@
    twgl.setUniforms(programInfo, uniforms);
    gl.drawElements(gl.TRIANGLES, bufferInfo.numElements, gl.UNSIGNED_SHORT, 0);
    requestAnimationFrame(render);
->>>>>>> cd849677
 }
 requestAnimationFrame(render);
 
@@ -144,11 +84,7 @@
 var scene = new THREE.Scene(),
     camera1 = new THREE.PerspectiveCamera(75, 800 / 600, 1, 10000);
 camera1.position.z = 1000;
-<<<<<<< HEAD
-geometry = new THREE.BoxGeometry(200, 200,200);
-=======
 geometry = new THREE.BoxGeometry(700, 700, 700);
->>>>>>> cd849677
 material = new THREE.MeshBasicMaterial({ color: 0xff0000, wireframe: true });
 mesh = new THREE.Mesh(geometry, material);
 mesh.position.set(-700, 400, 0);
