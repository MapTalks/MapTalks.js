--- conflicted
+++ resolved
@@ -217,11 +217,7 @@
      * @param fn - a hook function or name of the hook function
      * @param args - arguments for the init hook function
      */
-<<<<<<< HEAD
-    static addInitHook(fn: Function, ...args: any[]) {
-=======
     static addInitHook(fn: Function | string, ...args) {
->>>>>>> 364dd213
         const init: Function = typeof fn === 'function' ? fn : function () {
             this[fn].call(this, ...args);
         };
