--- conflicted
+++ resolved
@@ -144,14 +144,8 @@
 
 // const contentExpRe = /\{([\w_]+)\}/g;
 // export const CONTENT_EXPRE = /{([^}.]+)}/;
-<<<<<<< HEAD
-/* eslint-disable no-control-regex */
-export const CONTENT_EXPRE = /\{([\u0000-\u0019\u0021-\uFFFF]+)\}/g;
-/* eslint-enable no-control-regex */
-=======
 // export const CONTENT_EXPRE = /{([\u0000-\u0019\u0021-\uFFFF]+)}/g;
 export const CONTENT_EXPRE = /\{([\w_]+)\}/g;
->>>>>>> 7a45334a
 
 /**
  * Replace variables wrapped by square brackets ({foo}) with actual values in props.
