import { isFunction } from './util/common';
import { IS_NODE } from './util/env';

let Browser = {};
const maps = [];

function getDevicePixelRatio() {
    return (window.devicePixelRatio || (window.screen.deviceXDPI / window.screen.logicalXDPI));
}

if (!IS_NODE) {
    const ua = navigator.userAgent.toLowerCase(),
        doc = document.documentElement,

        ie = 'ActiveXObject' in window,

        webkit = ua.indexOf('webkit') !== -1,
        phantomjs = ua.indexOf('phantom') !== -1,
        android23 = ua.search('android [23]') !== -1,
        chrome = ua.indexOf('chrome') !== -1,
        gecko = ua.indexOf('gecko') !== -1 && !webkit && !window.opera && !ie,

        mobile = typeof orientation !== 'undefined' || ua.indexOf('mobile') !== -1,
        msPointer = !window.PointerEvent && window.MSPointerEvent,
        pointer = (window.PointerEvent && navigator.pointerEnabled) || msPointer,

        ie3d = ie && ('transition' in doc.style),
        webkit3d = ('WebKitCSSMatrix' in window) && ('m11' in new window.WebKitCSSMatrix()) && !android23,
        gecko3d = 'MozPerspective' in doc.style,
        opera12 = 'OTransition' in doc.style,
        any3d = (ie3d || webkit3d || gecko3d) && !opera12 && !phantomjs,
        // https://developer.mozilla.org/zh-CN/docs/Web/API/ImageBitmap
        // this will Improve performance 2-3FPS
        imageBitMap = typeof window !== 'undefined' && isFunction(window.createImageBitmap),
        resizeObserver = typeof window !== 'undefined' && isFunction(window.ResizeObserver),
        btoa = typeof window !== 'undefined' && isFunction(window.btoa);


    let chromeVersion = 0;
    if (chrome) {
        chromeVersion = ua.match(/chrome\/([\d.]+)/)[1];
    }

    const touch = !phantomjs && (pointer || 'ontouchstart' in window ||
        (window.DocumentTouch && document instanceof window.DocumentTouch));

    // let webgl;
    // try {
    //     const canvas = document.createElement('canvas');
    //     const gl = canvas.getContext('webgl') ||
    //         canvas.getContext('experimental-webgl');
    //     webgl = gl && gl instanceof WebGLRenderingContext;
    // } catch (err) {
    //     webgl = false;
    // }
    const webgl = typeof window !== 'undefined' && ('WebGLRenderingContext' in window);

    const devicePixelRatio = getDevicePixelRatio();

    let decodeImageInWorker = false;
    try {
        const offCanvas = new OffscreenCanvas(2, 2);
        offCanvas.getContext('2d');
        decodeImageInWorker = true;
    } catch (err) {
        decodeImageInWorker = false;
    }
    // https://github.com/Modernizr/Modernizr/issues/1894
    /* Add feature test for passive event listener support */
    let supportsPassive = false;
    try {
<<<<<<< HEAD
        // eslint-disable-next-line no-unused-vars
        window.addEventListener('testPassive', _ => {
=======
        window.addEventListener('testPassive', () => {
>>>>>>> a290a7c3
        }, {
            get passive() {
                supportsPassive = true;
            }
        });
<<<<<<< HEAD
        // eslint-disable-next-line no-empty
=======
    /*eslint-disable no-empty */
>>>>>>> a290a7c3
    } catch (e) {
    }
    /*eslint-enable no-empty */

    Browser = {
        ie: ie,
        ielt9: ie && !document.addEventListener,
        edge: 'msLaunchUri' in navigator && !('documentMode' in document),
        webkit: webkit,
        gecko: gecko,
        android: ua.indexOf('android') !== -1,
        android23: android23,
        chrome: chrome,
        chromeVersion: chromeVersion,
        safari: !chrome && ua.indexOf('safari') !== -1,
        phantomjs: phantomjs,

        ie3d: ie3d,
        webkit3d: webkit3d,
        gecko3d: gecko3d,
        opera12: opera12,
        any3d: any3d,

        mobile: mobile,
        mobileWebkit: mobile && webkit,
        mobileWebkit3d: mobile && webkit3d,
        mobileOpera: mobile && window.opera,
        mobileGecko: mobile && gecko,

        touch: !!touch,
        msPointer: !!msPointer,
        pointer: !!pointer,

        retina: devicePixelRatio > 1,
        devicePixelRatio,

        language: navigator.browserLanguage ? navigator.browserLanguage : navigator.language,
        ie9: (ie && document.documentMode === 9),
        ie10: (ie && document.documentMode === 10),

        webgl: webgl,
        imageBitMap,
        resizeObserver,
        btoa,
        decodeImageInWorker,
        monitorDPRChange: true,
        supportsPassive,
        checkDevicePixelRatio: () => {
            if (typeof window !== 'undefined' && Browser.monitorDPRChange) {
                const devicePixelRatio = getDevicePixelRatio();
                const changed = devicePixelRatio !== Browser.devicePixelRatio;
                if (changed) {
                    Browser.devicePixelRatio = devicePixelRatio;
                }
                return changed;
            }
            return false;
        },
        collectMap: (map) => {
            maps.push(map);
        }
    };
    //monitor devicePixelRatio change
    if (typeof window !== 'undefined' && window.matchMedia) {
        for (let i = 1; i < 500; i++) {
            const dpi = (i * 0.01).toFixed(2);
            window.matchMedia(`screen and (resolution: ${dpi}dppx)`)
                .addEventListener('change', Browser.checkDevicePixelRatio);
        }

    }

    if (Browser.devicePixelRatio) {
        let tempDPI = Browser.devicePixelRatio;
        Object.defineProperty(Browser, 'devicePixelRatio', {
            get: () => {
                return tempDPI;
            },
            set: (value) => {
                if (value === tempDPI) {
                    return;
                }
                //when devicePixelRatio change force resize all layers
                tempDPI = value;
                maps.filter(map => {
                    return map;
                }).forEach(map => {
                    if (map.options['devicePixelRatio'] || !map.checkSize || !map.getRenderer) {
                        return;
                    }
                    const renderer = map.getRenderer();
                    if (renderer) {
                        map.checkSize(true);
                    }
                });
            }
        });
    }
}
export default Browser;<|MERGE_RESOLUTION|>--- conflicted
+++ resolved
@@ -69,25 +69,15 @@
     /* Add feature test for passive event listener support */
     let supportsPassive = false;
     try {
-<<<<<<< HEAD
-        // eslint-disable-next-line no-unused-vars
-        window.addEventListener('testPassive', _ => {
-=======
         window.addEventListener('testPassive', () => {
->>>>>>> a290a7c3
         }, {
             get passive() {
                 supportsPassive = true;
             }
         });
-<<<<<<< HEAD
-        // eslint-disable-next-line no-empty
-=======
     /*eslint-disable no-empty */
->>>>>>> a290a7c3
     } catch (e) {
     }
-    /*eslint-enable no-empty */
 
     Browser = {
         ie: ie,
