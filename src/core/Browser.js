import { isFunction } from './util/common';
import { IS_NODE } from './util/env';

let Browser = {};

function getDevicePixelRatio() {
    return (window.devicePixelRatio || (window.screen.deviceXDPI / window.screen.logicalXDPI));
}

if (!IS_NODE) {
    const ua = navigator.userAgent.toLowerCase(),
        doc = document.documentElement,

        ie = 'ActiveXObject' in window,

        webkit = ua.indexOf('webkit') !== -1,
        phantomjs = ua.indexOf('phantom') !== -1,
        android23 = ua.search('android [23]') !== -1,
        chrome = ua.indexOf('chrome') !== -1,
        gecko = ua.indexOf('gecko') !== -1 && !webkit && !window.opera && !ie,

        mobile = typeof orientation !== 'undefined' || ua.indexOf('mobile') !== -1,
        msPointer = !window.PointerEvent && window.MSPointerEvent,
        pointer = (window.PointerEvent && navigator.pointerEnabled) || msPointer,

        ie3d = ie && ('transition' in doc.style),
        webkit3d = ('WebKitCSSMatrix' in window) && ('m11' in new window.WebKitCSSMatrix()) && !android23,
        gecko3d = 'MozPerspective' in doc.style,
        opera12 = 'OTransition' in doc.style,
        any3d = (ie3d || webkit3d || gecko3d) && !opera12 && !phantomjs,
        // https://developer.mozilla.org/zh-CN/docs/Web/API/ImageBitmap
        // this will Improve performance 2-3FPS
        imageBitMap = typeof window !== 'undefined' && isFunction(window.createImageBitmap),
        resizeObserver = typeof window !== 'undefined' && isFunction(window.ResizeObserver),
        btoa = typeof window !== 'undefined' && isFunction(window.btoa);


    let chromeVersion = 0;
    if (chrome) {
        chromeVersion = ua.match(/chrome\/([\d.]+)/)[1];
    }

    const touch = !phantomjs && (pointer || 'ontouchstart' in window ||
        (window.DocumentTouch && document instanceof window.DocumentTouch));

    // let webgl;
    // try {
    //     const canvas = document.createElement('canvas');
    //     const gl = canvas.getContext('webgl') ||
    //         canvas.getContext('experimental-webgl');
    //     webgl = gl && gl instanceof WebGLRenderingContext;
    // } catch (err) {
    //     webgl = false;
    // }
    const webgl = typeof window !== 'undefined' && ('WebGLRenderingContext' in window);

    const devicePixelRatio = getDevicePixelRatio();

    let decodeImageInWorker = false;
    try {
        const offCanvas = new OffscreenCanvas(2, 2);
        offCanvas.getContext('2d');
        decodeImageInWorker = true;
    } catch (err) {
        decodeImageInWorker = false;
    }
    // https://github.com/Modernizr/Modernizr/issues/1894
    /* Add feature test for passive event listener support */
    let supportsPassive = false;
    try {
        window.addEventListener('testPassive', _ => {
        }, {
            get passive() {
                supportsPassive = true;
            }
        });
    } catch (e) {
    }

    Browser = {
        ie: ie,
        ielt9: ie && !document.addEventListener,
        edge: 'msLaunchUri' in navigator && !('documentMode' in document),
        webkit: webkit,
        gecko: gecko,
        android: ua.indexOf('android') !== -1,
        android23: android23,
        chrome: chrome,
        chromeVersion: chromeVersion,
        safari: !chrome && ua.indexOf('safari') !== -1,
        phantomjs: phantomjs,

        ie3d: ie3d,
        webkit3d: webkit3d,
        gecko3d: gecko3d,
        opera12: opera12,
        any3d: any3d,

        mobile: mobile,
        mobileWebkit: mobile && webkit,
        mobileWebkit3d: mobile && webkit3d,
        mobileOpera: mobile && window.opera,
        mobileGecko: mobile && gecko,

        touch: !!touch,
        msPointer: !!msPointer,
        pointer: !!pointer,

        retina: devicePixelRatio > 1,
        devicePixelRatio,

        language: navigator.browserLanguage ? navigator.browserLanguage : navigator.language,
        ie9: (ie && document.documentMode === 9),
        ie10: (ie && document.documentMode === 10),

        webgl: webgl,
        imageBitMap,
        resizeObserver,
        btoa,
        decodeImageInWorker,
<<<<<<< HEAD
        monitorDPRChange: true,
        checkDevicePixelRatio: () => {
            if (typeof window !== 'undefined' && Browser.monitorDPRChange) {
                const devicePixelRatio = getDevicePixelRatio();
                const changed = devicePixelRatio !== Browser.devicePixelRatio;
                if (changed) {
                    Browser.devicePixelRatio = devicePixelRatio;
                }
                return changed;
            }
            return false;
        }
=======
        supportsPassive
>>>>>>> 91e8a59b
    };
    //monitor devicePixelRatio change
    if (typeof window !== 'undefined' && window.matchMedia) {
        for (let i = 1; i < 500; i++) {
            const dpi = (i * 0.01).toFixed(2);
            window.matchMedia(`screen and (resolution: ${dpi}dppx)`)
                .addEventListener('change', Browser.checkDevicePixelRatio);
        }

    }
}
export default Browser;<|MERGE_RESOLUTION|>--- conflicted
+++ resolved
@@ -68,12 +68,14 @@
     /* Add feature test for passive event listener support */
     let supportsPassive = false;
     try {
+        // eslint-disable-next-line no-unused-vars
         window.addEventListener('testPassive', _ => {
         }, {
             get passive() {
                 supportsPassive = true;
             }
         });
+    // eslint-disable-next-line no-empty
     } catch (e) {
     }
 
@@ -118,8 +120,8 @@
         resizeObserver,
         btoa,
         decodeImageInWorker,
-<<<<<<< HEAD
         monitorDPRChange: true,
+        supportsPassive,
         checkDevicePixelRatio: () => {
             if (typeof window !== 'undefined' && Browser.monitorDPRChange) {
                 const devicePixelRatio = getDevicePixelRatio();
@@ -131,9 +133,6 @@
             }
             return false;
         }
-=======
-        supportsPassive
->>>>>>> 91e8a59b
     };
     //monitor devicePixelRatio change
     if (typeof window !== 'undefined' && window.matchMedia) {
