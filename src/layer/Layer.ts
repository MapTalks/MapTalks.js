import Class from '../core/Class';
import { isFunction, isNil, isNumber } from '../core/util';
import Eventable from '../core/Eventable';
import JSONAble from '../core/JSONAble';
import Renderable from '../renderer/Renderable';
import CanvasRenderer from '../renderer/layer/CanvasRenderer';
import CollisionIndex from '../core/CollisionIndex';
import Geometry from '../geometry/Geometry';
import Browser from '../core/Browser';
import type { Map } from '../map';
import type { Marker, MultiPolygon, Polygon } from '../geometry';

/**
 * 配置项
 *
 * @english
 * @property options=null                           - base options of layer.
 * @property options.attribution=null               - the attribution of this layer, you can specify company or other information of this layer.
 * @property options.minZoom=null                   - the minimum zoom to display the layer, set to -1 to unlimit it.
 * @property options.maxZoom=null                   - the maximum zoom to display the layer, set to -1 to unlimit it.
 * @property options.visible=true                   - whether to display the layer.
 * @property options.opacity=1                      - opacity of the layer, from 0 to 1.
 * @property options.zIndex=undefined               - z index of the layer
 * @property options.hitDetect=true                 - Whether to enable hit detection for layers for cursor styles on this map, disable it to improve performance.
 * @property options.renderer=canvas                - renderer type, "canvas" in default.
 * @property options.globalCompositeOperation=null  - (Only for layer rendered with [CanvasRenderer]{@link renderer.CanvasRenderer}) globalCompositeOperation of layer's canvas 2d context.context.globalCompositeOperation, 'source-over' in default
 * @property options.debugOutline='#0f0'            - debug outline's color.
 * @property options.cssFilter=null                 - css filter apply to canvas context's filter
 * @property options.forceRenderOnMoving=false      - force to render layer when map is moving
 * @property options.forceRenderOnZooming=false     - force to render layer when map is zooming
 * @property options.forceRenderOnRotating=false    - force to render layer when map is Rotating
 * @property options.collisionScope=layer           - layer's collision scope: layer or map
 * @memberOf Layer
 * @instance
 */
const options: LayerOptions = {
    'attribution': null,
    'minZoom': null,
    'maxZoom': null,
    'visible': true,
    'opacity': 1,
    // context.globalCompositeOperation, 'source-over' in default
    'globalCompositeOperation': null,
    'renderer': 'canvas',
    'debugOutline': '#0f0',
    'cssFilter': null,
    'forceRenderOnMoving': false,
    'forceRenderOnZooming': false,
    'forceRenderOnRotating': false,
    'collision': false,
    'collisionScope': 'layer',
    'hitDetect': (function () {
        return !Browser.mobile;
    })()
};

/**
 * layers的基础类，定义了所有layers公共方法。
 * 抽象类，不做实例化打算
 *
 * @english
 * @classdesc
 * Base class for all the layers, defines common methods that all the layer classes share. <br>
 * It is abstract and not intended to be instantiated.
 *
 * @category layer
 * @abstract
 * @extends Class
 * @mixes Eventable
 * @mixes JSONAble
 * @mixes Renderable
 */
class Layer extends JSONAble(Eventable(Renderable(Class))) {
    _canvas: HTMLCanvasElement;
    _renderer: any | undefined
    _id: string
    _zIndex: number
    _drawTime: number
    map: Map
    _mask: Polygon | MultiPolygon | Marker;
    _loaded: boolean
    _collisionIndex: CollisionIndex
    _optionsHook?(conf?: any): void
    _silentConfig: boolean | undefined | any
    options: LayerOptions;


    constructor(id: string, options?: LayerOptions) {
        let canvas;
        if (options) {
            canvas = options.canvas;
            delete options.canvas;
        }
        super(options);
        this._canvas = canvas;
        this.setId(id);
        if (options) {
            this.setZIndex(options.zIndex);
            if (options.mask) {
                // eslint-disable-next-line @typescript-eslint/ban-ts-comment
                // @ts-ignore 未找到fromJSON属性
                this.setMask(Geometry.fromJSON(options.mask));
            }
        }
        this.proxyOptions();
    }

    /**
     * 加载tile layer,不能被子类重写
     *
     * @english
     * load the tile layer, can't be overrided by sub-classes
     */
    load() {
        if (!this.getMap()) {
            return this;
        }
        if (this.onLoad()) {
            this._initRenderer();
            const zIndex = this.getZIndex();
            if (!isNil(zIndex)) {
                this._renderer.setZIndex(zIndex);
                if (!this.isCanvasRender()) {
                    this._renderer.render();
                }
            }
            this.onLoadEnd();
        }
        return this;
    }

    /**
     * 获取layer Id
     *
     * @english
     * Get the layer id
     * @returns id
     */
    getId(): string {
        return this._id;
    }

    /**
     * 为layer新设一个 Id
     *
     * @english
     * Set a new id to the layer
     * @param id - new layer id
     * @return this
     * @fires Layer#idchange
     */
    setId(id: string | number): this {
        const old = this._id;
        if (!isNil(id)) {
            id = id + '';
        }
        this._id = id;
        /**
         * idchange 事件
         *
         * @english
         * idchange event.
         *
         * @event Layer#idchange
         * @type {Object}
         * @property {String} type      - idchange
         * @property {Layer} target     - the layer fires the event
         * @property {String} old       - value of the old id
         * @property {String} new       - value of the new id
         */
        this.fire('idchange', {
            'type': 'idchange',
            'target': this,
            'old': old,
            'new': id
        });
        return this;
    }

    /**
     * 将图层添加至 map
     *
     * @english
     * Adds itself to a map.
     * @param map - map added to
     * @return this
     */
    addTo(map: Map): this {
        map.addLayer(this);
        return this;
    }

    /**
     * 为layer 设置zIndex
     *
     * @engilsh
     * Set a z-index to the layer
     * @param zIndex - layer's z-index
     * @return this
     */
    setZIndex(zIndex: number): this {
        this._zIndex = zIndex;
        if (isNil(zIndex)) {
            delete this.options['zIndex'];
        } else {
            this.options.zIndex = zIndex;
        }
        if (this.map) {
            this.map._sortLayersByZIndex();
        }
        if (this._renderer) {
            this._renderer.setZIndex(zIndex);
        }
        /**
         * setzindex 事件
         *
         * @english
         * setzindex event.
         *
         * @event Layer#setzindex
         * @type {Object}
         * @property {String} type      - setzindex
         * @property {Layer} target     - the layer fires the event
         * @property {Number} zIndex    - value of the zIndex
         */
        this.fire('setzindex', {
            'type': 'setzindex',
            'target': this,
            zIndex
        });
        return this;
    }

    /**
     * 获取layer 的 zIndex
     *
     * @english
     * Get the layer's z-index
     * @return
     */
    getZIndex(): number {
        return this._zIndex || 0;
    }

    /**
     * 获取 layer 的 minZoom
     *
     * @english
     * Get Layer's minZoom to display
     * @return
     */
    getMinZoom(): number {
        const map = this.getMap();
        const minZoom = this.options['minZoom'];
        return map ? Math.max(map.getMinZoom(), minZoom || 0) : minZoom;
    }

    /**
     * 获取layer 的 maxZoom
     *
     * @english
     * Get Layer's maxZoom to display
     * @return
     */
    getMaxZoom(): number {
        const map = this.getMap();
        const maxZoom = this.options['maxZoom'];
        return map ? Math.min(map.getMaxZoom(), isNil(maxZoom) ? Infinity : maxZoom) : maxZoom;
    }

    /**
     * 获取 layer 的 opacity
     *
     * @english
     * Get layer's opacity
     * @returns {Number}
     */
    getOpacity() {
        return this.options['opacity'];
    }

    /**
     * 设置 layer 的 opacity
     *
     * @english
     * Set opacity to the layer
     * @param opacity - layer's opacity
     * @return this
     */
    setOpacity(op: number): this {
        this.config('opacity', op);
        /**
        * setopacity 事件
        *
        * @english
        * setopacity event.
        *
        * @event Layer#setopacity
        * @type {Object}
        * @property {String} type - setopacity
        * @property {Layer} target    - the layer fires the event
        * @property {Number} opacity        - value of the opacity
        */
        this.fire('setopacity', { type: 'setopacity', target: this, opacity: op });
        return this;
    }

    /**
     * layer 是否为 HTML5 Canvas 渲染
     *
     * @english
     * If the layer is rendered by HTML5 Canvas.
     * @return
     * @protected
     */
    isCanvasRender(): boolean {
        const renderer = this._getRenderer();
        return (renderer && (renderer instanceof CanvasRenderer));
    }

    /**
     * 获取图层所在 map
     *
     * @english
     * Get the map that the layer added to
     * @returns {Map}
     */
    getMap() {
        if (this.map) {
            return this.map;
        }
        return null;
    }

    /**
     * 获取 layer 所在map 的 projection
     *
     * @english
     * Get projection of layer's map
     * @returns
     */
    getProjection(): any {
        const map = this.getMap();
        return map ? map.getProjection() : null;
    }

    /**
     * 将图层置顶
     *
     * @english
     * Brings the layer to the top of all the layers
     * @returns this
     */
    bringToFront(): this {
        const layers = this._getLayerList();
        if (!layers.length) {
            return this;
        }
        const topLayer = layers[layers.length - 1];
        if (layers.length === 1 || topLayer === this) {
            return this;
        }
        const max = topLayer.getZIndex();
        this.setZIndex(max + 1);
        return this;
    }

    /**
     * 将图层置底
     *
     * @english
     * Brings the layer under the bottom of all the layers
     * @returns {Layer} this
     */
    bringToBack(): this {
        const layers = this._getLayerList();
        if (!layers.length) {
            return this;
        }
        const bottomLayer = layers[0];
        if (layers.length === 1 || bottomLayer === this) {
            return this;
        }
        const min = bottomLayer.getZIndex();
        this.setZIndex(min - 1);
        return this;
    }

    /**
     * 显示图层
     *
     * @english
     * Show the layer
     * @returns this
     */
    show(): this {
        if (!this.options['visible']) {
            this.options['visible'] = true;
            const renderer = this.getRenderer();
            if (renderer) {
                renderer.show();
            }

            const map = this.getMap();
            if (renderer && map) {
                //fire show at renderend to make sure layer is shown
                // eslint-disable-next-line @typescript-eslint/ban-ts-comment
                // @ts-ignore Map 缺少once方法
                map.once('renderend', () => {
                    this.fire('show');
                });
            } else {
                /**
                * show event.
                *
                * @event Layer#show
                * @type {Object}
                * @property {String} type - show
                * @property {Layer} target    - the layer fires the event
                */
                this.fire('show');
            }
        }
        return this;
    }

    /**
     * 隐藏图层
     *
     * @english
     * Hide the layer
     * @returns this
     */
    hide(): this {
        if (this.options['visible']) {
            this.options['visible'] = false;
            const renderer = this.getRenderer();
            if (renderer) {
                renderer.hide();
            }

            const map = this.getMap();
            if (renderer && map) {
                //fire hide at renderend to make sure layer is hidden
                // eslint-disable-next-line @typescript-eslint/ban-ts-comment
                // @ts-ignore Map 缺少once方法
                map.once('renderend', () => {
                    this.fire('hide');
                });
            } else {
                /**
                 * hide事件
                 *
                 * @english
                 * hide event.
                 *
                 * @event Layer#hide
                 * @type {Object}
                 * @property {String} type - hide
                 * @property {Layer} target    - the layer fires the event
                 */
                this.fire('hide');
            }
        }
        // this.fire('hide');
        return this;
    }

    /**
     * layer 的当前 visible 状态
     *
     * @english
     * Whether the layer is visible now.
     * @return
     */
    isVisible(): boolean {
        if (isNumber(this.options['opacity']) && this.options['opacity'] <= 0) {
            return false;
        }
        const map = this.getMap();
        if (map) {
            const zoom = map.getZoom();
            if ((!isNil(this.options['maxZoom']) && this.options['maxZoom'] < zoom) ||
                (!isNil(this.options['minZoom']) && this.options['minZoom'] > zoom)) {
                return false;
            }
        }

        if (isNil(this.options['visible'])) {
            this.options['visible'] = true;
        }
        return this.options['visible'];
    }

    /**
     * 移除图层
     *
     * @english
     * Remove itself from the map added to.
     * @returns this
     */
    remove(): this {
        if (this.map) {
            const renderer = this.map.getRenderer();
            this.map.removeLayer(this);
            if (renderer) {
                renderer.setToRedraw();
            }
        } else {
            this.fire('remove');
        }
        return this;
    }

    /**
     * 获取 mask geometry
     *
     * @english
     * Get the mask geometry of the layer
     * @return {Geometry}
     */
    getMask() {
        return this._mask;
    }

    /**
     * 设置mask geometry, 只显示掩码的区域
     *
     * @english
     * Set a mask geometry on the layer, only the area in the mask will be displayed.
     * @param {Geometry} mask - mask geometry, can only be a Marker with vector symbol, a Polygon or a MultiPolygon
     * @returns {Layer} this
     */
    setMask(mask: Polygon | MultiPolygon | Marker): this {
        if (!((mask.type === 'Point' && (mask as Marker)._isVectorMarker()) || mask.type === 'Polygon' || mask.type === 'MultiPolygon')) {
            throw new Error('Mask for a layer must be a marker with vector marker symbol or a Polygon(MultiPolygon).');
        }
<<<<<<< HEAD
        // eslint-disable-next-line @typescript-eslint/ban-ts-comment
        // @ts-ignore
=======
        //@ts-expect-error Argument of type 'this' is not assignable to parameter of type 'OverlayLayer'.
>>>>>>> 9266996e
        mask._bindLayer(this);
        if (mask.type === 'Point') {
            mask.updateSymbol({
                'markerLineColor': 'rgba(0, 0, 0, 0)',
                'markerFillOpacity': 0
            });
        } else {
            mask.setSymbol({
                'lineColor': 'rgba(0, 0, 0, 0)',
                'polygonOpacity': 0
            });
        }
        this._mask = mask;
        this.options.mask = mask.toJSON();
        if (!this.getMap() || this.getMap().isZooming()) {
            return this;
        }
        const renderer = this._getRenderer();
        if (renderer && renderer.setToRedraw) {
            this._getRenderer().setToRedraw();
        }
        return this;
    }

    /**
     * 移除mask
     *
     * @engilsh
     * Remove the mask
     * @returns {Layer} this
     */
    removeMask(): this {
        delete this._mask;
        delete this.options.mask;
        if (!this.getMap() || this.getMap().isZooming()) {
            return this;
        }
        const renderer = this._getRenderer();
        if (renderer && renderer.setToRedraw) {
            this._getRenderer().setToRedraw();
        }
        return this;
    }

    /**
     * 准备层的加载，是一个由子类重写的方法。
     *
     * @english
     * Prepare Layer's loading, this is a method intended to be overrided by subclasses.
     * @return true to continue loading, false to cease.
     * @protected
     */
    onLoad(): boolean {
        return true;
    }

    onLoadEnd() {
    }

    /**
     * 是否加载layer
     *
     * @english
     * Whether the layer is loaded
     * @return
     */
    isLoaded(): boolean {
        return !!this._loaded;
    }

    /**
     * 获取collision index
     *
     * @english
     * Get layer's collision index
     * @returns {CollisionIndex}
     */
    getCollisionIndex() {
        if (this.options['collisionScope'] === 'layer') {
            if (!this._collisionIndex) {
                this._collisionIndex = new CollisionIndex();
            }
            return this._collisionIndex;
        }
        const map = this.getMap();
        if (!map) {
            return null;
        }
        return map.getCollisionIndex();
    }

    /**
     * 清除 layer 的 collision index。
     * 如果 collisionScope !== 'layer' 将忽略
     *
     * @english
     * Clear layer's collision index.
     * Will ignore if collisionScope is not layer
     */
    clearCollisionIndex() {
        if (this.options['collisionScope'] === 'layer' &&
            this._collisionIndex) {
            this._collisionIndex.clear();
        }
        return this;
    }

    getRenderer() {
        return this._getRenderer();
    }

    onConfig(conf: { [key: string]: any }) {
        const needUpdate = conf && Object.keys && Object.keys(conf).length > 0;
        if (needUpdate && isNil(conf['animation'])) {
            // options change Hook,subLayers Can realize its own logic,such as tileSize/tileSystem etc change
            if (this._optionsHook && isFunction(this._optionsHook)) {
                this._optionsHook(conf);
            }
            if (this._silentConfig) {
                return;
            }
            const renderer = this.getRenderer();
            if (renderer && renderer.setToRedraw) {
                renderer.setToRedraw();
            }
        }
    }

    onAdd() { }

    onRendererCreate() { }

    onCanvasCreate() { }

    onRemove() { }

    _bindMap(map, zIndex?: number) {
        if (!map) {
            return;
        }
        this.map = map;
        if (!isNil(zIndex)) {
            this.setZIndex(zIndex);
        }
        this._switchEvents('on', this);

        this.onAdd();

        this.fire('add');
    }

    _initRenderer() {
        const renderer = this.options['renderer'];
        // eslint-disable-next-line @typescript-eslint/ban-ts-comment
        // @ts-ignore
        if (!this.constructor.getRendererClass) {
            return;
        }
        // eslint-disable-next-line @typescript-eslint/ban-ts-comment
        // @ts-ignore
        const clazz = this.constructor.getRendererClass(renderer);
        if (!clazz) {
            throw new Error('Invalid renderer for Layer(' + this.getId() + '):' + renderer);
        }
        this._renderer = new clazz(this);
        this._renderer.layer = this;
        this._renderer.setZIndex(this.getZIndex());
        this._switchEvents('on', this._renderer);
        // some plugin of dom renderer doesn't implement onAdd
        if (this._renderer.onAdd) {
            this._renderer.onAdd();
        }
        this.onRendererCreate();

        /**
         * renderercreate 事件, 当 renderer 创建完成后触发
         *
         * @english
         * renderercreate event, fired when renderer is created.
         *
         * @event Layer#renderercreate
         * @type {Object}
         * @property {String} type - renderercreate
         * @property {Layer} target    - the layer fires the event
         * @property {Any} renderer    - renderer of the layer
         */
        this.fire('renderercreate', {
            'type': 'renderercreate',
            'target': this,
            'renderer': this._renderer
        });
    }

    _doRemove() {
        this._loaded = false;

        this._switchEvents('off', this);
        this.onRemove();
        if (this._renderer) {
            this._switchEvents('off', this._renderer);
            this._renderer.remove();
            delete this._renderer;
        }
        delete this.map;
        delete this._collisionIndex;
    }

    _switchEvents(to, emitter) {
        if (emitter && emitter.getEvents && this.getMap()) {
            this.getMap()[to](emitter.getEvents(), emitter);
        }
    }

    _getRenderer() {
        return this._renderer;
    }

    _getLayerList() {
        if (!this.map) {
            return [];
        }
        return this.map._layers;
    }

    _getMask2DExtent() {
        if (!this._mask || !this.getMap()) {
            return null;
        }
        const painter = this._mask._getMaskPainter();
        if (!painter) {
            return null;
        }
        //@ts-expect-error Expected 1-2 arguments, but got 0.
        return painter.get2DExtent();
    }

    toJSON(options?: any) {
        return options;
    }

    /**
     * Reproduce a Layer from layer's JSON.
     * @param  {Object} layerJSON - layer's JSON
     * @return {Layer}
     */
    static fromJSON(layerJSON: { [key: string]: any }): Layer | null {
        if (!layerJSON) {
            return null;
        }
        const layerType = layerJSON['type'];
        const clazz = Layer.getJSONClass(layerType) as any;
        if (!clazz || !clazz.fromJSON) {
            throw new Error('unsupported layer type:' + layerType);
        }
        return clazz.fromJSON(layerJSON);
    }
}

Layer.mergeOptions(options);

const fire = Layer.prototype.fire;

Layer.prototype.fire = function (eventType: string, param) {
    if (eventType === 'layerload') {
        this._loaded = true;
    }
    if (this.map) {
        if (!param) {
            param = {
                'type': null,
                'target': null
            };
        }
        param['type'] = eventType;
        param['target'] = this;
        this.map._onLayerEvent(param);
    }
    // eslint-disable-next-line @typescript-eslint/ban-ts-comment
    // @ts-ignore
    // eslint-disable-next-line prefer-rest-params
    fire.apply(this, arguments);
    if (['show', 'hide'].indexOf(eventType) > -1) {
        /**
        * visiblechange 事件
        * @english
        * visiblechange event.
        *
        * @event Layer#visiblechange
        * @type {Object}
        * @property {String} type - visiblechange
        * @property {Layer} target    - the layer fires the event
        * @property {Boolean} visible        - value of visible
       */
        this.fire('visiblechange', Object.assign({}, param, { visible: this.options.visible }));
    }
    return this;
};

export default Layer;

export type LayerOptions = {
    attribution?: string,
    minZoom?: number,
    maxZoom?: number,
    visible?: boolean,
    opacity?: number,
    zIndex?: number
    globalCompositeOperation?: string,
    renderer?: 'canvas' | 'gl' | 'dom',
    debugOutline?: string,
    cssFilter?: string,
    forceRenderOnMoving?: boolean,
    forceRenderOnZooming?: boolean,
    forceRenderOnRotating?: boolean,
    collision?: boolean,
    collisionScope?: 'layer' | 'map',
    hitDetect?: boolean,
    canvas?: HTMLCanvasElement,
    mask?: any,
    drawImmediate?: boolean,
    geometryEvents?: boolean,
    geometryEventTolerance?: number,
}<|MERGE_RESOLUTION|>--- conflicted
+++ resolved
@@ -535,12 +535,7 @@
         if (!((mask.type === 'Point' && (mask as Marker)._isVectorMarker()) || mask.type === 'Polygon' || mask.type === 'MultiPolygon')) {
             throw new Error('Mask for a layer must be a marker with vector marker symbol or a Polygon(MultiPolygon).');
         }
-<<<<<<< HEAD
-        // eslint-disable-next-line @typescript-eslint/ban-ts-comment
-        // @ts-ignore
-=======
         //@ts-expect-error Argument of type 'this' is not assignable to parameter of type 'OverlayLayer'.
->>>>>>> 9266996e
         mask._bindLayer(this);
         if (mask.type === 'Point') {
             mask.updateSymbol({
@@ -773,7 +768,6 @@
         if (!painter) {
             return null;
         }
-        //@ts-expect-error Expected 1-2 arguments, but got 0.
         return painter.get2DExtent();
     }
 
