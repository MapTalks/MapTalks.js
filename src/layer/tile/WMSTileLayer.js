--- conflicted
+++ resolved
@@ -104,11 +104,7 @@
         const max = tileExtent.getMax(),
             min = tileExtent.getMin();
 
-<<<<<<< HEAD
-        const bbox = (this._wmsVersion >= 1.3  && (this.wmsParams.crs === 'EPSG:4326' || this.wmsParams.crs === 'EPSG:4490') ?
-=======
         const bbox = (this._wmsVersion >= 1.3 && (this.wmsParams.crs === 'EPSG:4326' || this.wmsParams.crs === 'EPSG:4490') ?
->>>>>>> ab1ecdb7
             [min.y, min.x, max.y, max.x] :
             [min.x, min.y, max.x, max.y]).join(',');
 
