/* eslint-disable @typescript-eslint/ban-ts-comment */
import {
    IS_NODE,
    isNil,
    isNumber,
    isArrayHasData,
    isFunction,
    isInteger,
    toRadian,
    isString,
    extend,
    Vector3,
    Matrix4
} from '../../core/util';
import LRUCache, { ArrayLRUCache } from '../../core/util/LRUCache';
import Browser from '../../core/Browser';
import Size from '../../geo/Size';
import Point from '../../geo/Point';
import PointExtent from '../../geo/PointExtent';
import TileConfig from './tileinfo/TileConfig';
import TileSystem from './tileinfo/TileSystem';
import Layer, { LayerJSONType, LayerOptionsType } from '../Layer';
import SpatialReference, { SpatialReferenceType } from '../../map/spatial-reference/SpatialReference';
import { intersectsBox } from 'frustum-intersects';
import * as vec3 from '../../core/util/vec3';
import { formatResourceUrl } from '../../core/ResourceProxy';
import { Coordinate, Extent } from '../../geo';
import { type TileLayerCanvasRenderer } from '../../renderer';
<<<<<<< HEAD
import { type Map } from '../../map';
import { BBOX, bboxInMask } from '../../core/util/bbox';
=======
>>>>>>> c2456827

const DEFAULT_MAXERROR = 1;
const TEMP_POINT = new Point(0, 0);

const MAX_ROOT_NODES = 32;

const isSetAvailable: boolean = typeof Set !== 'undefined';
class TileHashset {
    private _table: Set<any> | any;
    constructor() {
        this._table = isSetAvailable ? new Set() : {};
    }

    add(key: string | number) {
        if (isSetAvailable) {
            this._table.add(key);
        } else {
            this._table[key] = true;
        }
    }

    has(key: string | number) {
        if (isSetAvailable) {
            return this._table.has(key);
        } else {
            return this._table[key];
        }
    }

    reset() {
        if (isSetAvailable) {
            this._table.clear();
        } else {
            this._table = {};
        }

    }
}

/**
 * @property              options                     - TileLayer's options
 * @property     options.urlTemplate         - url templates
 * @property   [options.subdomains=null]   - subdomains to replace '{s}' in urlTemplate
 * @property              [options.spatialReference=null] - TileLayer's spatial reference
 * @property            [options.tileSize=[256, 256]] - size of the tile image, [width, height]
 * @property   [options.offset=[0, 0]]       - overall tile offset, [dx, dy], useful for tile sources from difference coordinate systems, e.g. (wgs84 and gcj02)
 * @property            [options.tileSystem=null]     - tile system number arrays
 * @property              [options.maxAvailableZoom=null] - Maximum zoom level for which tiles are available. Data from tiles at the maxAvailableZoom are used when displaying the map at higher zoom levels.
 * @property             [options.repeatWorld=true]  - tiles will be loaded repeatedly outside the world.
 * @property             [options.background=true]   - whether to draw a background during or after interacting, true by default
 * @property    [options.placeholder=false]    - a placeholder image to replace loading tile, can be a function with a parameter of the tile canvas
 * @property              [options.fragmentShader=null]  - custom fragment shader, replace <a href="https://github.com/maptalks/maptalks.js/blob/master/src/renderer/layer/tilelayer/TileLayerGLRenderer.js#L8">the default fragment shader</a>
 * @property              [options.crossOrigin=null]    - tile image's corssOrigin
 * @property             [options.fadeAnimation=true]  - fade animation when loading tiles
 * @property              [options.fadeDuration=167]    - fading animation duration in ms, default is 167 (10 frames)
 * @property             [options.debug=false]         - if set to true, tiles will have borders and a title of its coordinates.
 * @property              [options.renderer=gl]         - TileLayer's renderer, canvas or gl. gl tiles requires image CORS that canvas doesn't. canvas tiles can't pitch.
 * @property              [options.maxCacheSize=256]    - maximum number of tiles to cache
 * @property             [options.cascadeTiles=true]      - draw cascaded tiles of different zooms to reduce tiles
 * @property              [options.zoomOffset=0]           - offset from map's zoom to tile's zoom
 * @property              [options.tileRetryCount=0]       - retry count of tiles
 * @property              [options.errorUrl=null]       - image to replace when encountering error on loading tile image
 * @property              [options.customTags=null]    - custom tag values in urlTemplate, e.g. { foo: 'bar' } for http://path/to/{z}/{x}/{y}?foo={foo}
 * @property             [options.decodeImageInWorker=false]  - decode image in worker, for better performance if the server support
 * @property              [options.token=null]       - token to replace {token} in template http://foo/bar/{z}/{x}/{y}?token={token}
 * @property              [options.fetchOptions=object]       - fetch params,such as fetchOptions: { 'headers': { 'accept': '' } }, about accept value more info https://developer.mozilla.org/en-US/docs/Web/HTTP/Content_negotiation/List_of_default_Accept_values
 * @property             [options.awareOfTerrain=true]       - if the tile layer is aware of terrain.
 * @property             [options.bufferPixel=0.5]       - tile buffer size,the unit is pixel
 * @property             [options.depthMask=true]       - mask to decide whether to write depth buffer
 * @property             [options.onlyLoadTilesInMask=false]       - only load tiles in mask
 * @memberOf TileLayer
 * @instance
 */
const options: TileLayerOptionsType = {

    'urlTemplate': null,
    'subdomains': null,

    'errorUrl': null,

    'repeatWorld': true,

    'background': true,

    'loadingLimitOnInteracting': 3,
    'loadingLimit': 0,

    'tileRetryCount': 0,

    'placeholder': false,

    'crossOrigin': null,

    'tileSize': [256, 256],

    'offset': [0, 0],

    'tileSystem': null,

    'fadeAnimation': !IS_NODE,

    'fadeDuration': (1000 / 60 * 10),

    'debug': false,

    'spatialReference': null,

    'maxCacheSize': 256,

    'renderer': (() => {
        return Browser.webgl ? 'gl' : 'canvas';
    })(),

    'clipByPitch': true,

    'maxAvailableZoom': null,

    'cascadeTiles': true,

    'zoomOffset': 0,

    'pyramidMode': 1,

    'decodeImageInWorker': false,

    'tileLimitPerFrame': 0,

    'tileStackStartDepth': 7,
    'tileStackDepth': 6,

    'awareOfTerrain': true,
    'bufferPixel': 0.5,
    'mipmapTexture': true,
    'depthMask': true,
    'currentTilesFirst': true,
<<<<<<< HEAD
    'onlyLoadTilesInMask': false
=======

    'forceRenderOnMoving': true
>>>>>>> c2456827
};

const URL_PATTERN = /\{ *([\w_]+) *\}/g;

// const MAX_VISIBLE_SIZE = 5;

const TEMP_POINT0 = new Point(0, 0);
const TEMP_POINT1 = new Point(0, 0);
const TEMP_POINT2 = new Point(0, 0);
const TEMP_POINT3 = new Point(0, 0);
const TEMP_POINT4 = new Point(0, 0);
const TEMP_POINT6 = new Point(0, 0);
// const TEMP_POINT_EXTENT = new PointExtent();
const TILE_BOX = [[0, 0, 0], [0, 0, 0]];
const TILE_MIN = [0, 0, 0];
const TILE_MAX = [0, 0, 0];
const ARR3: Vector3 = [0, 0, 0];

/**
 * A layer used to display tiled map services, such as [google maps](http://maps.google.com), [open street maps](http://www.osm.org)
 * @category layer
 * @example
 *  new TileLayer("tile",{
        urlTemplate : 'http://{s}.tile.openstreetmap.org/{z}/{x}/{y}.png',
        subdomains:['a','b','c']
    })
 */
class TileLayer extends Layer {
    tileInfoCache: ArrayLRUCache;
    _tileSize: Size;
    _coordCache: Record<string, Point>;
    _disablePyramid: boolean;
    _hasOwnSR: boolean;
    _tileFullExtent: PointExtent;
    _rootNodes: any;
    _visitedTiles: TileHashset;
    _zScale: number;
    _sr: SpatialReference;
    _srMinZoom: number;
    _srMaxZoom: number;
    _defaultTileConfig: TileConfig;
    _tileConfig: TileConfig;
    _polygonOffset: number;
    _renderer: TileLayerCanvasRenderer;
    options: TileLayerOptionsType;

    /**
     *
     * @param id - tile layer's id
     * @param options - options defined in TileLayerOptionsType
     */
    constructor(id: string, options?: TileLayerOptionsType) {
        super(id, options);
    }

    /**
     * Reproduce a TileLayer from layer's profile JSON.
     * @param layerJSON - layer's profile JSON
     * @return
     * @static
     * @protected
     * @function
     */
    static fromJSON(layerJSON: Record<string, any>): TileLayer {
        if (!layerJSON || layerJSON['type'] !== 'TileLayer') {
            return null;
        }
        return new TileLayer(layerJSON['id'], layerJSON['options']);
    }

    /**
     * force Reload tilelayer.
     * Note that this method will clear all cached tiles and reload them. It shouldn't be called frequently for performance reason.

     * @return this
     */
    forceReload() {
        this.fire('forcereloadstart');
        this.clear();
        this.load();
        this.fire('forcereloadend');
        return this;
    }


    /**
     * Get tile size of the tile layer
     * @return
     */
    // eslint-disable-next-line @typescript-eslint/no-unused-vars
    getTileSize(id?: string): Size {
        if (this._tileSize) {
            return this._tileSize;
        }
        let size = this.options['tileSize'];
        if (isNumber(size)) {
            size = [size, size];
        }
        this._tileSize = new Size(size);
        return this._tileSize;
    }

    getTiles(z: number, parentLayer: Layer) {
        this._coordCache = {};
        let result;
        if (this._isPyramidMode()) {
            result = this._getPyramidTiles(z, parentLayer);
        } else {
            result = this._getCascadeTiles(z, parentLayer);
        }
        if (!this.options.onlyLoadTilesInMask) {
            return result;
        }
        const tileGrids: Array<TileGridType> = result.tileGrids || [];
        let count = 0;
        //filter tiles by mask
        tileGrids.forEach(tileGrid => {
            const tiles = tileGrid.tiles || [];
            tileGrid.tiles = tiles.filter(tile => {
                return this._tileInMask(tile);
            });
            count += tileGrid.tiles.length;
            const parentIds = tileGrid.tiles.map(tile => {
                return tile.parent;
            });
            tileGrid.parents = tileGrid.parents.filter(parent => {
                return parentIds.indexOf(parent.id) > -1;
            });
        });
        result.count = count;
        return result;
    }



    _isPyramidMode() {
        const sr = this.getSpatialReference();
        return !this._disablePyramid && !this._hasOwnSR && this.options['pyramidMode'] && sr && sr.isPyramid();
    }

    _getTileFullExtent(): Extent {
        if (this._tileFullExtent) {
            return this._tileFullExtent;
        }
        const sr = this.getSpatialReference();
        const fullExtent = sr.getFullExtent();
        const res = sr.getResolution(0);
        const map = this.getMap();
        this._tileFullExtent = fullExtent.convertTo(c => map._prjToPointAtRes(c, res, TEMP_POINT));
        return this._tileFullExtent;
    }


    _getRootNodes(offset0: TileOffsetType): TileRootType {
        const map = this.getMap();
        if (this._rootNodes) {
            const { tiles, mapWidth, mapHeight } = this._rootNodes;
            if (map.width !== mapWidth || map.height !== mapHeight) {
                const error = this._getRootError();
                for (let i = 0; i < tiles.length; i++) {
                    tiles[i].error = error;
                }
                this._rootNodes.mapWidth = map.width;
                this._rootNodes.mapHeight = map.height;
            }
            for (let i = 0; i < tiles.length; i++) {
                tiles[i].offset[0] = offset0[0];
                tiles[i].offset[1] = offset0[1];
            }
            return this._rootNodes;
        }
        const sr = this.getSpatialReference();
        const res = sr.getResolution(0);
        const tileConfig = this._getTileConfig();
        const fullExtent = sr.getFullExtent();

        const { origin, scale } = tileConfig.tileSystem;
        const extent000 = tileConfig.getTilePrjExtent(0, 0, res);
        const w = extent000.getWidth();
        const h = extent000.getHeight();
        const delta = 1E-5;
        let left = Math.abs((origin.x - fullExtent.left) / w);
        left = Math.ceil(left - delta);
        let right = Math.abs((fullExtent.right - origin.x) / w);
        right = Math.ceil(right - delta);
        let top = Math.ceil(Math.abs(fullExtent.top - origin.y) / h);
        top = Math.ceil(top - delta);
        let bottom = Math.ceil(Math.abs(fullExtent.bottom - origin.y) / h);
        bottom = Math.ceil(bottom - delta);
        if ((right + left) * (bottom + top) > MAX_ROOT_NODES) {
            return {
                status: 0,
                error: 'Too many root nodes'
            };
        }
        const error = this._getRootError();
        const tiles = [];
        const z = 0;
        for (let i = -left; i < right; i++) {
            for (let j = -top; j < bottom; j++) {
                const y = scale.y < 0 ? j : -(j + 1);
                tiles.push(this.createTileNode(i, y, z, i, y, res, error));
            }
        }

        this._rootNodes = {
            status: 1,
            tiles,
            mapWidth: map.width,
            mapHeight: map.height
        };
        return this._getRootNodes(offset0);
    }

    createTileNode(
        x: number,
        y: number,
        z: number,
        idx: number,
        idy: number,
        res: number,
        error: number,
        parentId?: string,
        extent2d?: PointExtent,
        tileId?: string
    ): TileNodeType {
        const map = this.getMap();
        const zoomOffset = this.options['zoomOffset'];
        if (!extent2d) {
            const tileConfig = this._getTileConfig();
            extent2d = tileConfig.getTilePrjExtent(x, y, res).convertTo(c => map._prjToPointAtRes(c, res, TEMP_POINT));
        }
        const offset = this._getTileOffset(z);
        const url = this.getTileUrl(x, y, z + zoomOffset);

        return {
            parent: parentId,
            layer: this.getId(),
            x: x,
            y,
            z,
            idx,
            idy,
            res,
            extent2d,
            id: tileId || this._getTileId(x, y, z),
            url: formatResourceUrl(url),
            offset,
            error,
            children: []
        };
    }

    _getRootError() {
        const map = this.getMap();
        const fov = toRadian(map.getFov());
        const aspectRatio = map.width / map.height;
        // @ts-ignore
        const cameraZ = map.cameraPosition[2];
        const heightZ = cameraZ * Math.tan(0.5 * fov);
        const widthZ = heightZ * aspectRatio;
        // 相机到容器右上角，斜对角线的距离
        const diagonalZ = Math.sqrt(cameraZ * cameraZ + heightZ * heightZ + widthZ * widthZ);
        // @ts-ignore
        const fov0 = map._getFovZ(0);
        const error = fov0 * (diagonalZ / cameraZ);

        const sr = this.getSpatialReference();
        const res = sr.getResolution(0);

        return error * res / map.getResolution(0);
    }


    _getPyramidTiles(z: number, layer: Layer): TilesType {
        const map = this.getMap();
        if (isNaN(+z)) {
            z = this._getTileZoom(map.getZoom());
        }
        const sr = this.getSpatialReference();
        const maxZoom = Math.min(z, this.getMaxZoom(), this.getMaxAvailableZoom() || Infinity);
        // @ts-ignore
        const projectionView = map.projViewMatrix;
        const fullExtent = this._getTileFullExtent();

        const offset0 = this._getTileOffset(0);

        let queue;

        if (this.options['repeatWorld']) {
            const mapContainerExtent = map.getContainerExtent();
            const mapExtent2D = this._convertToExtent2d(mapContainerExtent);
            const scale = sr.getResolution(0) / map.getResolution();
            if (!mapExtent2D.within(fullExtent.copy()._scale(scale))) {
                const pitch = map.getPitch();
                const cascadePitch1 = map.options['cascadePitches'][1];
                const visualHeight1 = Math.floor(map._getVisualHeight(cascadePitch1));
                const visualContainerExtent = pitch <= cascadePitch1 ? mapContainerExtent : new PointExtent(0, map.height - visualHeight1, map.width, map.height);
                this._visitedTiles = new TileHashset();
                const tileGrid = this._getTiles(0 - this.options['zoomOffset'], visualContainerExtent, 2, layer && layer.getRenderer(), true);
                const error = this._getRootError() * Math.pow(2, this.options['zoomOffset']);
                tileGrid.tiles.forEach(t => {
                    t.error = error;
                });
                queue = tileGrid.tiles;
            } else {
                const rootNodes = this._getRootNodes(offset0);
                if (rootNodes.status !== 1) {
                    console.warn(rootNodes.error);
                    this._disablePyramid = true;
                    return this.getTiles(z, layer);
                }
                queue = [...rootNodes.tiles];
            }
        } else {
            const rootNodes = this._getRootNodes(offset0);
            if (rootNodes.status !== 1) {
                console.warn(rootNodes.error);
                this._disablePyramid = true;
                return this.getTiles(z, layer);
            }
            queue = [...rootNodes.tiles];
        }
        const glRes = map.getGLRes();
        const offsets = {
            0: offset0
        };

        const extent = new PointExtent();
        const tiles = [];
        const parents = [];
        while (queue.length > 0) {
            const node = queue.pop();
            if (node.z === maxZoom) {
                extent._combine(node.extent2d);
                tiles.push(node);
                continue;
            }
            if (!offsets[node.z + 1]) {
                offsets[node.z + 1] = this._getTileOffset(node.z + 1);
            }
            this._splitNode(node, projectionView, queue, tiles, extent, maxZoom, offsets[node.z + 1], layer && layer.getRenderer(), glRes);
            if (this.isParentTile(z, maxZoom, node)) {
                parents.push(node);
            }
        }
        parents.sort(sortingTiles);
        return {
            tileGrids: [
                {
                    extent,
                    count: tiles.length,
                    tiles,
                    parents,
                    offset: [0, 0],
                    zoom: z
                }
            ],
            count: tiles.length
        } as TilesType;
    }

    isParentTile(z: number, maxZoom: number, tile: TileNodeType) {
        const stackMinZoom = Math.max(this.getMinZoom(), z - this.options['tileStackStartDepth']);
        const stackMaxZoom = Math.min(maxZoom, stackMinZoom + this.options['tileStackDepth']);
        return tile.z >= stackMinZoom && tile.z < stackMaxZoom;

    }

    _splitNode(
        node: TileNodeType,
        projectionView: Matrix4,
        queue: TileNodeType[],
        tiles: TileNodeType[],
        gridExtent: PointExtent,
        maxZoom: number,
        offset: TileOffsetType,
        parentRenderer: any,
        glRes: number
    ) {
        const z = node.z + 1;
        const sr = this.getSpatialReference();
        const { idx, idy } = node;

        const renderer = parentRenderer || this.getRenderer();

        let hasCurrentIn = false;
        const children = [];
        const res = sr.getResolution(z);
        const glScale = res / glRes;
        for (let i = 0; i < 4; i++) {
            const dx = (i % 2);
            const dy = (i >> 1);
            const childIdx = (idx << 1) + dx;
            const childIdy = (idy << 1) + dy;

            // const tileId = this._getTileId(childIdx, childIdy, z);
            if (!node.children) {
                node.children = [];
            }
            let tileId = node.children[i];
            if (!tileId) {
                tileId = this._getTileId(childIdx, childIdy, z);
                node.children[i] = tileId;
            }
            const cached = renderer.isTileCachedOrLoading(tileId);
            let childNode = cached && cached.info;
            if (!childNode) {
                if (!this.tileInfoCache) {
                    this.tileInfoCache = new LRUCache(this.options['maxCacheSize'] * 4);
                }
                childNode = this.tileInfoCache.get(tileId);
                if (!childNode) {
                    childNode = this._createChildNode(node, dx, dy, offset, tileId);
                }
            }
            childNode.error = node.error / 2;
            childNode.offset[0] = offset[0];
            childNode.offset[1] = offset[1];
            const visible = this._isTileVisible(childNode, projectionView, glScale, maxZoom, offset);
            if (visible === 1) {
                hasCurrentIn = true;
            } else if (visible === -1) {
                continue;
            } else if (visible === 0 && z !== maxZoom) {
                // 任意子瓦片的error低于maxError，则添加父级瓦片，不再遍历子瓦片
                tiles.push(node);
                gridExtent._combine(node.extent2d);
                return;
            }
            children.push(childNode);
        }
        if (z === maxZoom) {
            if (hasCurrentIn) {
                queue.push(...children);
            } else {
                tiles.push(node);
                gridExtent._combine(node.extent2d);
            }
        } else {
            queue.push(...children);
        }

    }

    _createChildNode(node: TileNodeType, dx: number, dy: number, offset?: TileOffsetType, tileId?: string) {
        // const zoomOffset = this.options['zoomOffset'];
        const { x, y, idx, idy, extent2d } = node;
        const z = node.z + 1;
        const childX = (x << 1) + dx;
        const childY = (y << 1) + dy;
        const childIdx = (idx << 1) + dx;
        const childIdy = (idy << 1) + dy;
        const childScale = 2;
        const width = extent2d.getWidth() / 2 * childScale;
        const height = extent2d.getHeight() / 2 * childScale;
        const minx = extent2d.xmin * childScale;
        const maxy = extent2d.ymax * childScale;
        const miny = extent2d.ymin * childScale;
        const tileSystem = this._getTileConfig().tileSystem;
        const scaleY = tileSystem.scale.y;
        tileId = tileId || this._getTileId(childIdx, childIdy, z);
        let extent;
        if (scaleY < 0) {
            const nwx = minx + dx * width;
            const nwy = maxy - dy * height;
            // extent2d 是 node.z 级别上的 extent
            extent = new PointExtent(nwx, nwy - height, nwx + width, nwy);

        } else {
            const swx = minx + dx * width;
            const swy = miny + dy * height;
            extent = new PointExtent(swx, swy, swx + width, swy + height);
        }
        const childNode = this.createTileNode(childX, childY, z, childIdx, childIdy, node.res / 2, node.error / 2, node.id, extent, tileId);
        this.tileInfoCache.add(tileId, childNode);
        return childNode;
    }

    _isTileVisible(node: TileNodeType, projectionView: Matrix4, glScale: number, maxZoom: number, offset: TileOffsetType) {
        if (node.z === 0) {
            return 1;
        }
        if (!this._isTileInFrustum(node, projectionView, glScale, offset)/* || this._isTileTooSmall(node, projectionView, glScale, maxZoom, offset)*/) {
            return -1;
        }
        let maxError = this.options['maxError'];
        if (isNil(maxError)) {
            maxError = DEFAULT_MAXERROR;
        }
        const error = this._getScreenSpaceError(node, glScale, maxZoom, offset);

        return error >= maxError ? 1 : 0;
    }

    // _isTileTooSmall(node, projectionView, glScale, maxZoom, offset) {
    //     if (Math.abs(node.z - maxZoom) <= 3) {
    //         return false;
    //     }
    //     const { xmin, ymin, xmax, ymax } = node.extent2d;
    //     TILE_MIN[0] = (xmin - offset[0]) * glScale;
    //     TILE_MIN[1] = (ymin - offset[1]) * glScale;
    //     TILE_MAX[0] = (xmax - offset[0]) * glScale;
    //     TILE_MAX[1] = (ymax - offset[1]) * glScale;
    //     const ndcMin = applyMatrix(TILE_MIN, TILE_MIN, projectionView);
    //     const ndcMax = applyMatrix(TILE_MAX, TILE_MAX, projectionView);
    //     const map = this.getMap();
    //     const w2 = map.width / 2, h2 = map.height / 2;
    //     const cp0 = this._toCP(ndcMin, w2, h2);
    //     const cp1 = this._toCP(ndcMax, w2, h2);
    //     const vh = map.height - map._getVisualHeight(map.getPitch());
    //     if (cp0[1] <= vh && cp1[1] <= vh) {
    //         this._tooSmall++;
    //         return true;
    //     }
    //     const t = [ndcMin[0] - ndcMax[0], ndcMin[1] - ndcMax[1]];
    //     const w = Math.abs((t[0] * w2) + w2);
    //     const h = Math.abs(-(t[1] * h2) + h2);
    //     // const w = map.width / 2 * (ndcMin[0] - ndcMax[0]);
    //     // const h = map.height / 2 * (ndcMin[1] - ndcMax[1]);
    //     if (w <= 5 || h <= 5) {
    //         this._tooSmall++;
    //     }
    //     return w <= 5 || h <= 5;
    // }

    // _toCP(t, w2, h2) {
    //     const w = (t[0] * w2) + w2;
    //     const h = -(t[1] * h2) + h2;
    //     return [w, h];
    // }

    private _isTileInFrustum(node: TileNodeType, projectionView: Matrix4, glScale: number, offset: TileOffsetType): boolean {
        if (!this._zScale) {
            const map = this.getMap();
            const glRes = map.getGLRes();
            this._zScale = (map.altitudeToPoint(100, glRes) as any) / 100;
        }
        const renderer = this.getRenderer();
        const { xmin, ymin, xmax, ymax } = node.extent2d;
        TILE_BOX[0][0] = (xmin - offset[0]) * glScale;
        TILE_BOX[0][1] = (ymin - offset[1]) * glScale;
        const minAltitude = node.minAltitude || renderer && renderer.avgMinAltitude || 0;
        TILE_BOX[0][2] = minAltitude * this._zScale;
        TILE_BOX[1][0] = (xmax - offset[0]) * glScale;
        TILE_BOX[1][1] = (ymax - offset[1]) * glScale;
        const maxAltitude = node.maxAltitude || renderer && renderer.avgMaxAltitude || 0;
        TILE_BOX[1][2] = maxAltitude * this._zScale;
        return intersectsBox(projectionView, TILE_BOX);
    }

    /**
     * Compute tile's SSE
     * from Cesium
     * 与cesium不同的是，我们用boundingVolume顶面的四个顶点中的最小值作为distanceToCamera
     */
    private _getScreenSpaceError(node: TileNodeType, glScale: number, maxZoom: number, offset: TileOffsetType) {
        // const fovDenominator = this._fovDenominator;
        const geometricError = node.error;
        const map = this.getMap();
        const { xmin, ymin, xmax, ymax } = node.extent2d;
        TILE_MIN[0] = (xmin - offset[0]) * glScale;
        TILE_MIN[1] = (ymin - offset[1]) * glScale;
        TILE_MAX[0] = (xmax - offset[0]) * glScale;
        TILE_MAX[1] = (ymax - offset[1]) * glScale;
        // @ts-ignore
        const distanceToCamera = distanceToRect(TILE_MIN, TILE_MAX, map.cameraPosition);
        const distance = Math.max(Math.abs(distanceToCamera), 1E-7);
        // const r = Math.abs(node.z - maxZoom) === 0 ? 1.3 : Math.abs(node.z - maxZoom) <= 1 ? 1 : 0.505;
        const gap = Math.abs(node.z - maxZoom);
        let r;
        // 地图容器高度小于1000时，因为影响到camera高度，原有的error乘数会让低级别瓦片优先级太高，造成瓦片缺失
        // 所以在高度<1000像素时，乘数重置为1
        if (map.height < 1000) {
            r = 1;
        } else {
            r = gap <= 1 ? 1 : gap <= 2 ? 0.7 : 0.605;
        }
        // const r = 1;
        const error = geometricError * r / distance;
        return error;
    }

    /**
     * Get tiles at zoom z (or current zoom)
     * @param z - zoom
     * @return tile descriptors
     */
    private _getCascadeTiles(z: number, parentLayer: Layer): TilesType {
        const map = this.getMap();
        const pitch = map.getPitch();
        const parentRenderer = parentLayer && parentLayer.getRenderer();
        const mapExtent = map.getContainerExtent();
        const tileGrids = [];
        let count = 0;
        const minZoom = this.getMinZoom();
        const cascadePitch0 = map.options['cascadePitches'][0];
        const cascadePitch1 = map.options['cascadePitches'][1];
        const visualHeight1 = Math.floor(map._getVisualHeight(cascadePitch1));
        const tileZoom = isNil(z) ? this._getTileZoom(map.getZoom()) : z;
        this._visitedTiles = new TileHashset();
        if (
            !isNil(z) ||
            !this.options['cascadeTiles'] ||
            pitch <= cascadePitch0 ||
            !isNil(minZoom) && tileZoom <= minZoom
        ) {
            const containerExtent = pitch <= cascadePitch1 ? mapExtent : new PointExtent(0, map.height - visualHeight1, map.width, map.height);
            const currentTiles = this._getTiles(tileZoom, containerExtent, 2, parentRenderer);
            if (currentTiles) {
                count += currentTiles.tiles.length;
                tileGrids.push(currentTiles);
            }
            return {
                tileGrids, count
            };
        }
        const visualHeight0 = Math.floor(map._getVisualHeight(cascadePitch0));
        const extent0 = new PointExtent(0, map.height - visualHeight0, map.width, map.height);
        const currentTiles = this._getTiles(tileZoom, extent0, 0, parentRenderer);
        count += currentTiles ? currentTiles.tiles.length : 0;
        tileGrids.push(currentTiles);

        let cascadeHeight = extent0.ymin;

        const d = map.getSpatialReference().getZoomDirection();
        let cascadeLevels = d;
        let cascadeTiles1;
        if (pitch > cascadePitch1) {
            if (tileZoom - cascadeLevels <= minZoom) {
                cascadeLevels = 0;
            }
            const extent1 = new PointExtent(0, map.height - visualHeight1, map.width, cascadeHeight);
            cascadeTiles1 = this._getTiles(tileZoom - cascadeLevels, extent1, 1, parentRenderer);
            count += cascadeTiles1 ? cascadeTiles1.tiles.length : 0;
            cascadeHeight = extent1.ymin;
            cascadeLevels += 4 * d;
            tileGrids.push(cascadeTiles1);
        }

        let cascadeTiles2;
        if (tileZoom - cascadeLevels >= minZoom) {
            const extent2 = new PointExtent(0, mapExtent.ymin, map.width, cascadeHeight);
            cascadeTiles2 = this._getTiles(tileZoom - cascadeLevels, extent2, 2, parentRenderer);
            count += cascadeTiles2 ? cascadeTiles2.tiles.length : 0;
            tileGrids.push(cascadeTiles2);
        }

        if (cascadeTiles1 && cascadeTiles2) {
            tileGrids[1] = cascadeTiles2;
            tileGrids[2] = cascadeTiles1;
        }

        // console.log(currentTiles && currentTiles.tiles.length, cascadeTiles1 && cascadeTiles1.tiles.length, cascadeTiles2 && cascadeTiles2.tiles.length);
        return {
            tileGrids, count
        } as TilesType;
    }

    /**
     * Get tile's url
     * @param x
     * @param y
     * @param z
     * @returns url
     */
    getTileUrl(x: number, y: number, z: number): string {
        const urlTemplate = this.options['urlTemplate'];
        let domain = '';
        if (this.options['subdomains']) {
            const subdomains = this.options['subdomains'];
            if (isArrayHasData(subdomains)) {
                const length = subdomains.length;
                let s = (x + y) % length;
                if (s < 0) {
                    s = 0;
                }
                domain = subdomains[s];
            }
        }
        if (isFunction(urlTemplate)) {
            return urlTemplate(x, y, z, domain);
        }
        const data = {
            'x': x,
            'y': y,
            'z': z,
            's': domain
        };
        // @ts-ignore
        if (this.options.token) {
            // @ts-ignore
            data.token = this.options.token;
        }
        // @ts-ignore
        if (this.options.customTags) {
            // @ts-ignore
            extend(data, this.options.customTags);
        }
        return urlTemplate.replace(URL_PATTERN, function (str: string, key: string | number) {
            let value = data[key];

            if (value === undefined) {
                throw new Error('No value provided for variable ' + str);

            } else if (typeof value === 'function') {
                value = value(data);
            }
            return value;
        });
    }

    /**
     * Clear the layer
     * @return this
     */
    clear() {
        if (this._renderer) {
            this._renderer.clear();
        }
        if (this.tileInfoCache) {
            this.tileInfoCache.reset();
        }
        /**
         * clear event, fired when tile layer is cleared.
         *
         * @event TileLayer#clear
         * @type {Object}
         * @property {String} type - clear
         * @property {TileLayer} target - tile layer
         */
        this.fire('clear');
        return this;
    }

    /**
     * Export the tile layer's profile json. <br>
     * Layer's profile is a snapshot of the layer in JSON format. <br>
     * It can be used to reproduce the instance by [fromJSON]{@link Layer#fromJSON} method
     * @return layer's profile JSON
     */
    toJSON(): LayerJSONType {
        const profile = {
            'type': this.getJSONType(),
            'id': this.getId(),
            'options': this.config()
        };
        return profile;
    }

    /**
     * Get tilelayer's spatial reference.
     * @returns spatial reference
     */
    getSpatialReference(): SpatialReference {
        const map = this.getMap();
        if (map && (!this.options['spatialReference'] || SpatialReference.equals(this.options['spatialReference'], map.options['spatialReference']))) {
            return map.getSpatialReference();
        }
        if (this._sr) {
            return this._sr;
        }
        let config = this.options['spatialReference'];
        if (isString(config)) {
            config = SpatialReference.getPreset(config);
            if (!config) {
                throw new Error(`Unsupported spatial reference: ${this.options['spatialReference']}, possible values: ${SpatialReference.getAllPresets().join()}`);
            }
        }
        this._sr = new SpatialReference(config);
        this._srMinZoom = this._sr.getMinZoom();
        this._srMaxZoom = this._sr.getMaxZoom();
        this._hasOwnSR = this._sr.toJSON().projection !== map.getSpatialReference().toJSON().projection;
        return this._sr;
    }

    getMinZoom(): number {
        const minZoom = this.options['minZoom'] || 0;
        const sr = this.getSpatialReference();
        if (sr !== this.getMap().getSpatialReference()) {
            return Math.max(minZoom, this._srMinZoom);
        }
        return minZoom;
    }

    getMaxZoom(): number {
        const sr = this.getSpatialReference();
        if (sr !== this.getMap().getSpatialReference()) {
            return Math.min(super.getMaxZoom(), this._srMaxZoom);
        }
        return super.getMaxZoom();
    }

    _getTileZoom(zoom: number): number {
        if (!this._hasOwnSR) {
            const res0 = this.getMap().getResolution(zoom);
            const res1 = this.getSpatialReference().getResolution(zoom);
            const dz = Math.log(res1 / res0) * Math.LOG2E; // polyfill of Math.log2
            zoom += dz;
        }
        const maxZoom = this.getMaxAvailableZoom();
        if (!isNil(maxZoom) && zoom > maxZoom) {
            zoom = maxZoom;
        }
        if (!isInteger(zoom)) {
            zoom = Math.round(zoom);
        }
        zoom = Math.max(0, zoom);
        return zoom;
    }

    /**
     * Get tileLayer's max available zoom, either options['maxAvailableZoom'] or spatialReference's maxZoom
     *
     * @returns
     **/
    getMaxAvailableZoom(): number {
        const sr = this.getSpatialReference();
        return this.options['maxAvailableZoom'] || sr && sr.getMaxZoom();
    }

    _getTiles(
        tileZoom: number,
        containerExtent: PointExtent,
        cascadeLevel: number,
        parentRenderer: any,
        ignoreMinZoom?: boolean
    ): TileGridType {
        // rendWhenReady = false;
        const map = this.getMap();
        let z = tileZoom;
        // @ts-ignore
        let frustumMatrix = map.projViewMatrix;
        const canSplitTile = map.getResolution(tileZoom) / map.getResolution(tileZoom - 1) === 0.5;
        if (cascadeLevel < 2) {
            if (cascadeLevel === 0 && canSplitTile) {
                // cascadeLevel为0时，查询父级瓦片，再对父级瓦片split
                z -= 1;
            }
            // @ts-ignore
            frustumMatrix = cascadeLevel === 0 ? map.cascadeFrustumMatrix0 : cascadeLevel === 1 ? map.cascadeFrustumMatrix1 : map.projViewMatrix;
        }
        const zoom = z + this.options['zoomOffset'];
        const offset: any = this._getTileOffset(z),
            hasOffset = offset[0] || offset[1];
        const emptyGrid: TileGridType = {
            'zoom': z,
            'extent': null,
            'offset': offset,
            'tiles': []
        };
        if (zoom < 0) {
            return emptyGrid;
        }
        if (!map || !this.isVisible() || !map.width || !map.height) {
            return emptyGrid;
        }
        if (!ignoreMinZoom) {
            const minZoom = this.getMinZoom(),
                maxZoom = this.getMaxZoom();
            if (!isNil(minZoom) && z < minZoom ||
                !isNil(maxZoom) && z > maxZoom) {
                return emptyGrid;
            }
        }
        const tileConfig = this._getTileConfig();
        if (!tileConfig) {
            return emptyGrid;
        }
        //$$$
        const tileOffsets = {
            zoom: offset
        };
        const sr = this.getSpatialReference();
        const res = sr.getResolution(z);
        // const glScale = res / map.getGLRes();
        let glScale;
        if (this._hasOwnSR) {
            glScale = map.getGLScale(z);
        } else {
            glScale = res / map.getGLRes();
        }

        const repeatWorld = !this._hasOwnSR && this.options['repeatWorld'];

        const extent2d = this._convertToExtent2d(containerExtent);
        // const innerExtent2D = this._getInnerExtent(z, containerExtent, extent2d)._add(offset);
        // extent2d._add(offset);

        const maskExtent = this._getMask2DExtent();
        if (maskExtent) {
            const intersection = maskExtent.intersection(extent2d);
            if (!intersection) {
                return emptyGrid;
            }
            // @ts-ignore
            containerExtent = intersection.convertTo(c => map._pointToContainerPoint(c, undefined, 0, TEMP_POINT));
        }
        //Get description of center tile including left and top offset
        const prjCenter = map._containerPointToPrj(containerExtent.getCenter() as Point, TEMP_POINT0);
        const centerPoint = map._prjToPoint(prjCenter, z, TEMP_POINT1);
        let c;
        if (hasOffset) {
            c = this._project(map._pointToPrj(centerPoint._add(offset), z, TEMP_POINT1), TEMP_POINT1);
        } else {
            c = this._project(prjCenter, TEMP_POINT1);
        }

        const extentScale = map.getGLScale() / map.getGLScale(z);
        TEMP_POINT2.x = extent2d.xmin * extentScale;
        TEMP_POINT2.y = extent2d.ymax * extentScale;
        TEMP_POINT3.x = extent2d.xmax * extentScale;
        TEMP_POINT3.y = extent2d.ymin * extentScale;
        const pmin = this._project(map._pointToPrj(TEMP_POINT2._add(offset), z, TEMP_POINT2), TEMP_POINT2);
        const pmax = this._project(map._pointToPrj(TEMP_POINT3._add(offset), z, TEMP_POINT3), TEMP_POINT3);

        const centerTile = tileConfig.getTileIndex(c, res, repeatWorld);
        const ltTile = tileConfig.getTileIndex(pmin, res, repeatWorld);
        const rbTile = tileConfig.getTileIndex(pmax, res, repeatWorld);

        // Number of tiles around the center tile
        const top = Math.ceil(Math.abs(centerTile.idy - ltTile.idy)),
            left = Math.ceil(Math.abs(centerTile.idx - ltTile.idx)),
            bottom = Math.ceil(Math.abs(centerTile.idy - rbTile.idy)),
            right = Math.ceil(Math.abs(centerTile.idx - rbTile.idx));
        const allCount = (top + bottom + 1) * (left + right + 1);
        const tileSize = this.getTileSize();
        const renderer = this.getRenderer() || parentRenderer,
            scale = this._getTileConfig().tileSystem.scale;
        const tiles = [], extent = new PointExtent();
        const tilePoint = new Point(0, 0);
        for (let i = -top; i <= bottom; i++) {
            let j = -left;
            let leftVisitEnd = -Infinity;
            let rightVisitEnd = false;
            while (j >= leftVisitEnd && j <= right) {
                const idx = tileConfig.getNeighorTileIndex(centerTile.idx, centerTile.idy, j, i, res, repeatWorld);
                if (leftVisitEnd === -Infinity) {
                    //从左往右遍历中
                    j++;
                } else {
                    //从右往左遍历中
                    j--;
                }
                const tileId = this._getTileId(idx.idx, idx.idy, z);
                if (idx.out || this._visitedTiles && this._visitedTiles.has(tileId)) {
                    continue;
                }
                //unique id of the tile
                let tileInfo = renderer && renderer.isTileCachedOrLoading(tileId);
                if (tileInfo) {
                    tileInfo = tileInfo.info;
                }

                let p;
                if (tileInfo) {
                    const { extent2d } = tileInfo;
                    tilePoint.set(extent2d.xmin, extent2d.ymax);
                    p = tilePoint;
                } else if (!this._hasOwnSR) {
                    p = tileConfig.getTilePointNW(idx.x, idx.y, res);
                    // const pnw = tileConfig.getTilePrjNW(idx.x, idx.y, res);
                    // p = map._prjToPoint(this._unproject(pnw, TEMP_POINT3), z);
                } else {
                    const pnw = tileConfig.getTilePrjNW(idx.x, idx.y, res);
                    p = map._prjToPoint(this._unproject(pnw, TEMP_POINT3), z);
                }

                let width, height;
                if (!this._hasOwnSR) {
                    width = tileSize.width;
                    height = tileSize.height;
                } else {
                    let pp;
                    if (!this._hasOwnSR) {
                        pp = tileConfig.getTilePointSE(idx.x, idx.y, res);
                    } else {
                        const pse = tileConfig.getTilePrjSE(idx.x, idx.y, res);
                        pp = map._prjToPoint(this._unproject(pse, TEMP_POINT3), z, TEMP_POINT3);
                    }
                    width = Math.ceil(Math.abs(pp.x - p.x));
                    height = Math.ceil(Math.abs(pp.y - p.y));
                }
                const dx = scale.x * (idx.idx - idx.x) * width,
                    dy = scale.y * (idx.idy - idx.y) * height;
                if (!tileInfo && (dx || dy)) {
                    p._add(dx, dy);
                }


                const tileExtent = tileInfo && tileInfo.extent2d || new PointExtent(p.x, p.y - height, p.x + width, p.y);
                // if (hasOffset) {
                //     tileExtent.set(p.x, p.y - height, p.x + width, p.y);
                // }
                if (allCount <= 4 || rightVisitEnd || this._isTileInExtent(frustumMatrix, tileExtent, offset, glScale)) {
                    const tileRes = this._hasOwnSR ? map._getResolution(z) : res;
                    if (this._visitedTiles && cascadeLevel === 0) {
                        this._visitedTiles.add(tileId);
                    }
                    if (canSplitTile && cascadeLevel === 0) {
                        this._splitTiles(frustumMatrix, tiles, renderer, idx as unknown as TileNodeType, z + 1, tileRes, tileExtent, dx, dy, tileOffsets);
                        extent._combine(tileExtent);
                    } else {
                        if (!tileInfo) {
                            tileInfo = this.createTileNode(idx.x, idx.y, z, idx.idx, idx.idy, tileRes, 0, null, tileExtent, tileId);
                        } else {
                            tileInfo.offset[0] = offset[0];
                            tileInfo.offset[1] = offset[1];
                        }

                        tiles.push(tileInfo);
                        extent._combine(tileExtent);
                    }
                    if (leftVisitEnd === -Infinity) {
                        //从左往右第一次遇到可视的瓦片，改为从右往左遍历
                        leftVisitEnd = j;
                        j = right;// - Math.max(j - -left - 4, 0);
                        // rightVisitEnd = true;
                    } else if (!rightVisitEnd) {
                        //从右往左第一次遇到可视瓦片，之后的瓦片全部可视
                        rightVisitEnd = true;
                    }
                }
            }
        }

        if (tiles.length) {
            //sort tiles according to tile's distance to center
            const center = map._containerPointToPoint(containerExtent.getCenter() as Point, z, TEMP_POINT)._add(offset);
            const point0 = new Point(0, 0);
            const point1 = new Point(0, 0);
            tiles.sort(function (a, b) {
                point0.set((a.extent2d.xmin + a.extent2d.xmax) / 2, (a.extent2d.ymin + a.extent2d.ymax) / 2);
                point1.set((b.extent2d.xmin + b.extent2d.xmax) / 2, (b.extent2d.ymin + b.extent2d.ymax) / 2);
                return point0.distanceTo(center) - point1.distanceTo(center);
            });
        }
        return {
            'offset': offset,
            'zoom': tileZoom,
            'extent': extent,
            'tiles': tiles
        } as TileGridType;
    }

    _convertToExtent2d(containerExtent: PointExtent) {
        const map = this.getMap();
        return containerExtent.convertTo(c => {
            let result;
            if (c.y > 0 && c.y < map.height) {
                const key = (c.x === 0 ? 0 : 1) + c.y;
                if (!this._coordCache[key]) {
                    this._coordCache[key] = map._containerPointToPoint(c);
                }
                result = this._coordCache[key];
            }
            result = map._containerPointToPoint(c, undefined, TEMP_POINT);
            return result;
        });
    }

    _splitTiles(
        frustumMatrix: Matrix4,
        tiles: TileNodeType[],
        renderer: any,
        tileIdx: TileNodeType,
        z: number,
        res: number,
        tileExtent: PointExtent,
        dx?: number,
        dy?: number,
        tileOffsets?: Record<string, TileOffsetType>
    ) {
        // const hasOffset = offset[0] || offset[1];
        const yOrder = this._getTileConfig().tileSystem.scale.y;
        const glScale = this.getMap().getGLScale(z);
        //yOrder < 0，用左上角，大于0时，用左下角
        const corner = TEMP_POINT4.set(tileExtent.xmin * 2, yOrder < 0 ? tileExtent.ymax * 2 : tileExtent.ymin * 2);
        const w = tileExtent.getWidth();
        const h = tileExtent.getHeight();
        const idx = tileIdx.idx * 2;
        const idy = tileIdx.idy * 2;
        const x = tileIdx.x * 2;
        const y = tileIdx.y * 2;

        let tile = this._checkAndAddTile(frustumMatrix, renderer, idx, idy, x, y, z, res, 0, 0, w, h, corner, glScale, tileOffsets);
        if (tile) tiles.push(tile);
        tile = this._checkAndAddTile(frustumMatrix, renderer, idx, idy, x, y, z, res, 0, 1, w, h, corner, glScale, tileOffsets);
        if (tile) tiles.push(tile);
        tile = this._checkAndAddTile(frustumMatrix, renderer, idx, idy, x, y, z, res, 1, 0, w, h, corner, glScale, tileOffsets);
        if (tile) tiles.push(tile);
        tile = this._checkAndAddTile(frustumMatrix, renderer, idx, idy, x, y, z, res, 1, 1, w, h, corner, glScale, tileOffsets);
        if (tile) tiles.push(tile);
    }

    _checkAndAddTile(
        frustumMatrix: Matrix4,
        renderer: any,
        idx: number,
        idy: number,
        x: number,
        y: number,
        z: number,
        res: number,
        i: number,
        j: number,
        w: number,
        h: number,
        corner: Point,
        glScale: number,
        tileOffsets: Record<string, TileOffsetType>
    ) {
        const tileId = this._getTileId(idx + i, idy + j, z);
        if (this._visitedTiles && this._visitedTiles.has(tileId)) {
            return null;
        }
        let offset = tileOffsets[z];
        if (!offset) {
            offset = tileOffsets[z] = this._getTileOffset(z);
        }
        const yOrder = this._getTileConfig().tileSystem.scale.y;
        const childExtent = new PointExtent(corner.x + i * w, corner.y + yOrder * j * h, corner.x + (i + 1) * w, corner.y + yOrder * (j + 1) * h);
        if (/*!rightVisitEnd && */
            !this._isSplittedTileInExtent(frustumMatrix, childExtent, offset, glScale)) {
            return null;
        }
        const childRes = res / 2;
        const tileCache: TileCacheType = renderer && renderer.isTileCachedOrLoading(tileId);
        let tileInfo: TileNodeType;
        if (!tileCache) {
            //reserve point caculated by tileConfig
            //so add offset because we have p._sub(offset) and p._add(dx, dy) if hasOffset
            tileInfo = this.createTileNode(x + i, y + j, z, idx + i, idx + y, childRes, 0, null, childExtent, tileId);
        } else {
            tileInfo = tileCache.info;
        }
        return tileInfo;
    }

    _getTileOffset(...params: number[]): TileOffsetType {
        // offset result can't be cached, as it varies with map's center.
        let offset = this.options['offset'];
        if (isFunction(offset)) {
            offset = offset.call(this, ...params);
        }
        if (isNumber(offset)) {
            offset = [offset, offset];
        }
        return (offset as [number, number]) || [0, 0];
    }

    getTileId(x: number, y: number, zoom: number, id: string): string {
        return this._getTileId(x, y, zoom, id);
    }

    _getTileId(x: number, y: number, zoom: number, id?: string): string {
        //id is to mark GroupTileLayer's child layers
        return `${id || this.getId()}_${x}_${y}_${zoom}`;
    }


    _project(pcoord: Coordinate, out: Point) {
        if (this._hasOwnSR) {
            const map = this.getMap();
            const mapProjection = map.getProjection();
            const projection = this.getSpatialReference().getProjection();
            return projection.project(mapProjection.unproject(pcoord, out), out);
        } else {
            return pcoord;
        }
    }

    _unproject(pcoord: Coordinate, out: Point) {
        if (this._hasOwnSR) {
            const map = this.getMap();
            const sr = this.getSpatialReference();
            const mapProjection = map.getProjection();
            const projection = sr.getProjection();
            return mapProjection.project(projection.unproject(pcoord, out), out);
        } else {
            return pcoord;
        }
    }

    /**
     * initialize [tileConfig]{@link TileConfig} for the tilelayer
     * @private
     */
    _initTileConfig() {
        const map = this.getMap(),
            tileSize = this.getTileSize();
        const sr = this.getSpatialReference();
        const projection = sr.getProjection(),
            fullExtent = sr.getFullExtent();
        // @ts-ignore
        this._defaultTileConfig = new TileConfig(map, TileSystem.getDefault(projection), fullExtent, tileSize);
        if (this.options.hasOwnProperty('tileSystem')) {
            // @ts-ignore
            this._tileConfig = new TileConfig(map, this.options['tileSystem'], fullExtent, tileSize);
        }
        //inherit baselayer's tileconfig
        // if (map && !this._tileConfig &&
        //     mapSr === sr &&
        //     map.getBaseLayer() &&
        //     map.getBaseLayer() !== this &&
        //     map.getBaseLayer()._getTileConfig &&
        //     map.getBaseLayer().getSpatialReference() === mapSr) {
        //     const base = map.getBaseLayer()._getTileConfig();
        //     this._tileConfig = new TileConfig(map, base.tileSystem, base.fullExtent, tileSize);
        // }
        delete this._rootNodes;
        delete this._tileFullExtent;
        delete this._disablePyramid;
    }

    _getTileConfig(): TileConfig {
        if (!this._defaultTileConfig) {
            this._initTileConfig();
        }
        return this._tileConfig || this._defaultTileConfig;
    }

    _bindMap() {
        this._onSpatialReferenceChange();
        // eslint-disable-next-line prefer-rest-params
        return super._bindMap.apply(this, arguments);
    }

    _isTileInExtent(frustumMatrix: Matrix4, tileExtent: PointExtent, offset: TileOffsetType, glScale: number) {
        const map = this.getMap();

        let matrix: Matrix4;
        if (frustumMatrix !== map.projViewMatrix) {
            const tileCenter = tileExtent.getCenter(TEMP_POINT6)._sub(offset[0], offset[1])._multi(glScale);
            vec3.set((ARR3 as Vector3), tileCenter.x, tileCenter.y, 0);
            const ndc = vec3.transformMat4(ARR3, ARR3, map.projViewMatrix);
            //地图中心下方的瓦片与 map.projViewMatrix 比较
            //地图中心上方的瓦片与 map.cascadeFrustumMatrix 比较
            matrix = ndc[1] < 0 ? map.projViewMatrix : frustumMatrix;
        } else {
            matrix = map.projViewMatrix;
        }

        TILE_BOX[0][0] = (tileExtent.xmin - offset[0]) * glScale;
        TILE_BOX[0][1] = (tileExtent.ymin - offset[1]) * glScale;
        TILE_BOX[1][0] = (tileExtent.xmax - offset[0]) * glScale;
        TILE_BOX[1][1] = (tileExtent.ymax - offset[1]) * glScale;
        return intersectsBox(matrix, TILE_BOX);
    }

    _isSplittedTileInExtent(frustumMatrix: any, tileExtent: PointExtent, offset: TileOffsetType, glScale: number): boolean {
        const map = this.getMap();
        TILE_BOX[0][0] = (tileExtent.xmin - offset[0]) * glScale;
        TILE_BOX[0][1] = (tileExtent.ymin - offset[1]) * glScale;
        TILE_BOX[1][0] = (tileExtent.xmax - offset[0]) * glScale;
        TILE_BOX[1][1] = (tileExtent.ymax - offset[1]) * glScale;
        return intersectsBox(map.projViewMatrix, TILE_BOX);
    }

    getEvents() {
        return {
            'spatialreferencechange': this._onSpatialReferenceChange
        };
    }

    _onSpatialReferenceChange() {
        delete this._tileConfig;
        delete this._defaultTileConfig;
        delete this._sr;
        delete this._srMinZoom;
        delete this._hasOwnSR;
        delete this._rootNodes;
        if (this.tileInfoCache) {
            this.tileInfoCache.reset();
        }
        const renderer = this.getRenderer();
        if (renderer) {
            renderer.clear();
        }
    }

    /**
     * Get layer's polygonOffset count
     * @return
     */
    getPolygonOffsetCount(): number {
        return 2;
    }

    /**
     * Get layer's base polygon offset
     * @return
     */
    getPolygonOffset(): number {
        return this._polygonOffset || 0;
    }

    /**
     * Set layer's base polygon offset, called by GroupGLLayer
     * @param offset polygon offset
     * @return
     */
    setPolygonOffset(offset: number) {
        this._polygonOffset = offset;
        return this;
    }

    getRenderer() {
        return super.getRenderer() as TileLayerCanvasRenderer;
    }

    _getTileBBox(tile: TileNodeType): BBOX | null {
        const map = this.getMap();
        if (!map) {
            return;
        }

        const extent2d = tile.extent2d;
        if (!extent2d) {
            return;
        }
        const res = tile.res;

        const { xmin, ymin, xmax, ymax } = extent2d;
        const pmin = new Point(xmin, ymin),
            pmax = new Point(xmax, ymax);
        const min = map.pointAtResToCoordinate(pmin, res, TEMP_POINT0),
            max = map.pointAtResToCoordinate(pmax, res, TEMP_POINT1);
        return [min.x, min.y, max.x, max.y];

    }

    _tileInMask(tile: TileNodeType): boolean {
        const mask = this.getMask();
        if (!mask) {
            return true;
        }
        const maskType = mask.type;
        if (!maskType || maskType.indexOf('Polygon') === -1) {
            return true;
        }
        const maskGeoJSON = this._maskGeoJSON;
        if (!maskGeoJSON || !maskGeoJSON.geometry) {
            return true;
        }
        const { coordinates, type } = maskGeoJSON.geometry;
        if (!coordinates || !type) {
            return true;
        }
        if (type.indexOf('Polygon') === -1) {
            return true;
        }
        if (!maskGeoJSON.bbox) {
            const extent = mask.getExtent();
            if (!extent) {
                return true;
            }
            maskGeoJSON.bbox = [extent.xmin, extent.ymin, extent.xmax, extent.ymax];
        }
        const tileBBOX = this._getTileBBox(tile);
        if (!tileBBOX) {
            return true;
        }
        return bboxInMask(tileBBOX, this._maskGeoJSON);
    }
}

TileLayer.registerJSONType('TileLayer');

TileLayer.mergeOptions(options);

export default TileLayer;

//https://wrf.ecse.rpi.edu//Research/Short_Notes/pnpoly.html
// function pnpoly(nvert, vertx, verty, testx, testy) {
//     let i, j, c = 0;
//     for (i = 0, j = nvert - 1; i < nvert; j = i++) {
//         if (((verty[i] > testy) !== (verty[j] > testy)) &&
//            (testx < (vertx[j] - vertx[i]) * (testy - verty[i]) / (verty[j] - verty[i]) + vertx[i])) {
//             c = !c;
//         }
//     }
//     return c;
// }

function distanceToRect(min: number[], max: number[], xyz: number[]): number {
    const dx = Math.max(min[0] - xyz[0], 0, xyz[0] - max[0]);
    const dy = Math.max(min[1] - xyz[1], 0, xyz[1] - max[1]);
    const dz = Math.max(min[2] - xyz[2], 0, xyz[2] - max[2]);
    return Math.sqrt(dx * dx + dy * dy + dz * dz);
}


function sortingTiles(t0: { z: number; }, t1: { z: number; }): number {
    return t0.z - t1.z;
}

export type TileOffsetType = [number, number];

export type TileNodeType = {
    x: number;
    y: number;
    z: number;
    url: string;
    res: number;
    parent: string;
    offset: TileOffsetType;
    layer: string;
    idy: number;
    idx: number;
    id: string;
    extent2d: PointExtent;
    error: number;
    children: Array<string>;
    minAltitude?: number;
    maxAltitude?: number;
}

export type TileGridType = {
    count?: number;
    extent: PointExtent;
    offset: TileOffsetType;
    parents?: Array<TileNodeType>;
    tiles: Array<TileNodeType>;
    zoom: number;
}

export type TilesType = {
    tileGrids: Array<TileGridType>;
    count: number;
}

export type TileCacheType = {
    info: TileNodeType
}

export type TileRootType = {
    status: 0 | 1;
    error?: string;
    tiles?: Array<TileNodeType>;
    mapWidth?: number;
    mapHeight?: number;
}

export type TileLayerOptionsType = LayerOptionsType & {
    urlTemplate: string | ((...args) => string);
    subdomains?: string[];
    spatialReference?: SpatialReferenceType;
    tileSize?: number | [number, number];
    offset?: number[] | ((...args) => number[]);
    tileSystem?: [number, number, number, number];
    maxAvailableZoom?: number;
    repeatWorld?: boolean;
    background?: boolean;
    placeholder?: boolean | ((...args) => boolean);
    fragmentShader?: string;
    crossOrigin?: string;
    fadeAnimation?: boolean;
    fadeDuration?: number;
    debug?: boolean;
    renderer?: 'gl' | 'canvas';
    maxCacheSize?: number;
    cascadeTiles?: boolean;
    zoomOffset?: number;
    tileRetryCount?: number;
    errorUrl?: string;
    customTags?: Record<string, any>;
    decodeImageInWorker?: boolean;
    token?: string;
    fetchOptions?: Record<string, any>;
    awareOfTerrain?: boolean;
    bufferPixel?: number;
    depthMask?: boolean;
    loadingLimitOnInteracting?: number;
    loadingLimit?: number;
    clipByPitch?: boolean;
    pyramidMode?: number;
    tileLimitPerFrame?: number;
    tileStackStartDepth?: number;
    tileStackDepth?: number;
    mipmapTexture?: boolean;
    currentTilesFirst?: boolean;
    onlyLoadTilesInMask?: boolean;
};<|MERGE_RESOLUTION|>--- conflicted
+++ resolved
@@ -26,11 +26,7 @@
 import { formatResourceUrl } from '../../core/ResourceProxy';
 import { Coordinate, Extent } from '../../geo';
 import { type TileLayerCanvasRenderer } from '../../renderer';
-<<<<<<< HEAD
-import { type Map } from '../../map';
 import { BBOX, bboxInMask } from '../../core/util/bbox';
-=======
->>>>>>> c2456827
 
 const DEFAULT_MAXERROR = 1;
 const TEMP_POINT = new Point(0, 0);
@@ -166,12 +162,8 @@
     'mipmapTexture': true,
     'depthMask': true,
     'currentTilesFirst': true,
-<<<<<<< HEAD
-    'onlyLoadTilesInMask': false
-=======
-
+    'onlyLoadTilesInMask': false,
     'forceRenderOnMoving': true
->>>>>>> c2456827
 };
 
 const URL_PATTERN = /\{ *([\w_]+) *\}/g;
