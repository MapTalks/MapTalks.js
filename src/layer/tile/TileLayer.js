--- conflicted
+++ resolved
@@ -392,12 +392,8 @@
         const offsets = {
             0: offset0
         };
-<<<<<<< HEAD
-        const preservedBackZoom = this.options['backZoomOffset'] + z;
-=======
         const stackMinZoom = Math.max(this.getMinZoom(), z - this.options['tileStackStartDepth']);
         const stackMaxZoom = Math.min(maxZoom, stackMinZoom + this.options['tileStackDepth']);
->>>>>>> f42439df
         const extent = new PointExtent();
         const tiles = [];
         const parents = [];
@@ -412,14 +408,8 @@
                 offsets[node.z + 1] = this._getTileOffset(node.z + 1);
             }
             this._splitNode(node, projectionView, queue, tiles, extent, maxZoom, offsets[node.z + 1], layer && layer.getRenderer(), glRes);
-<<<<<<< HEAD
-            if (preservedBackZoom < z && tiles[tiles.length - 1] !== node && preservedBackZoom === node.z) {
-                // extent._combine(node.extent2d);
-                tiles.push(node);
-=======
             if (node.z >= stackMinZoom && node.z < stackMaxZoom) {
                 parents.push(node);
->>>>>>> f42439df
             }
         }
         parents.sort(sortingTiles);
