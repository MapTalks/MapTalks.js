--- conflicted
+++ resolved
@@ -14,12 +14,9 @@
 import MultiPolygon from './MultiPolygon';
 import GeometryCollection from './GeometryCollection';
 import Geometry from './Geometry';
-<<<<<<< HEAD
+import { GEOJSON_TYPES } from '../core/Constants';
 import PromisePolyfill from './../core/Promise';
 import { runTaskAsync } from '../core/MicroTask';
-=======
-import { GEOJSON_TYPES } from '../core/Constants';
->>>>>>> 8f04d2a6
 
 const types = {
     'Marker': Marker,
