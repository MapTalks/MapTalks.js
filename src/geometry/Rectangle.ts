--- conflicted
+++ resolved
@@ -13,7 +13,6 @@
  *     id : 'rectangle0'
  * });
  */
-<<<<<<< HEAD
 class Rectangle extends Polygon {
     // @ts-expect-error 确实需要重写父类的属性
     _coordinates: Coordinate;
@@ -24,14 +23,6 @@
     _computeRotatedPrjExtent?(): any
 
     static fromJSON(json): Rectangle {
-=======
-export class Rectangle extends Polygon {
-    public _width: number
-    public _height: number
-    public _pnw: any
-
-    static fromJSON(json) {
->>>>>>> 2f2db9fa
         const feature = json['feature'];
         const rect = new Rectangle(json['coordinates'], json['width'], json['height'], json['options']);
         rect.setProperties(feature['properties']);
