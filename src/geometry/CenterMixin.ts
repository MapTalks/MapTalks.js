import { MixinConstructor } from '../core/Mixin';

import Coordinate from '../geo/Coordinate';
import Point from '../geo/Point';
import { CommonProjectionType } from '../geo/projection';
import type { Map } from '../map';

/**
 * 基于几何图形的通用方法
 * @english
 * Common methods for geometry classes that base on a center, e.g. Marker, Circle, Ellipse , etc
 * @mixin CenterMixin
 */
export default function <T extends MixinConstructor>(Base: T) {
    return class extends Base {
<<<<<<< HEAD
        //@interlal
        _coordinates: Coordinate
        //@interlal
        _pcenter: Coordinate
        //@interlal
        _dirtyCoords: boolean
        getMap?(): Map
        //@interlal
        _getProjection?(): CommonProjectionType
        onPositionChanged?(): void
        //@interlal
        _verifyProjection?(): void
        //@interlal
        _clearCache?(): void
        //@interlal
        _translateRotatePivot?(coordinate: Coordinate): this;
=======
        //@internal
        _coordinates: Coordinate
        //@internal
        _pcenter: Coordinate
        //@internal
        _dirtyCoords: boolean
        getMap?(): Map
        //@internal
        _getProjection?(): CommonProjectionType
        onPositionChanged?(): void
        //@internal
        _verifyProjection?(): void
        //@internal
        _clearCache?(): void
>>>>>>> 1c60ee38
        /**
         * 获取几何图形的中心点
         * @english
         * Get geometry's center
         * @return {Coordinate} - center of the geometry
         * @function CenterMixin.getCoordinates
         */
        getCoordinates(): Coordinate {
            return this._coordinates;
        }

        /**
         * 设置几何图形的中心点
         * @english
         * Set a new center to the geometry
         * @param {Coordinate|Number[]} coordinates - new center
         * @return {Geometry} this
         * @fires Geometry#positionchange
         * @function CenterMixin.setCoordinates
         */
        setCoordinates(coordinates: Coordinate | Array<number>) {
            const center = (coordinates instanceof Coordinate) ? coordinates : new Coordinate(coordinates as [number, number, number]);
            this._translateRotatePivot(center);
            this._coordinates = center;
            if (!this.getMap()) {
                //When not on a layer or when creating a new one, temporarily save the coordinates,
                this._dirtyCoords = true;
                this.onPositionChanged();
                return this;
            }
            const projection = this._getProjection();
            this._setPrjCoordinates(projection.project(this._coordinates));
            return this;
        }

        //Gets view point of the geometry's center
<<<<<<< HEAD
        //@interlal
=======
        //@internal
>>>>>>> 1c60ee38
        _getCenter2DPoint(res?: number): Point {
            const map = this.getMap();
            if (!map) {
                return null;
            }
            const pcenter = this._getPrjCoordinates();
            if (!pcenter) { return null; }
            if (!res) {
                res = map._getResolution();
            }
            return map._prjToPointAtRes(pcenter, res);
        }

<<<<<<< HEAD
        //@interlal
=======
        //@internal
>>>>>>> 1c60ee38
        _getPrjCoordinates(): Coordinate {
            const projection = this._getProjection();
            this._verifyProjection();
            if (!this._pcenter && projection) {
                if (this._coordinates) {
                    this._pcenter = projection.project(this._coordinates);
                }
            }
            return this._pcenter;
        }

        //Set center by projected coordinates
<<<<<<< HEAD
        //@interlal
=======
        //@internal
>>>>>>> 1c60ee38
        _setPrjCoordinates(pcenter: Coordinate): void {
            this._pcenter = pcenter;
            this.onPositionChanged();
        }

        //update cached const iables if geometry is updated.
<<<<<<< HEAD
        //@interlal
=======
        //@internal
>>>>>>> 1c60ee38
        _updateCache(): void {
            this._clearCache();
            const projection = this._getProjection();
            if (this._pcenter && projection) {
                this._coordinates = projection.unproject(this._pcenter);
            }
        }

<<<<<<< HEAD
        //@interlal
=======
        //@internal
>>>>>>> 1c60ee38
        _clearProjection(): void {
            this._pcenter = null;
            // @ts-expect-error todo
            super._clearProjection();
        }

<<<<<<< HEAD
        //@interlal
=======
        //@internal
>>>>>>> 1c60ee38
        _computeCenter(): Coordinate | null {
            return this._coordinates ? this._coordinates.copy() : null;
        }
    };
}<|MERGE_RESOLUTION|>--- conflicted
+++ resolved
@@ -12,153 +12,112 @@
  * @mixin CenterMixin
  */
 export default function <T extends MixinConstructor>(Base: T) {
-    return class extends Base {
-<<<<<<< HEAD
-        //@interlal
-        _coordinates: Coordinate
-        //@interlal
-        _pcenter: Coordinate
-        //@interlal
-        _dirtyCoords: boolean
-        getMap?(): Map
-        //@interlal
-        _getProjection?(): CommonProjectionType
-        onPositionChanged?(): void
-        //@interlal
-        _verifyProjection?(): void
-        //@interlal
-        _clearCache?(): void
-        //@interlal
-        _translateRotatePivot?(coordinate: Coordinate): this;
-=======
-        //@internal
-        _coordinates: Coordinate
-        //@internal
-        _pcenter: Coordinate
-        //@internal
-        _dirtyCoords: boolean
-        getMap?(): Map
-        //@internal
-        _getProjection?(): CommonProjectionType
-        onPositionChanged?(): void
-        //@internal
-        _verifyProjection?(): void
-        //@internal
-        _clearCache?(): void
->>>>>>> 1c60ee38
-        /**
-         * 获取几何图形的中心点
-         * @english
-         * Get geometry's center
-         * @return {Coordinate} - center of the geometry
-         * @function CenterMixin.getCoordinates
-         */
-        getCoordinates(): Coordinate {
-            return this._coordinates;
-        }
+        return class extends Base {
+                //@internal
+                _coordinates: Coordinate
+                //@internal
+                _pcenter: Coordinate
+                //@internal
+                _dirtyCoords: boolean
+                getMap?(): Map
+                //@internal
+                _getProjection?(): CommonProjectionType
+                onPositionChanged?(): void
+                //@internal
+                _verifyProjection?(): void
+                //@internal
+                _clearCache?(): void
+                //@internal
+                _translateRotatePivot?(coordinate: Coordinate): this;
+                /**
+                 * 获取几何图形的中心点
+                 * @english
+                 * Get geometry's center
+                 * @return {Coordinate} - center of the geometry
+                 * @function CenterMixin.getCoordinates
+                 */
+                getCoordinates(): Coordinate {
+                        return this._coordinates;
+                }
 
-        /**
-         * 设置几何图形的中心点
-         * @english
-         * Set a new center to the geometry
-         * @param {Coordinate|Number[]} coordinates - new center
-         * @return {Geometry} this
-         * @fires Geometry#positionchange
-         * @function CenterMixin.setCoordinates
-         */
-        setCoordinates(coordinates: Coordinate | Array<number>) {
-            const center = (coordinates instanceof Coordinate) ? coordinates : new Coordinate(coordinates as [number, number, number]);
-            this._translateRotatePivot(center);
-            this._coordinates = center;
-            if (!this.getMap()) {
-                //When not on a layer or when creating a new one, temporarily save the coordinates,
-                this._dirtyCoords = true;
-                this.onPositionChanged();
-                return this;
-            }
-            const projection = this._getProjection();
-            this._setPrjCoordinates(projection.project(this._coordinates));
-            return this;
-        }
+                /**
+                 * 设置几何图形的中心点
+                 * @english
+                 * Set a new center to the geometry
+                 * @param {Coordinate|Number[]} coordinates - new center
+                 * @return {Geometry} this
+                 * @fires Geometry#positionchange
+                 * @function CenterMixin.setCoordinates
+                 */
+                setCoordinates(coordinates: Coordinate | Array<number>) {
+                        const center = (coordinates instanceof Coordinate) ? coordinates : new Coordinate(coordinates as [number, number, number]);
+                        this._translateRotatePivot(center);
+                        this._coordinates = center;
+                        if (!this.getMap()) {
+                                //When not on a layer or when creating a new one, temporarily save the coordinates,
+                                this._dirtyCoords = true;
+                                this.onPositionChanged();
+                                return this;
+                        }
+                        const projection = this._getProjection();
+                        this._setPrjCoordinates(projection.project(this._coordinates));
+                        return this;
+                }
 
-        //Gets view point of the geometry's center
-<<<<<<< HEAD
-        //@interlal
-=======
-        //@internal
->>>>>>> 1c60ee38
-        _getCenter2DPoint(res?: number): Point {
-            const map = this.getMap();
-            if (!map) {
-                return null;
-            }
-            const pcenter = this._getPrjCoordinates();
-            if (!pcenter) { return null; }
-            if (!res) {
-                res = map._getResolution();
-            }
-            return map._prjToPointAtRes(pcenter, res);
-        }
+                //Gets view point of the geometry's center
+                //@internal
+                _getCenter2DPoint(res?: number): Point {
+                        const map = this.getMap();
+                        if (!map) {
+                                return null;
+                        }
+                        const pcenter = this._getPrjCoordinates();
+                        if (!pcenter) { return null; }
+                        if (!res) {
+                                res = map._getResolution();
+                        }
+                        return map._prjToPointAtRes(pcenter, res);
+                }
 
-<<<<<<< HEAD
-        //@interlal
-=======
-        //@internal
->>>>>>> 1c60ee38
-        _getPrjCoordinates(): Coordinate {
-            const projection = this._getProjection();
-            this._verifyProjection();
-            if (!this._pcenter && projection) {
-                if (this._coordinates) {
-                    this._pcenter = projection.project(this._coordinates);
+                //@internal
+                _getPrjCoordinates(): Coordinate {
+                        const projection = this._getProjection();
+                        this._verifyProjection();
+                        if (!this._pcenter && projection) {
+                                if (this._coordinates) {
+                                        this._pcenter = projection.project(this._coordinates);
+                                }
+                        }
+                        return this._pcenter;
                 }
-            }
-            return this._pcenter;
-        }
 
-        //Set center by projected coordinates
-<<<<<<< HEAD
-        //@interlal
-=======
-        //@internal
->>>>>>> 1c60ee38
-        _setPrjCoordinates(pcenter: Coordinate): void {
-            this._pcenter = pcenter;
-            this.onPositionChanged();
-        }
+                //Set center by projected coordinates
+                //@internal
+                _setPrjCoordinates(pcenter: Coordinate): void {
+                        this._pcenter = pcenter;
+                        this.onPositionChanged();
+                }
 
-        //update cached const iables if geometry is updated.
-<<<<<<< HEAD
-        //@interlal
-=======
-        //@internal
->>>>>>> 1c60ee38
-        _updateCache(): void {
-            this._clearCache();
-            const projection = this._getProjection();
-            if (this._pcenter && projection) {
-                this._coordinates = projection.unproject(this._pcenter);
-            }
-        }
+                //update cached const iables if geometry is updated.
+                //@internal
+                _updateCache(): void {
+                        this._clearCache();
+                        const projection = this._getProjection();
+                        if (this._pcenter && projection) {
+                                this._coordinates = projection.unproject(this._pcenter);
+                        }
+                }
 
-<<<<<<< HEAD
-        //@interlal
-=======
-        //@internal
->>>>>>> 1c60ee38
-        _clearProjection(): void {
-            this._pcenter = null;
-            // @ts-expect-error todo
-            super._clearProjection();
-        }
+                //@internal
+                _clearProjection(): void {
+                        this._pcenter = null;
+                        // @ts-expect-error todo
+                        super._clearProjection();
+                }
 
-<<<<<<< HEAD
-        //@interlal
-=======
-        //@internal
->>>>>>> 1c60ee38
-        _computeCenter(): Coordinate | null {
-            return this._coordinates ? this._coordinates.copy() : null;
-        }
-    };
+                //@internal
+                _computeCenter(): Coordinate | null {
+                        return this._coordinates ? this._coordinates.copy() : null;
+                }
+        };
 }