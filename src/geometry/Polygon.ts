import { isArrayHasData } from '../core/util';
import Coordinate from '../geo/Coordinate';
import { clipPolygon } from '../core/util/path';
import Path from './Path';
import Extent from '../geo/Extent';

const JSON_TYPE = 'Polygon';

/**
 * @classdesc
 * Geometry class for polygon type
 * @category geometry
 * @extends Path
 * @example
 * var polygon = new Polygon(
 *      [
 *          [
 *              [121.48053653961283, 31.24244899384889],
 *              [121.48049362426856, 31.238559229494186],
 *              [121.49032123809872, 31.236210614999653],
 *              [121.49366863494917, 31.242926029397037],
 *              [121.48577221160967, 31.243880093267567],
 *              [121.48053653961283, 31.24244899384889]
 *          ]
 *      ]
 *  ).addTo(layer);
 */
<<<<<<< HEAD
class Polygon extends Path {
    
=======
export class Polygon extends Path {

>>>>>>> 2f2db9fa
    public _holes: any
    public _prjHoles: any
    public _prjShell: any
    _getShell?(): any
    /**
     * @param {Number[][]|Number[][][]|Coordinate[]|Coordinate[][]} coordinates - coordinates, shell coordinates or all the rings.
     * @param {Object} [options=null] - construct options defined in [Polygon]{@link Polygon#options}
     */
    constructor(coordinates: any, options?: any) {
        super(options);
        this.type = 'Polygon';
        if (coordinates) {
            this.setCoordinates(coordinates);
        }
    }

    getOutline(): null | Polygon {
        const painter = this._getPainter();
        if (!painter) {
            return null;
        }
        const extent = this.getExtent();
        return new Polygon(extent.toArray(), {
            symbol: {
                'lineWidth': 1,
                'lineColor': '6b707b'
            }
        });
    }

    /**
     * 设置多边形坐标
     * @english
     * Set coordinates to the polygon
     *
     * @param {Number[][]|Number[][][]|Coordinate[]|Coordinate[][]} coordinates - new coordinates
     * @return {Polygon} this
     * @fires Polygon#shapechange
     */
    setCoordinates(coordinates: any) {
        if (!coordinates) {
            this._coordinates = null;
            this._holes = null;
            this._projectRings();
            return this;
        }
        const rings: any = Coordinate.toCoordinates(coordinates);
        const len = rings.length;
        if (!Array.isArray(rings[0])) {
            this._coordinates = this._trimRing(rings);
        } else {
            this._coordinates = this._trimRing(rings[0]);
            if (len > 1) {
                const holes = [];
                for (let i = 1; i < len; i++) {
                    if (!rings[i]) {
                        continue;
                    }
                    holes.push(this._trimRing(rings[i]));
                }
                this._holes = holes;
            } else {
                this._holes = null;
            }
        }

        this._projectRings();
        return this;
    }

    /**
     * 获取多边形坐标
     * @english
     * Gets polygons's coordinates
     *
     * @returns {Coordinate[][]}
     */
    getCoordinates(): Coordinate[][] {
        if (!this._coordinates) {
            return [];
        }
        const holes = this.getHoles();
        const rings = [this._copyAndCloseRing(this._coordinates)];
        for (let i = 0, l = holes.length; i < l; i++) {
            rings.push(this._copyAndCloseRing(holes[i]));
        }
        return rings;
    }

    /**
     * 获取具有给定范围的线串的交点的中心
     * @english
     * Get center of linestring's intersection with give extent
     * @example
     *  const extent = map.getExtent();
     *  const center = line.getCenterInExtent(extent);
     * @param {Extent} extent
     * @return {Coordinate} center, null if line doesn't intersect with extent
     */
    getCenterInExtent(extent: Extent): Coordinate {
        return this._getCenterInExtent(extent, this.getShell(), clipPolygon);
    }

    /**
     * 获取多边形的外壳坐标
     * @english
     * Gets shell's coordinates of the polygon
     *
     * @returns {Coordinate[]}
     */
    getShell(): any {
        return this._coordinates || [];
    }


    /**
     * 获取多边形的洞的坐标（如果有）。
     * @english
     * Gets holes' coordinates of the polygon if it has.
     * @returns {Coordinate[][]}
     */
    getHoles(): any {
        return this._holes || [];
    }

    /**
     * 判断多边形是否带有洞
     * @english
     * Whether the polygon has any holes inside.
     *
     * @returns {Boolean}
     */
    hasHoles(): boolean {
        return this.getHoles().length > 0;
    }

    _projectRings(): void {
        if (!this.getMap()) {
            this.onShapeChanged();
            return;
        }
        this._prjCoords = this._projectCoords(this._coordinates);
        this._prjHoles = this._projectCoords(this._holes);
        this.onShapeChanged();
    }

    _setPrjCoordinates(prjCoords: any): void {
        this._prjCoords = prjCoords;
        this.onShapeChanged();
    }

    _cleanRing(ring: any) {
        for (let i = ring.length - 1; i >= 0; i--) {
            if (!ring[i]) {
                ring.splice(i, 1);
            }
        }
    }

    /**
     * 检查环是否有效
     * @english
     * Check if ring is valid
     * @param  {*} ring ring to check
     * @return {Boolean} is ring a closed one
     * @private
     */
    _checkRing(ring: any): boolean {
        this._cleanRing(ring);
        if (!ring || !isArrayHasData(ring)) {
            return false;
        }
        const lastPoint = ring[ring.length - 1];
        let isClose = true;
        if (ring[0].x !== lastPoint.x || ring[0].y !== lastPoint.y) {
            isClose = false;
        }
        return isClose;
    }

    /**
     * 如果第一个坐标与最后一个坐标相等，则删除最后一个座标。
     * @english
     * If the first coordinate is equal with the last one, then remove the last coordinates.
     * @private
     */
    _trimRing(ring: any): any {
        const isClose = this._checkRing(ring);
        if (isArrayHasData(ring) && isClose) {
            ring.splice(ring.length - 1, 1);
        }
        return ring;
    }

    /**
     * 如果第一个坐标与最后一个不同，则复制第一个坐标并添加到环中。
     * @english
     * If the first coordinate is different with the last one, then copy the first coordinates and add to the ring.
     * @private
     */
    _copyAndCloseRing(ring: any): any {
        ring = ring.slice(0);
        const isClose = this._checkRing(ring);
        if (isArrayHasData(ring) && !isClose) {
            ring.push(ring[0].copy());
            return ring;
        } else {
            return ring;
        }
    }

    _getPrjShell(): any {
        if (this.getJSONType() === JSON_TYPE) {
            return this._getPrjCoordinates();
        }
        //r.g. for Rectangle
        this._verifyProjection();
        if (this._getProjection() && !this._prjShell) {
            this._prjShell = this._projectCoords(this._getShell ? this._getShell() : this.getShell());
        }
        return this._prjShell;
    }

    _getPrjHoles(): any {
        const projection = this._getProjection();
        this._verifyProjection();
        if (projection && !this._prjHoles) {
            this._prjHoles = this._projectCoords(this.getHoles());
        }
        return this._prjHoles;
    }

    _computeGeodesicLength(measurer: any): number {
        const rings = this.getCoordinates();
        if (!isArrayHasData(rings)) {
            return 0;
        }
        let result = 0;
        for (let i = 0, len = rings.length; i < len; i++) {
            result += measurer.measureLength(rings[i]);
        }
        return result;
    }

    _computeGeodesicArea(measurer: any): number {
        const rings = this.getCoordinates();
        if (!isArrayHasData(rings)) {
            return 0;
        }
        let result = measurer.measureArea(rings[0]);
        //holes
        for (let i = 1, len = rings.length; i < len; i++) {
            result -= measurer.measureArea(rings[i]);

        }
        return result;
    }

    _updateCache(): void {
        super._updateCache();
        if (this._prjHoles) {
            this._holes = this._unprojectCoords(this._getPrjHoles());
        }
    }

    _clearCache(): any {
        delete this._prjShell;
        return super._clearCache();
    }

    _clearProjection(): void {
        if (this._prjHoles) {
            this._prjHoles = null;
        }
        if (this._prjShell) {
            this._prjShell = null;
        }
        super._clearProjection();
    }
}

Polygon.registerJSONType(JSON_TYPE);

export default Polygon;<|MERGE_RESOLUTION|>--- conflicted
+++ resolved
@@ -25,13 +25,8 @@
  *      ]
  *  ).addTo(layer);
  */
-<<<<<<< HEAD
-class Polygon extends Path {
-    
-=======
 export class Polygon extends Path {
 
->>>>>>> 2f2db9fa
     public _holes: any
     public _prjHoles: any
     public _prjShell: any
