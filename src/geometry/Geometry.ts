import { GEOMETRY_COLLECTION_TYPES, NUMERICAL_PROPERTIES } from '../core/Constants';
import Class from '../core/Class';
import Eventable from '../core/Eventable';
import JSONAble from '../core/JSONAble';
import Handlerable from '../handler/Handlerable';
import {
    extend,
    isNil,
    isString,
    isNumber,
    isObject,
    forEachCoord,
    flash
} from '../core/util';
import { extendSymbol, getSymbolHash } from '../core/util/style';
import { loadGeoSymbol } from '../core/mapbox';
import { convertResourceUrl, getExternalResources } from '../core/util/resource';
import { replaceVariable, describeText } from '../core/util/strings';
import { isTextSymbol } from '../core/util/marker';
import Coordinate from '../geo/Coordinate';
import Point from '../geo/Point';
import Extent from '../geo/Extent';
import PointExtent from '../geo/PointExtent';
import Painter from '../renderer/geometry/Painter';
import CollectionPainter from '../renderer/geometry/CollectionPainter';
import SpatialReference from '../map/spatial-reference/SpatialReference';
import { isFunctionDefinition } from '../core/mapbox';
import { getDefaultBBOX, pointsBBOX } from '../core/util/bbox';
import { SizeLike } from '../geo/Size';
import type { ProjectionType } from '../geo/projection';
import OverlayLayer, { addGeometryFitViewOptions } from '../layer/OverlayLayer'
import GeometryCollection from './GeometryCollection'
import type { Map } from '../map';
<<<<<<< HEAD
import { InfoWindowOptionsType } from '../ui/InfoWindow';
=======
import {WithNull} from '../types/typings';
>>>>>>> 2f2db9fa

const TEMP_POINT0 = new Point(0, 0);
const TEMP_EXTENT = new PointExtent();
const TEMP_PROPERTIES = {};

function validateExtent(extent: Extent): boolean {
    if (!extent) {
        return false;
    }
    const { xmin, ymin, xmax, ymax } = extent;
    return (xmax - xmin > 0 && ymax - ymin > 0);
}

/**
 * @property {Object} options                       - geometry options
 * @property {Boolean} [options.id=null]            - id of the geometry
 * @property {Boolean} [options.visible=true]       - whether the geometry is visible.
 * @property {Boolean} [options.editable=true]      - whether the geometry can be edited.
 * @property {Boolean} [options.interactive=true]   - whether the geometry can be interactived.
 * @property {String} [options.cursor=null]         - cursor style when mouseover the geometry, same as the definition in CSS.
 * @property {String} [options.measure=EPSG:4326]   - the measure code for the geometry, defines {@tutorial measureGeometry how it can be measured}.
 * @property {Boolean} [options.draggable=false]    - whether the geometry can be dragged.
 * @property {Boolean} [options.dragShadow=true]    - if true, during geometry dragging, a shadow will be dragged before geometry was moved.
 * @property {Boolean} [options.dragOnAxis=null]    - if set, geometry can only be dragged along the specified axis, possible values: x, y
 * @property {Number}  [options.zIndex=undefined]   - geometry's initial zIndex
 * @property {Boolean}  [options.antiMeridian=false]   - geometry's antiMeridian
 * @memberOf Geometry
 * @instance
 */
const options: GeometryOptionsType = {
    'id': null,
    'visible': true,
    'interactive': true,
    'editable': true,
    'cursor': null,
    'antiMeridian': false,
    'defaultProjection': 'EPSG:4326' // BAIDU, IDENTITY
};

/**
 * 所有几何图形的基类。
 * 它定义了所有几何图形类共享的通用方法。
 * 它是抽象的，不打算被实例化而是被扩展。
 * @english
 * Base class for all the geometries. <br/>
 * It defines common methods that all the geometry classes share. <br>
 * It is abstract and not intended to be instantiated but extended.
 *
 * @category geometry
 * @abstract
 * @extends Class
 * @mixes Eventable
 * @mixes Handlerable
 * @mixes JSONAble
 * @mixes ui.Menuable
 */
export class Geometry extends JSONAble(Eventable(Handlerable(Class))) {
    options: GeometryOptionsType;
    public type: string;
    public _layer: OverlayLayer;
    public _angle: number
    public _pivot: Coordinate
    public _id: string
    public properties: Record<string, any>;
    public _symbol: any
    public _symbolUpdated: any
    public _compiledSymbol: any
    public _symbolHash: any
    public _textDesc: any
    public _eventSymbolProperties: any
    public _sizeSymbol: any
    public _internalId: number
    public _extent: Extent
    public _fixedExtent: PointExtent
    public _extent2d: PointExtent
    public _externSymbol: any
    public _parent: Geometry | GeometryCollection
    public _silence: boolean
    public _projCode: string
    public _painter: CollectionPainter | Painter
    public _maskPainter: CollectionPainter | Painter
    public _dirtyCoords: any
    public _pcenter: Coordinate
    public _coordinates: any;
    public _infoWinOptions: InfoWindowOptionsType;
    public _minAlt: number
    public _maxAlt: number
    getShell?(): Array<Coordinate>;
    getGeometries?(): Geometry[];
    getCoordinates?(): Coordinate | Array<Coordinate> | Array<Array<Coordinate>> | Array<Array<Array<Coordinate>>>
    setCoordinates?(coordinate: any): this;
    _computeCenter?(T: any): Coordinate;
    _computeExtent?(T: any): Extent;
    onRemove?(): void;
    _computeGeodesicLength?(T: any): number;
    _computeGeodesicArea?(T: any): number;
    getRotateOffsetAngle?(): number;
    _computePrjExtent?(T: null | ProjectionType): Extent;

    constructor(options: GeometryOptionsType) {
        const opts = extend({}, options);
        const symbol = opts['symbol'];
        const properties = opts['properties'];
        const id = opts['id'];
        delete opts['symbol'];
        delete opts['id'];
        delete opts['properties'];
        super(opts);
        if (symbol) {
            this.setSymbol(symbol);
        } else {
            this._genSizeSymbol();
        }
        if (properties) {
            this.setProperties(properties);
        }
        if (!isNil(id)) {
            this.setId(id);
        }
    }

    static fromJSON(json: { [key: string]: any } | Array<{ [key: string]: any }>): Geometry | Array<Geometry> {
        return json as Geometry;
    }

    /**
     * 获取几何图形第一个坐标点
     * @english
     * Returns the first coordinate of the geometry.
     *
     * @return {Coordinate} First Coordinate
     */
    getFirstCoordinate(): Coordinate {
        if (this.type === 'GeometryCollection') {
            const geometries = this.getGeometries();
            if (!geometries.length) {
                return null;
            }
            return geometries[0].getFirstCoordinate();
        }
        let coordinates: any = this.getCoordinates();
        if (!Array.isArray(coordinates)) {
            return coordinates;
        }
        do {
            coordinates = coordinates[0];
        } while (Array.isArray(coordinates) && coordinates.length > 0);
        return coordinates;
    }

    /**
     * 获取几何图形最后一个坐标点
     * @english
     * Returns the last coordinate of the geometry.
     *
     * @return {Coordinate} Last Coordinate
     */
    getLastCoordinate(): Coordinate {
        if (this.type === 'GeometryCollection') {
            const geometries = this.getGeometries();
            if (!geometries.length) {
                return null;
            }
            return geometries[geometries.length - 1].getLastCoordinate();
        }
        let coordinates: any = this.getCoordinates();
        if (!Array.isArray(coordinates)) {
            return coordinates;
        }
        do {
            coordinates = coordinates[coordinates.length - 1];
        } while (Array.isArray(coordinates) && coordinates.length > 0);
        return coordinates;
    }

    /**
     * 将几何图形添加到指定图层上
     * @english
     * Adds the geometry to a layer
     * @param {Layer} layer    - layer add to
     * @param {Boolean} [fitview=false] - automatically set the map to a fit center and zoom for the geometry
     * @return {Geometry} this
     * @fires Geometry#add
     */
    addTo(layer: OverlayLayer, fitview?: boolean | addGeometryFitViewOptions): this {
        layer.addGeometry(this, fitview);
        return this;
    }

    /**
     * 获取几何图形所在的图层
     * @english
     * Get the layer which this geometry added to.
     * @returns {Layer} - layer added to
     */
    getLayer(): OverlayLayer {
        if (!this._layer) {
            return null;
        }
        return this._layer;
    }

    /**
     * 获取几何图形所在的地图对象
     * @english
     * Get the map which this geometry added to
     * @returns {Map} - map added to
     */
    getMap(): Map | null {
        if (!this._layer) {
            return null;
        }
        return this._layer.getMap();
    }

    /**
     * 获取几何图形的id
     * @english
     * Gets geometry's id. Id is set by setId or constructor options.
     * @returns {String|Number} geometry的id
     */
    getId(): string {
        return this._id;
    }

    /**
     * 给几何图形设置id
     * @english
     * Set geometry's id.
     * @param {String} id - new id
     * @returns {Geometry} this
     * @fires Geometry#idchange
     */
    setId(id: string): this {
        const oldId = this.getId();
        this._id = id;
        /**
         * idchange event.
         *
         * @event Geometry#idchange
         * @type {Object}
         * @property {String} type - idchange
         * @property {Geometry} target - the geometry fires the event
         * @property {String|Number} old        - value of the old id
         * @property {String|Number} new        - value of the new id
         */
        this._fireEvent('idchange', {
            'old': oldId,
            'new': id
        });

        return this;
    }

    /**
     * 获取几何图形的属性
     * @english
     * Get geometry's properties. Defined by GeoJSON as [feature's properties]{@link http://geojson.org/geojson-spec.html#feature-objects}.
     *
     * @returns {Object} properties
     */
    getProperties(): { [key: string]: any } | null {
        if (!this.properties) {
            if (this._getParent()) {
                return this._getParent().getProperties();
            }
            return null;
        }
        return this.properties;
    }

    /**
     * 给几何图形设置新的属性
     * Set a new properties to geometry.
     * @param {Object} properties - new properties
     * @returns {Geometry} this
     * @fires Geometry#propertieschange
     */
    setProperties(properties: { [key: string]: any }): this {
        const old = this.properties;
        this.properties = isObject(properties) ? extend({}, properties) : properties;
        //such as altitude update
        this._clearAltitudeCache();
        this._repaint();
        /**
         * propertieschange event, thrown when geometry's properties is changed.
         *
         * @event Geometry#propertieschange
         * @type {Object}
         * @property {String} type - propertieschange
         * @property {Geometry} target - the geometry fires the event
         * @property {String|Number} old        - value of the old properties
         * @property {String|Number} new        - value of the new properties
         */
        this._fireEvent('propertieschange', {
            'old': old,
            'new': properties
        });

        return this;
    }

    /**
     * 获取几何图形的类型,例如“点”,"线"
     * @english
     * Get type of the geometry, e.g. "Point", "LineString"
     * @returns {String} type of the geometry
     */
    getType(): string {
        return this.type;
    }

    /**
     * 获取几何图形的样式
     * @english
     * Get symbol of the geometry
     * @returns {Object} geometry's symbol
     */
    getSymbol(): any {
        const s = this._symbol;
        if (s) {
            if (!Array.isArray(s)) {
                return extend({}, s);
            } else {
                return extendSymbol(s);
            }
        }
        return null;
    }

    /**
     * 给几何图形设置样式
     * @english
     * Set a new symbol to style the geometry.
     * @param {Object} symbol - new symbol
     * @see {@tutorial symbol Style a geometry with symbols}
     * @return {Geometry} this
     * @fires Geometry#symbolchange
     */
    setSymbol(symbol: any): this {
        this._symbolUpdated = symbol;
        this._symbol = this._prepareSymbol(symbol);
        this.onSymbolChanged();
        delete this._compiledSymbol;
        delete this._symbolHash;
        return this;
    }

    /**
     * 获取样式的哈希值
     * @english
     * Get symbol's hash code
     * @return {String}
     */
    getSymbolHash(): string {
        if (!this._symbolHash) {
            this._symbolHash = getSymbolHash(this._symbolUpdated);
        }
        return this._symbolHash;
    }

    /**
     * 更新几何图形当前的样式
     * @english
     * Update geometry's current symbol.
     *
     * @param  {Object | Array} props - symbol properties to update
     * @return {Geometry} this
     * @fires Geometry#symbolchange
     * @example
     * var marker = new Marker([0, 0], {
     *  // if has markerFile , the priority of the picture is greater than the vector and the path of svg
     *  // svg image type:'path';vector type:'cross','x','diamond','bar','square','rectangle','triangle','ellipse','pin','pie'
     *    symbol : {
     *       markerType : 'ellipse',
     *       markerWidth : 20,
     *       markerHeight : 30
     *    }
     * });
     * // update symbol's markerWidth to 40
     * marker.updateSymbol({
     *     markerWidth : 40
     * });
     */
    updateSymbol(props: any): this {
        if (!props) {
            return this;
        }
        let s = this._getSymbol();
        if (Array.isArray(s)) {
            if (!Array.isArray(props)) {
                throw new Error('Parameter of updateSymbol is not an array.');
            }
            for (let i = 0; i < props.length; i++) {
                if (isTextSymbol(props[i])) {
                    delete this._textDesc;
                }
                if (s[i] && props[i]) {
                    s[i] = extendSymbol(s[i], props[i]);
                }
            }
        } else if (Array.isArray(props)) {
            throw new Error('Geometry\'s symbol is not an array to update.');
        } else {
            if (isTextSymbol(s)) {
                delete this._textDesc;
            }
            if (s) {
                s = extendSymbol(s, props);
            } else {
                s = extendSymbol(this._getInternalSymbol(), props);
            }
        }
        this._eventSymbolProperties = props;
        delete this._compiledSymbol;
        return this.setSymbol(s);
    }

    /**
     * 如果几何图形有文本内容，就获取它
     * @english
     * Get geometry's text content if it has
     * @returns {String}
     */
    getTextContent(): any {
        const symbol = this._getInternalSymbol();
        if (Array.isArray(symbol)) {
            const contents = [];
            let has = false;
            for (let i = 0; i < symbol.length; i++) {
                contents[i] = replaceVariable(symbol[i] && symbol[i]['textName'], this.getProperties());
                if (!isNil(contents[i])) {
                    has = true;
                }
            }
            return has ? contents : null;
        }
        return replaceVariable(symbol && symbol['textName'], this.getProperties());
    }

    getTextDesc(): any {
        if (!this._textDesc) {
            const textContent = this.getTextContent();
            // if textName='',this is error
            // if (!textContent) {
            //     return null;
            // }
            const symbol = this._sizeSymbol;
            const isArray = Array.isArray(textContent);
            if (Array.isArray(symbol)) {
                this._textDesc = symbol.map((s, i) => {
                    return describeText(isArray ? textContent[i] : '', s);
                });
            } else {
                this._textDesc = describeText(textContent, symbol);
            }
        }
        return this._textDesc;
    }

    /**
     * 获取几何图形中心点
     * @english
     * Get the geographical center of the geometry.
     *
     * @returns {Coordinate}
     */
    getCenter(): Coordinate {
        return this._computeCenter(this._getMeasurer());
    }

    /**
     * 获取几何图形的包围盒范围
     * @english
     * Get the geometry's geographical extent
     *
     * @returns {Extent} geometry's extent
     */
    getExtent(): Extent {
        const prjExt = this._getPrjExtent();
        const projection = this._getProjection();
        if (prjExt && projection) {
            const min = projection.unproject(new Coordinate(prjExt['xmin'], prjExt['ymin'])),
                max = projection.unproject(new Coordinate(prjExt['xmax'], prjExt['ymax']));
            return new Extent(min, max, projection);
        } else {
            return this._computeExtent(this._getMeasurer());
        }
    }

    /**
     * 获取几何图形的屏幕像素范围
     * @english
     * Get geometry's screen extent in pixel
     *
     * @returns {PointExtent}
     */
    getContainerExtent(out?: PointExtent): PointExtent {
        const extent2d = this.get2DExtent();
        if (!extent2d || !extent2d.isValid()) {
            return null;
        }
        const map = this.getMap();
        // const center = this.getCenter();
        const glRes = map.getGLRes();
        const minAltitude = this.getMinAltitude();
        const extent = extent2d.convertTo(c => map._pointAtResToContainerPoint(c, glRes, minAltitude, TEMP_POINT0), out);
        const maxAltitude = this.getMaxAltitude();
        if (maxAltitude !== minAltitude) {
            const extent2 = extent2d.convertTo(c => map._pointAtResToContainerPoint(c, glRes, maxAltitude, TEMP_POINT0), TEMP_EXTENT);
            extent._combine(extent2);
        }
        const layer = this.getLayer();
        if (layer && this.type === 'LineString' && maxAltitude && layer.options['drawAltitude']) {
            const groundExtent = extent2d.convertTo(c => map._pointAtResToContainerPoint(c, glRes, 0, TEMP_POINT0), TEMP_EXTENT);
            extent._combine(groundExtent);
        }
        if (extent) {
            const fixedExtent = this._getFixedExtent();
            if (validateExtent(fixedExtent)) {
                extent._add(fixedExtent);
            }
        }
        const smoothness = this.options['smoothness'];
        if (smoothness) {
            extent._expand(extent.getWidth() * 0.15);
        }
        return extent;
    }

    _getFixedExtent(): PointExtent {
        // only for LineString and Polygon, Marker's will be overrided
        if (!this._fixedExtent) {
            this._fixedExtent = new PointExtent();
        }
        const symbol = this._sizeSymbol;
        const t = (symbol && symbol['lineWidth'] || 1) / 2;
        this._fixedExtent.set(-t, -t, t, t);
        const dx = (symbol && symbol['lineDx']) || 0;
        this._fixedExtent._add([dx, 0]);
        const dy = (symbol && symbol['lineDy']) || 0;
        this._fixedExtent._add([0, dy]);
        return this._fixedExtent;
    }

    get2DExtent(): PointExtent {
        const map = this.getMap();
        if (!map) {
            return null;
        }
        if (this._extent2d) {
            return this._extent2d;
        }
        const extent = this._getPrjExtent();
        if (!extent || !extent.isValid()) {
            return null;
        }
        const min = extent.getMin();
        const max = extent.getMax();
        const glRes = map.getGLRes();

        map._prjToPointAtRes(min, glRes, min);
        map._prjToPointAtRes(max, glRes, max);
        this._extent2d = new PointExtent(min, max);
        (this._extent2d as any).z = map.getZoom();
        return this._extent2d;
    }

    /**
     * 获取几何体的像素大小，不同缩放级别的像素大小可能会有所不同。
     * @english
     * Get pixel size of the geometry, which may vary in different zoom levels.
     *
     * @returns {Size}
     */
    getSize(): SizeLike {
        const extent = this.getContainerExtent();
        return extent ? extent.getSize() : null;
    }

    /**
     * 几何体是否包含输入容器点
     * @english
     * Whehter the geometry contains the input container point.
     *
     * @param  {Point|Coordinate} point - input container point or coordinate
     * @param  {Number} [t=undefined] - tolerance in pixel
     * @return {Boolean}
     * @example
     * var circle = new Circle([0, 0], 1000)
     *     .addTo(layer);
     * var contains = circle.containsPoint(new maptalks.Point(400, 300));
     */
    containsPoint(containerPoint: Point, t?: number): boolean {
        if (!this.getMap()) {
            throw new Error('The geometry is required to be added on a map to perform "containsPoint".');
        }
        if (containerPoint instanceof Coordinate) {
            containerPoint = this.getMap().coordToContainerPoint(containerPoint);
        }
        return this._containsPoint(containerPoint, t);
        // return this._containsPoint(this.getMap()._containerPointToPoint(new Point(containerPoint)), t);
    }

    _containsPoint(containerPoint: Point, t?: number): boolean {
        const painter = this._getPainter();
        if (!painter) {
            return false;
        }
        t = t || 0;
        if (this._hitTestTolerance) {
            t += this._hitTestTolerance();
        }
        return painter.hitTest(containerPoint, t);
    }

    /**
     * 显示几何图形
     * @english
     * Show the geometry.
     *
     * @return {Geometry} this
     * @fires Geometry#show
     */
    show(): this {
        this.options['visible'] = true;
        if (this.getMap()) {
            const painter = this._getPainter();
            if (painter) {
                painter.show();
            }
            /**
             * show event
             *
             * @event Geometry#show
             * @type {Object}
             * @property {String} type - show
             * @property {Geometry} target - the geometry fires the event
             */
            this._fireEvent('show');
        }
        return this;
    }

    /**
     * 隐藏几何图形
     * @english
     * Hide the geometry
     *
     * @return {Geometry} this
     * @fires Geometry#hide
     */
    hide(): this {
        this.options['visible'] = false;
        if (this.getMap()) {
            this.onHide();
            const painter = this._getPainter();
            if (painter) {
                painter.hide();
            }
            /**
             * hide event
             *
             * @event Geometry#hide
             * @type {Object}
             * @property {String} type - hide
             * @property {Geometry} target - the geometry fires the event
             */
            this._fireEvent('hide');
        }
        return this;
    }

    /**
     * 几何图形是否可见
     * @english
     * Whether the geometry is visible
     *
     * @returns {Boolean}
     */
    isVisible(): boolean {
        if (!this.options['visible']) {
            return false;
        }
        const symbol = this._getInternalSymbol();
        if (!symbol) {
            return true;
        }
        if (!this.symbolIsVisible()) {
            return false;
        }
        if (Array.isArray(symbol)) {
            if (!symbol.length) {
                return true;
            }
            for (let i = 0, l = symbol.length; i < l; i++) {
                if (isNil(symbol[i]['opacity']) || symbol[i]['opacity'] > 0) {
                    return true;
                }
            }
            return false;
        } else {
            return (isNil(symbol['opacity']) || isObject(symbol['opacity']) || (isNumber(symbol['opacity']) && symbol['opacity'] > 0));
        }
    }

    /**
     * symbol是否可见
     * @english
     * Whether the geometry symbol is visible
     *
     * @returns {Boolean}
     */
    symbolIsVisible(): boolean {
        //function-type
        let symbols = this._getCompiledSymbol();
        if (!symbols) {
            return true;
        }
        if (!Array.isArray(symbols)) {
            symbols = [symbols];
        }

        for (let i = 0, len = symbols.length; i < len; i++) {
            const symbol = symbols[i];
            if (!symbol) {
                continue;
            }
            const isVisible = symbol.visible;
            if (isVisible !== false && isVisible !== 0) {
                return true;
            }
        }
        return false;

    }

    /**
     * 获取几何图形所在层级，默认是0
     * @english
     * Get zIndex of the geometry, default is 0
     * @return {Number} zIndex
     */
    getZIndex(): number {
        return this.options['zIndex'] || 0;
    }

    /**
     * 给几何图形设置新的层级并触发zindexchange事件（将导致层对几何体进行排序并进行渲染）
     * @english
     * Set a new zIndex to Geometry and fire zindexchange event (will cause layer to sort geometries and render)
     * @param {Number} zIndex - new zIndex
     * @return {Geometry} this
     * @fires Geometry#zindexchange
     */
    setZIndex(zIndex: number): this {
        const old = this.options['zIndex'];
        this.options['zIndex'] = zIndex;
        /**
         * 层级改变事件，当几何图形层级发生改变将会触发
         * @english
         * zindexchange event, fired when geometry's zIndex is changed.
         *
         * @event Geometry#zindexchange
         * @type {Object}
         * @property {String} type - zindexchange
         * @property {Geometry} target - the geometry fires the event
         * @property {Number} old        - old zIndex
         * @property {Number} new        - new zIndex
         */
        this._fireEvent('zindexchange', {
            'old': old,
            'new': zIndex
        });

        return this;
    }

    /**
     * 仅将新的zIndex设置为Geometry，而不触发zindexchange事件
     * 当需要更新许多几何图形的zIndex时，可以用来提高性能
     * 当更新了N个几何体时，可以将setZIndexSilently与（N-1）个几何体一起使用，并将setZIendex与要排序和渲染的层的最后一个几何体一同使用。
     * @english
     * Only set a new zIndex to Geometry without firing zindexchange event. <br>
     * Can be useful to improve perf when a lot of geometries' zIndex need to be updated. <br>
     * When updated N geometries, You can use setZIndexSilently with (N-1) geometries and use setZIndex with the last geometry for layer to sort and render.
     * @param {Number} zIndex - new zIndex
     * @return {Geometry} this
     */
    setZIndexSilently(zIndex: number): this {
        this.options['zIndex'] = zIndex;
        return this;
    }

    /**
     * 将几何图形至于顶层
     * @english
     * Bring the geometry on the top
     * @return {Geometry} this
     * @fires Geometry#zindexchange
     */
    bringToFront(): this {
        const layer = this.getLayer();
        if (!layer || !layer.getGeoMaxZIndex) {
            return this;
        }
        const topZ = layer.getGeoMaxZIndex();
        this.setZIndex(topZ + 1);
        return this;
    }

    /**
     * 将几何图形置于底层
     * @english
     * Bring the geometry to the back
     * @return {Geometry} this
     * @fires Geometry#zindexchange
     */
    bringToBack(): this {
        const layer = this.getLayer();
        if (!layer || !layer.getGeoMinZIndex) {
            return this;
        }
        const bottomZ = layer.getGeoMinZIndex();
        this.setZIndex(bottomZ - 1);
        return this;
    }

    /**
     * 按给定偏移平移或移动几何体
     * @english
     * Translate or move the geometry by the given offset.
     *
     * @param  {Coordinate} offset - translate offset
     * @return {Geometry} this
     * @fires Geometry#positionchange
     * @fires Geometry#shapechange
     */
    /**
     * Translate or move the geometry by the given offset.
     *
     * @param  {Number} x - x offset
     * @param  {Number} y - y offset
     * @return {Geometry} this
     * @fires Geometry#positionchange
     * @fires Geometry#shapechange
     */
    translate(x: number | Coordinate, y?: number): this {
        if (isNil(x)) {
            return this;
        }
        const offset = new Coordinate(x as number, y);
        if (offset.x === 0 && offset.y === 0) {
            return this;
        }
        const coordinates: any = this.getCoordinates();
        this._silence = true;
        if (coordinates) {
            if (Array.isArray(coordinates)) {
                const translated = forEachCoord(coordinates, function (coord) {
                    return coord.add(offset);
                });
                this.setCoordinates(translated);
            } else {
                this.setCoordinates(coordinates.add(offset));
            }
        }
        this._silence = false;
        this._fireEvent('positionchange');
        return this;
    }

    /**
     * 闪烁几何图形，按一定的内部显示和隐藏计数次数。
     * @english
     * Flash the geometry, show and hide by certain internal for times of count.
     *
     * @param {Number} [interval=100]     - interval of flash, in millisecond (ms)
     * @param {Number} [count=4]          - flash times
     * @param {Function} [cb=null]        - callback function when flash ended
     * @param {*} [context=null]          - callback context
     * @return {Geometry} this
     */
    flash(interval: number, count: number, cb: () => void, context: any): this {
        return flash.call(this, interval, count, cb, context);
    }

    /**
     * 返回不包含事件侦听器的几何体的副本。
     * @english
     * Returns a copy of the geometry without the event listeners.
     * @returns {Geometry} copy
     */
    copy(): Geometry {
        const json = this.toJSON();
        const ret = Geometry.fromJSON(json) as Geometry;
        //restore visibility
        ret.options['visible'] = true;
        return ret;
    }


    /**
     * 将其自身从图层中移除（如果有的话）。
     * @english
     * remove itself from the layer if any.
     * @returns {Geometry} this
     * @fires Geometry#removestart
     * @fires Geometry#remove
     */
    remove() {
        const layer = this.getLayer();
        if (!layer) {
            return this;
        }
        /**
         * removestart event.
         *
         * @event Geometry#removestart
         * @type {Object}
         * @property {String} type - removestart
         * @property {Geometry} target - the geometry fires the event
         */
        this._fireEvent('removestart');

        this._unbind();
        /**
         * removeend event.
         *
         * @event Geometry#removeend
         * @type {Object}
         * @property {String} type - removeend
         * @property {Geometry} target - the geometry fires the event
         */
        this._fireEvent('removeend');
        /**
         * remove event.
         *
         * @event Geometry#remove
         * @type {Object}
         * @property {String} type - remove
         * @property {Geometry} target - the geometry fires the event
         */
        this._fireEvent('remove');
        return this;
    }

    /**
     * 将几何对象导出成geojson对象
     * @english
     * Exports [geometry]{@link http://geojson.org/geojson-spec.html#feature-objects} out of a GeoJSON feature.
     * @return {Object} GeoJSON Geometry
     */
    toGeoJSONGeometry(): { [key: string]: any } {
        const gJson = this._exportGeoJSONGeometry();
        return gJson;
    }

    /**
     * 导出geojson对象中的一个feature
     * @english
     * Exports a GeoJSON feature.
     * @param {Object} [opts=null]              - export options
     * @param {Boolean} [opts.geometry=true]    - whether export geometry
     * @param {Boolean} [opts.properties=true]  - whether export properties
     * @returns {Object} GeoJSON Feature
     */
    toGeoJSON(opts?: { [key: string]: any }): { [key: string]: any } {
        if (!opts) {
            opts = {};
        }
        const feature = {
            'type': 'Feature',
            'geometry': null
        };
        if (isNil(opts['geometry']) || opts['geometry']) {
            const geoJSON = this._exportGeoJSONGeometry();
            feature['geometry'] = geoJSON;
        }
        const id = this.getId();
        if (!isNil(id)) {
            feature['id'] = id;
        }
        let properties;
        if (isNil(opts['properties']) || opts['properties']) {
            properties = this._exportProperties();
        }
        feature['properties'] = properties;
        return feature;
    }

    /**
     * 从几何体中导出一个配置文件json。
     * 除了导出特性对象，概要文件json还包含符号、构造选项和信息窗口信息。
     * 配置文件json可以存储在其他地方，稍后用于重现几何图形
     * 由于函数的序列化问题，概要文件json中不包括事件侦听器和上下文菜单
     * @english
     * Export a profile json out of the geometry. <br>
     * Besides exporting the feature object, a profile json also contains symbol, construct options and infowindow info.<br>
     * The profile json can be stored somewhere else and be used to reproduce the geometry later.<br>
     * Due to the problem of serialization for functions, event listeners and contextmenu are not included in profile json.
     * @example
     *     // an example of a profile json.
     * var profile = {
            "feature": {
                  "type": "Feature",
                  "id" : "point1",
                  "geometry": {"type": "Point", "coordinates": [102.0, 0.5]},
                  "properties": {"prop0": "value0"}
            },
            //construct options.
            "options":{
                "draggable" : true
            },
            //symbol
            "symbol":{
                "markerFile"  : "http://foo.com/icon.png",
                "markerWidth" : 20,
                "markerHeight": 20
            },
            //infowindow info
            "infowindow" : {
                "options" : {
                    "style" : "black"
                },
                "title" : "this is a infowindow title",
                "content" : "this is a infowindow content"
            }
        };
     * @param {Object}  [options=null]          - export options
     * @param {Boolean} [opts.geometry=true]    - whether export feature's geometry
     * @param {Boolean} [opts.properties=true]  - whether export feature's properties
     * @param {Boolean} [opts.options=true]     - whether export construct options
     * @param {Boolean} [opts.symbol=true]      - whether export symbol
     * @param {Boolean} [opts.infoWindow=true]  - whether export infowindow
     * @return {Object} profile json object
     */
    toJSON(options?: { [key: string]: any }): { [key: string]: any } {
        //一个Graphic的profile
        /*
            //因为响应函数无法被序列化, 所以menu, 事件listener等无法被包含在graphic中
        }*/
        if (!options) {
            options = {};
        }
        const json = this._toJSON(options);
        const other = this._exportGraphicOptions(options);
        extend(json, other);
        return json;
    }

    /**
     * 获取几何图形的地理长度
     * @english
     * Get the geographic length of the geometry.
     * @returns {Number} geographic length, unit is meter
     */
    getLength(): number {
        return this._computeGeodesicLength(this._getMeasurer());
    }

    /**
     * 获取几何图形的面积
     * @english
     * Get the geographic area of the geometry.
     * @returns {Number} geographic area, unit is sq.meter
     */
    getArea(): number {
        return this._computeGeodesicArea(this._getMeasurer());
    }

    /**
     * 按给定角度围绕轴心点旋转几何体
     * @english
     * Rotate the geometry of given angle around a pivot point
     * @param {Number} angle - angle to rotate in degree
     * @param {Coordinate} [pivot=null]  - optional, will be the geometry's center by default
     * @returns {Geometry} this
     */
    rotate(angle: number, pivot?: Coordinate): this {
        if (!isNumber(angle)) {
            console.error(`angle:${angle} is not number`);
            return this;
        }
        if (this.type === 'GeometryCollection') {
            const geometries = this.getGeometries();
            geometries.forEach(g => g.rotate(angle, pivot));
            return this;
        }
        if (!pivot) {
            pivot = this.getCenter();
        } else {
            pivot = new Coordinate(pivot);
        }
        this._angle = angle;
        this._pivot = pivot;
        const measurer = this._getMeasurer();
        const coordinates: any = this.getCoordinates();
        if (!Array.isArray(coordinates)) {
            //exclude Rectangle ,Ellipse,Sector by shell judge
            if ((pivot.x !== coordinates.x || pivot.y !== coordinates.y) && !this.getShell) {
                const c = measurer._rotate(coordinates, pivot, angle);
                this.setCoordinates(c);
            } else {
                //only redraw ,not to change coordinate
                this.onPositionChanged();
            }
            return this;
        }
        forEachCoord(coordinates, c => {
            return measurer._rotate(c, pivot, angle);
        });
        this.setCoordinates(coordinates);
        return this;
    }

    _rotatePrjCoordinates(coordinates: Coordinate): any {
        if (!coordinates || this._angle === 0 || !this._pivot) {
            return coordinates;
        }
        const projection = this._getProjection();
        if (!projection) {
            return coordinates;
        }
        let offsetAngle = 0;
        const isArray = Array.isArray(coordinates);
        const coord = isArray ? coordinates : [coordinates];
        const rotatePrjCoordinates = [];
        let cx, cy;
        //sector is special
        if (this.getRotateOffsetAngle) {
            offsetAngle = this.getRotateOffsetAngle();
            const center = coord[coord.length - 1];
            cx = center.x;
            cy = center.y;
        } else {
            const bbox = getDefaultBBOX();
            //cal all points center
            pointsBBOX(coord, bbox);
            const [minx, miny, maxx, maxy] = bbox;
            cx = (minx + maxx) / 2;
            cy = (miny + maxy) / 2;
        }
        //图形按照自身的几何中心旋转
        for (let i = 0, len = coord.length; i < len; i++) {
            const c = coord[i];
            const { x, y } = c;
            const dx = x - cx, dy = y - cy;
            const r = Math.sqrt(dx * dx + dy * dy);
            const sAngle = getSegmentAngle(cx, cy, x, y);
            const rad = (sAngle - this._angle + offsetAngle) / 180 * Math.PI;
            const rx = Math.cos(rad) * r, ry = Math.sin(rad) * r;
            const rc = new Coordinate(cx + rx, cy + ry);
            rotatePrjCoordinates.push(rc);
        }
        const prjCenter = projection.project(this._pivot);
        const rx = prjCenter.x, ry = prjCenter.y;
        //translate rotate center
        const translateX = cx - rx, translateY = cy - ry;
        //平移到指定的选中中心点
        for (let i = 0, len = rotatePrjCoordinates.length; i < len; i++) {
            const c = rotatePrjCoordinates[i];
            c.x -= translateX;
            c.y -= translateY;
        }
        if (isArray) {
            return rotatePrjCoordinates;
        }
        return rotatePrjCoordinates[0];
    }

    isRotated(): boolean {
        return !!(isNumber(this._angle) && this._pivot);
    }

    /**
     * 获取连线的连接点
     * @english
     * Get the connect points for [ConnectorLine]{@link ConnectorLine}
     * @return {Coordinate[]} connect points
     * @private
     */
    _getConnectPoints(): Coordinate[] {
        return [this.getCenter()];
    }

    //options initializing
    _initOptions(options: GeometryOptionsType): void {
        const opts = extend({}, options);
        const symbol = opts['symbol'];
        const properties = opts['properties'];
        const id = opts['id'];
        delete opts['symbol'];
        delete opts['id'];
        delete opts['properties'];
        this.setOptions(opts);
        if (symbol) {
            this.setSymbol(symbol);
        }
        if (properties) {
            this.setProperties(properties);
        }
        if (!isNil(id)) {
            this.setId(id);
        }
    }

    //bind the geometry to a layer
    _bindLayer(layer: OverlayLayer): void {
        if (layer === this.getLayer()) {
            return;
        }
        //check dupliaction
        if (this.getLayer()) {
            throw new Error('Geometry cannot be added to two or more layers at the same time.');
        }
        this._layer = layer;
        this._clearCache();
        this._bindInfoWindow();
        this._bindMenu();
        // this._clearProjection();
        // this.callInitHooks();
    }

    _prepareSymbol(symbol: any): any {
        if (Array.isArray(symbol)) {
            const cookedSymbols = [];
            for (let i = 0; i < symbol.length; i++) {
                cookedSymbols.push(convertResourceUrl(this._checkAndCopySymbol(symbol[i])));
            }
            return cookedSymbols;
        } else if (symbol) {
            symbol = this._checkAndCopySymbol(symbol);
            return convertResourceUrl(symbol);
        }
        return null;
    }

    _checkAndCopySymbol(symbol: any): any {
        const s = {};
        for (const i in symbol) {
            if (NUMERICAL_PROPERTIES[i] && isString(symbol[i])) {
                s[i] = +symbol[i];
            } else {
                s[i] = symbol[i];
            }
        }
        return s;
    }

    _getSymbol(): any {
        return this._symbol;
    }

    /**
     * 将外部符号设置为几何体，例如VectorLayer的setStyle中的样式
     * @english
     * Sets a external symbol to the geometry, e.g. style from VectorLayer's setStyle
     * @private
     * @param {Object} symbol - external symbol
     */
    _setExternSymbol(symbol: any): this {
        this._eventSymbolProperties = symbol;
        if (!this._symbol) {
            delete this._textDesc;
        }
        this._externSymbol = this._prepareSymbol(symbol);
        this.onSymbolChanged();
        return this;
    }

    _getInternalSymbol(): any {
        if (this._symbol) {
            return this._symbol;
        } else if (this._externSymbol) {
            return this._externSymbol;
        } else if (this.options['symbol']) {
            return this.options['symbol'];
        }
        return null;
    }

    _getPrjExtent(): Extent {
        const p = this._getProjection();
        this._verifyProjection();
        if (!this._extent && p) {
            this._extent = this._computePrjExtent(p);
        }
        return this._extent;
    }

    _unbind(): void {
        const layer = this.getLayer();
        if (!layer) {
            return;
        }

        if (this._animPlayer) {
            this._animPlayer.finish();
        }
        // this._clearHandlers();
        //contextmenu
        this._unbindMenu();
        //infowindow
        this._unbindInfoWindow();

        if (this.isEditing()) {
            this.endEdit();
        }
        this._removePainter();
        if (this.onRemove) {
            this.onRemove();
        }
        if (layer.onRemoveGeometry) {
            layer.onRemoveGeometry(this);
        }
        delete this._layer;
        delete this._internalId;
        delete this._extent;
    }

    _getInternalId(): number {
        return this._internalId;
    }

    //只能被图层调用
    _setInternalId(id: number): void {
        this._internalId = id;
    }

    _getMeasurer(): any {
        if (this._getProjection()) {
            return this._getProjection();
        }
        return SpatialReference.getProjectionInstance(this.options['defaultProjection']);
    }

    _getProjection(): WithNull<ProjectionType> {
        const map = this.getMap();
        if (map) {
            return map.getProjection();
        }
        return null;
    }

    _verifyProjection(): void {
        const projection = this._getProjection();
        if (this._projCode && projection && this._projCode !== projection.code) {
            this._clearProjection();
        }
        this._projCode = projection ? projection.code : this._projCode;
    }

    //获取geometry样式中依赖的外部图片资源
    _getExternalResources(): string[] {
        const symbol = this._getInternalSymbol();
        return getExternalResources(symbol);
    }

    _getPainter(): any {
        //for performance
        if (this._painter) {
            return this._painter;
        }
        const layer = this.getLayer();
        if (!this._painter && layer) {
            if (GEOMETRY_COLLECTION_TYPES.indexOf(this.type) !== -1) {
                //@ts-expect-error todo 待vectorlayer ts完善
                if (layer.constructor.getCollectionPainterClass) {
                    //@ts-expect-error todo 待vectorlayer ts完善
                    const clazz = layer.constructor.getCollectionPainterClass();
                    if (clazz) {
                        this._painter = new clazz(this);
                    }
                }
                //@ts-expect-error todo 待vectorlayer ts完善
            } else if (layer.constructor.getPainterClass) {
                //@ts-expect-error todo 待vectorlayer ts完善
                const clazz = layer.constructor.getPainterClass();
                if (clazz) {
                    this._painter = new clazz(this);
                }
            }
        }
        return this._painter;
    }

    _getMaskPainter(): CollectionPainter | Painter {
        if (this._maskPainter) {
            return this._maskPainter;
        }
        this._maskPainter = this.getGeometries && this.getGeometries() ? new CollectionPainter(this, true) : new Painter(this);
        return this._maskPainter;
    }

    _removePainter(): void {
        if (this._painter) {
            this._painter.remove();
        }
        delete this._painter;
    }

    _paint(extent: Extent): void {
        if (!this.symbolIsVisible()) {
            return;
        }
        if (this._painter) {
            if (this._dirtyCoords) {
                delete this._dirtyCoords;
                const projection = this._getProjection();
                if (projection) {
                    this._pcenter = projection.project(this._coordinates);
                    this._clearCache();
                }
            }
            this._painter.paint(extent);
        }
    }

    _clearCache(): void {
        delete this._extent;
        delete this._extent2d;
        this._clearAltitudeCache();
    }

    _clearProjection(): void {
        delete this._extent;
        delete this._extent2d;
    }

    _repaint(): void {
        if (this._painter) {
            this._painter.repaint();
        }
    }

    onHide(): void {
        this.closeMenu();
        this.closeInfoWindow();
    }

    onShapeChanged(): void {
        this._clearCache();
        this._repaint();
        /**
         * shapechange event.
         *
         * @event Geometry#shapechange
         * @type {Object}
         * @property {String} type - shapechange
         * @property {Geometry} target - the geometry fires the event
         */
        this._fireEvent('shapechange');
    }

    onPositionChanged(): void {
        this._clearCache();
        this._repaint();
        /**
         * positionchange event.
         *
         * @event Geometry#positionchange
         * @type {Object}
         * @property {String} type - positionchange
         * @property {Geometry} target - the geometry fires the event
         */
        this._fireEvent('positionchange');
    }

    onSymbolChanged(): void {
        if (this._painter) {
            this._painter.refreshSymbol();
        }
        const e: any = {};
        if (this._eventSymbolProperties) {
            e.properties = JSON.parse(JSON.stringify(this._eventSymbolProperties));
            delete this._eventSymbolProperties;
        } else {
            delete this._textDesc;
        }
        this._genSizeSymbol();

        /**
         * symbolchange event.
         *
         * @event Geometry#symbolchange
         * @type {Object}
         * @property {String} type - symbolchange
         * @property {Geometry} target - the geometry fires the event
         * @property {Object} properties - symbol properties to update if has
         */
        this._fireEvent('symbolchange', e);
    }

    _genSizeSymbol(): void {
        const symbol = this._getInternalSymbol();
        if (!symbol) {
            delete this._sizeSymbol;
            return;
        }
        if (Array.isArray(symbol)) {
            this._sizeSymbol = [];
            let dynamicSize = false;
            for (let i = 0; i < symbol.length; i++) {
                const s = this._sizeSymbol[i] = this._getSizeSymbol(symbol[i]);
                if (!dynamicSize && s && s._dynamic) {
                    dynamicSize = true;
                }
            }
            this._sizeSymbol._dynamic = dynamicSize;
        } else {
            this._sizeSymbol = this._getSizeSymbol(symbol);
        }
    }

    _getSizeSymbol(symbol: any): any {
        const symbolSize = loadGeoSymbol({
            lineWidth: symbol['lineWidth'],
            lineDx: symbol['lineDx'],
            lineDy: symbol['lineDy']
        }, this);
        if (isFunctionDefinition(symbol['lineWidth']) || isFunctionDefinition(symbol['lineDx']) || isFunctionDefinition(symbol['lineDy'])) {
            symbolSize._dynamic = true;
        }
        return symbolSize;
    }

    _getCompiledSymbol(): any {
        if (this._compiledSymbol) {
            return this._compiledSymbol;
        }
        this._compiledSymbol = loadGeoSymbol(this._getInternalSymbol(), this);
        return this._compiledSymbol;
    }

    onConfig(conf: any): void {
        let properties;
        if (conf['properties']) {
            properties = conf['properties'];
            delete conf['properties'];
        }
        let needRepaint = false;
        for (const p in conf) {
            if (conf.hasOwnProperty(p)) {
                const prefix = p.slice(0, 5);
                if (prefix === 'arrow' || prefix === 'smoot') {
                    needRepaint = true;
                    break;
                }
            }
        }
        if (properties) {
            this.setProperties(properties);
            this._repaint();
        } else if (needRepaint) {
            this._repaint();
        }
    }

    /**
     * 将父对象设置为几何体，通常是“多重多边形”、“几何集合”等
     * @english
     * Set a parent to the geometry, which is usually a MultiPolygon, GeometryCollection, etc
     * @param {GeometryCollection} geometry - parent geometry
     * @private
     */
    _setParent(geometry?: Geometry | GeometryCollection): void {
        if (geometry) {
            this._parent = geometry;
        }
    }

    _getParent(): any {
        return this._parent;
    }

    _fireEvent(eventName: string, param?: { [key: string]: any }) {
        if (this._silence) {
            return;
        }
        if (this.getLayer() && this.getLayer()._onGeometryEvent) {
            if (!param) {
                param = {};
            }
            param['type'] = eventName;
            param['target'] = this;
            this.getLayer()._onGeometryEvent(param);
        }
        this.fire(eventName, param);
    }

    _toJSON(options?: any): any {
        return {
            'feature': this.toGeoJSON(options)
        };
    }

    _exportGraphicOptions(options: any): any {
        const json = {};
        if (isNil(options['options']) || options['options']) {
            json['options'] = this.config();
        }
        if (isNil(options['symbol']) || options['symbol']) {
            json['symbol'] = this.getSymbol();
        }
        if (isNil(options['infoWindow']) || options['infoWindow']) {
            if (this._infoWinOptions) {
                json['infoWindow'] = this._infoWinOptions;
            }
        }
        return json;
    }

    _exportGeoJSONGeometry(): any {
        const points: any = this.getCoordinates();
        const coordinates = Coordinate.toNumberArrays(points);
        return {
            'type': this.getType(),
            'coordinates': coordinates
        };
    }

    _exportProperties(): any {
        let properties = null;
        const geoProperties = this.getProperties();
        if (!isNil(geoProperties)) {
            if (isObject(geoProperties)) {
                properties = extend({}, geoProperties);
            } else {
                properties = geoProperties;
            }
        }
        return properties;
    }

    _hitTestTolerance(): number {
        return 0;
    }


    //------------- altitude + layer.altitude -------------
    //this is for vectorlayer
    //内部方法 for render,返回的值受layer和layer.options.enableAltitude,layer.options.altitude影响
    _getAltitude(): number | number[] {
        const layer = this.getLayer();
        if (!layer) {
            return 0;
        }
        const layerOpts = layer.options;
        const layerAltitude = layer.getAltitude ? layer.getAltitude() : 0;
        const enableAltitude = layerOpts['enableAltitude'];
        if (!enableAltitude) {
            return layerAltitude;
        }
        const altitudeProperty = getAltitudeProperty(layer);
        const properties = this.properties || TEMP_PROPERTIES;
        const altitude = properties[altitudeProperty];
        //if properties.altitude is null
        //for new Geometry([x,y,z])
        if (isNil(altitude)) {
            const alts = getGeometryCoordinatesAlts(this, layerAltitude, enableAltitude);
            if (!isNil(alts)) {
                return alts;
            }
            return layerAltitude;
        }
        //old,the altitude is bind properties
        if (Array.isArray(altitude)) {
            return altitude.map(alt => {
                return alt + layerAltitude;
            });
        }
        return altitude + layerAltitude;
    }

    //this for user
    getAltitude(): number | number[] | null {
        const layer = this.getLayer();
        const altitudeProperty = getAltitudeProperty(layer);
        const properties = this.properties || TEMP_PROPERTIES;
        const altitude = properties[altitudeProperty];
        if (!isNil(altitude)) {
            return altitude;
        }
        const alts = getGeometryCoordinatesAlts(this, 0, false);
        if (!isNil(alts)) {
            return alts;
        }
        return 0;
    }

    hasAltitude(): boolean {
        const altitude = this._getAltitude();
        if (!altitude) {
            return false;
        }
        return true;
    }

    setAltitude(alt: number): this {
        if (!isNumber(alt)) {
            return this;
        }
        const layer = this.getLayer();
        const altitudeProperty = getAltitudeProperty(layer);
        const properties = this.properties || TEMP_PROPERTIES;
        const altitude = properties[altitudeProperty];
        //update properties altitude
        if (!isNil(altitude)) {
            if (Array.isArray(altitude)) {
                for (let i = 0, len = altitude.length; i < len; i++) {
                    altitude[i] = alt;
                }
            } else {
                properties[altitudeProperty] = alt;
            }
        }
        const coordinates: any = this.getCoordinates ? this.getCoordinates() : null;
        if (!coordinates) {
            return this;
        }
        //update coordinates.z
        setCoordinatesAlt(coordinates, alt);
        if (layer) {
            const render = layer.getRenderer();
            //for webgllayer,pointlayer/linestringlayer/polygonlayer
            if (render && render.gl) {
                this.setCoordinates(coordinates);
            } else if (render) {
                this._repaint();
            }
        }
        this._clearAltitudeCache();
        return this;
    }

    _genMinMaxAlt(): void {
        const altitude = this._getAltitude();
        if (Array.isArray(altitude)) {
            this._minAlt = Number.MAX_VALUE;
            this._maxAlt = Number.MIN_VALUE;
            altitude.forEach(alt => {
                const a = alt;
                if (a < this._minAlt) {
                    this._minAlt = a;
                }
                if (a > this._maxAlt) {
                    this._maxAlt = a;
                }
            });
        } else {
            this._minAlt = this._maxAlt = altitude;
        }
    }

    getMinAltitude(): number {
        if (this._minAlt === undefined) {
            this._genMinMaxAlt();
        }
        if (!this._minAlt) {
            return 0;
        }
        return this._minAlt;
    }

    getMaxAltitude(): number {
        if (this._maxAlt === undefined) {
            this._genMinMaxAlt();
        }
        if (!this._maxAlt) {
            return 0;
        }
        return this._maxAlt;
    }

    //clear alt cache
    _clearAltitudeCache(): Geometry {
        this._minAlt = undefined;
        this._maxAlt = undefined;
        return this;
    }

}

Geometry.mergeOptions(options);

export type GeometryOptionsType = {
    id?: string;
    visible?: boolean;
    interactive?: boolean;
    editable?: boolean;
    cursor?: string;
    antiMeridian?: boolean;
    defaultProjection?: string;
    measure?: string;
    draggable?: boolean;
    dragShadow?: boolean;
    dragOnAxis?: string;
    dragOnScreenAxis?: boolean;
    zIndex?: number;
    symbol?: any;
    properties?: { [key: string]: any };

}

function getAltitudeProperty(layer: OverlayLayer): string {
    let altitudeProperty = 'altitude';
    if (layer) {
        const layerOpts = layer.options;
        altitudeProperty = layerOpts['altitudeProperty'];
    }
    return altitudeProperty;
}

function getGeometryCoordinatesAlts(geometry: Geometry, layerAlt: number, enableAltitude: boolean): number | number[] | null {
    const coordinates: any = geometry.getCoordinates ? geometry.getCoordinates() : null;
    if (coordinates) {
        const tempAlts = [];
        coordinatesHasAlt(coordinates, tempAlts);
        if (tempAlts.length) {
            const alts = getCoordinatesAlts(coordinates, layerAlt, enableAltitude);
            // if (geometry.getShell && Array.isArray(alts[0])) {
            //     return alts;
            // }
            return alts;
        }
    }
    return null;
}

function setCoordinatesAlt(coordinates: Coordinate, alt: number): void {
    if (Array.isArray(coordinates)) {
        for (let i = 0, len = coordinates.length; i < len; i++) {
            setCoordinatesAlt(coordinates[i], alt);
        }
    } else {
        coordinates.z = alt;
    }
}

function coordinatesHasAlt(coordinates: Coordinate, tempAlts: number[]) {
    if (tempAlts.length) {
        return;
    }
    if (Array.isArray(coordinates)) {
        for (let i = 0, len = coordinates.length; i < len; i++) {
            coordinatesHasAlt(coordinates[i], tempAlts);
        }
    } else if (isNumber(coordinates.z)) {
        tempAlts.push(coordinates.z);
    }
}

function getCoordinatesAlts(coordinates: Coordinate, layerAlt: number, enableAltitude: boolean): number | number[] {
    if (Array.isArray(coordinates)) {
        const alts = [];
        for (let i = 0, len = coordinates.length; i < len; i++) {
            alts.push(getCoordinatesAlts(coordinates[i], layerAlt, enableAltitude));
        }
        return alts;
    }
    if (isNumber(coordinates.z)) {
        return enableAltitude ? layerAlt + coordinates.z : coordinates.z;
    } else if (enableAltitude) {
        return layerAlt;
    } else {
        return 0;
    }
}

function getSegmentAngle(cx: number, cy: number, x: number, y: number): number {
    if (cx === x) {
        if (y > cy) {
            return -90;
        }
        return 90;
    }
    x -= cx;
    y -= cy;
    //经纬坐标系和屏幕坐标正好相反,经纬度向上递增,而屏幕坐标递减
    y = -y;
    const rad = Math.atan2(y, x);
    return rad / Math.PI * 180;
}

export default Geometry;
<|MERGE_RESOLUTION|>--- conflicted
+++ resolved
@@ -31,11 +31,8 @@
 import OverlayLayer, { addGeometryFitViewOptions } from '../layer/OverlayLayer'
 import GeometryCollection from './GeometryCollection'
 import type { Map } from '../map';
-<<<<<<< HEAD
+import {WithNull} from '../types/typings';
 import { InfoWindowOptionsType } from '../ui/InfoWindow';
-=======
-import {WithNull} from '../types/typings';
->>>>>>> 2f2db9fa
 
 const TEMP_POINT0 = new Point(0, 0);
 const TEMP_EXTENT = new PointExtent();
