--- conflicted
+++ resolved
@@ -36,15 +36,9 @@
 export type ExtentLike = Extent | JsonExtent | ArrayExtent;
 
 export interface Constructable<T> {
-<<<<<<< HEAD
-    new(p1?: WithNull<ExtentLike>, p?: Projection): T;
-    new(p1: Position, p2: Position, p?: Projection): T;
-    new(p1: number, p2: number, p3: number, p4: number, p?: Projection): T;
-=======
     new(p1?: WithNull<ExtentLike>, p?: Projection) : T;
     new(p1: PositionType, p2: PositionType, p?: Projection) : T;
     new(p1: number, p2: number, p3: number, p4: number, p?: Projection) : T;
->>>>>>> d37c1318
 }
 
 /**
