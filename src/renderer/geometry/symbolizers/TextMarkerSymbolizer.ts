--- conflicted
+++ resolved
@@ -11,7 +11,6 @@
 import Painter from '../Painter';
 import { ResourceCache } from '../..';
 import { clipLine } from '../../../core/util/path';
-import { Extent } from '../../../geo';
 
 const TEMP_EXTENT = new PointExtent();
 
@@ -105,7 +104,7 @@
         this.prepareCanvas(ctx, strokeAndFill, resources);
         Canvas.prepareCanvasFont(ctx, style);
         const textHaloRadius = style.textHaloRadius || 0;
-<<<<<<< HEAD
+        this.rotations = [];
         if (this.isAlongLine()) {
             const painter = this.getPainter();
             //复用path渲染的结果集
@@ -124,32 +123,13 @@
                 }
             }
         } else {
-
             const cookedPoints = this._getRenderContainerPoints();
             if (!isArrayHasData(cookedPoints)) {
                 return;
-=======
-        this.rotations = [];
-        for (let i = 0, len = cookedPoints.length; i < len; i++) {
-            let p = cookedPoints[i];
-            const origin = this._rotate(ctx, p, this._getRotationAt(i));
-            let extent: PointExtent;
-            if (origin) {
-                //坐标对应的像素点
-                const pixel = p.sub(origin);
-                p = origin;
-                const rad = this._getRotationAt(i);
-                const { width, height } = textDesc.size || { width: 0, height: 0 };
-                const alignPoint = getAlignPoint(textDesc.size, style['textHorizontalAlignment'], style['textVerticalAlignment']);
-                extent = getMarkerRotationExtent(TEMP_EXTENT, rad, width, height, p, alignPoint);
-                extent._add(pixel);
-                this.rotations.push(rad);
->>>>>>> 23b2368f
             }
             for (let i = 0, len = cookedPoints.length; i < len; i++) {
                 let p = cookedPoints[i];
-                // const origin = this._rotate(ctx, p, this._getRotationAt(i));
-                const origin = this.getRotation() ? this._rotate(ctx, p, this._getRotationAt(i)) : null;
+                const origin = this._rotate(ctx, p, this._getRotationAt(i));
                 let extent: PointExtent;
                 if (origin) {
                     //坐标对应的像素点
@@ -160,6 +140,7 @@
                     const alignPoint = getAlignPoint(textDesc.size, style['textHorizontalAlignment'], style['textVerticalAlignment']);
                     extent = getMarkerRotationExtent(TEMP_EXTENT, rad, width, height, p, alignPoint);
                     extent._add(pixel);
+                    this.rotations.push(rad);
                 }
                 const bbox = Canvas.text(ctx, textContent, p, style, textDesc);
                 if (origin) {
@@ -171,6 +152,7 @@
                 this._bufferBBOX(ctx, textHaloRadius);
             }
         }
+
     }
 
     getPlacement(): any {
