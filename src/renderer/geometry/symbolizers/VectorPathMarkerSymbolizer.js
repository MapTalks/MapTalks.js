--- conflicted
+++ resolved
@@ -1,13 +1,9 @@
-import { isNil, extend, isString } from '../../../core/util';
+import { isNil, extend } from '../../../core/util';
 import Browser from '../../../core/Browser';
 import { getMarkerPathBase64 } from '../../../core/util/resource';
 import ImageMarkerSymbolizer from './ImageMarkerSymbolizer';
 import { isPathSymbol } from '../../../core/util/marker';
-<<<<<<< HEAD
-import { ResouceProxy } from '../../../core/ResouceProxy';
-=======
 // import { ResourceProxy } from '../../../core/ResourceProxy';
->>>>>>> 43729678
 
 export default class VectorPathMarkerSymbolizer extends ImageMarkerSymbolizer {
 
@@ -27,10 +23,6 @@
         super(symbol, geometry, painter);
         symbol = extend({}, symbol, this.translate());
         const style = this.style = this._defineStyle(symbol);
-        const markerPath = style.markerPath;
-        if (isString(markerPath) && markerPath[0] === '$') {
-            style.markerPath = ResouceProxy.getResource(markerPath.substring(1, Infinity)) || '';
-        }
         if (Browser.gecko) {
             // Firefox requires valid width and height attributes in SVG's root element.
             this._url = [getMarkerPathBase64(style, style['markerWidth'], style['markerHeight']), style['markerWidth'], style['markerHeight']];
