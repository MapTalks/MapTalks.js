/**
 * reference:
 * https://github.com/emadurandal/GLBoost/blob/master/src/js/middle_level/loader/GLTFLoader.js
 * 
 * 支持gltf数据加载
 * -gltf 1.0
 * -gltf 1.1
 * 
 */
import http from './../../utils/http.js';
<<<<<<< HEAD
import { arrayBufferToString } from './../../utils/convert';


class gltf {
=======
>>>>>>> 66d20cf3

class gltf {
    /**
     * @type {WebGLRenderingContext}
     */
    _gl;
    /**
     * 
     * @param {WebGLRenderingContext} gl 
     */
    constructor(gl) {
        this._gl = gl;
    }
    /**
     * obey promise rule to load gltf data
     * @param {String} url
     * @return {Promise} 
     */
    load(url) {
        return new Promise(function (resolve, reject) {
            http.getBinary(url).then(function (data) {
                //1.判断是binary结构或者是json结构
                const buffer = data,
                    dv = new DataView(buffer, 0);
                //2.解析binary二进制头
                const s0 = String.fromCharCode(dv.getUint8(0)),
                    s1 = String.fromCharCode(dv.getUint8(1)),
                    s2 = String.fromCharCode(dv.getUint8(2)),
                    s3 = String.fromCharCode(dv.getUint8(3));
                const field = `${s0}${s1}${s2}${s3}`;
                //3.binary
                if (field === 'glTF') {
                    const lengthOfThisFile = dataView.getUint32(8),
                        lengthOfContent = dataView.getUint32(12),
                        contentFormat = dataView.getUint32(16),
                        arrayBufferContent = buffer.slice(20, lengthOfContent + 20);
                    const text = arrayBufferToString(arrayBufferContent),
                        json = JSON.parse(text),
                        version = !!json.asset ? parseFloat(json.asset.version) : 1.0,
                        arrayBufferBinary = buffer.slice(20 + lengthOfContent);
                    //3.1
                }
                //4.解析json
                else {
                    const text = arrayBufferToString(buffer),
                        partsOfPath = url.split('/');
                    let basePath = '';
                    for (let i = 0; i < partsOfPath.length - 1; i++) {
                        basePath += partsOfPath[i] + '/';
                    }
                    const json = JSON.parse(text),
                        version = !!json.asset ? parseFloat(json.asset.version) : 1.0;
                    //4.1 载入模型并返回
                }
            }, function (err) {

<<<<<<< HEAD
            });
        });
=======
    

    /**
     * 读二进制数据
     * reference:
     * https://developer.mozilla.org/en-US/docs/Web/JavaScript/Reference/Global_Objects/DataView
     * 
     * @param {String} url 
     * @param {Object} args 
     */
    load(url, args) {

        http.getBinary(url, args || {}).then(function (data) {
            const arrayBuffer = data;
            const dv = new DataView(arrayBuffer, 0);
            //field
            const s0 = String.fromCharCode(dv.getUint8(0)),
                s1 = String.fromCharCode(dv.getUint8(1)),
                s2 = String.fromCharCode(dv.getUint8(2)),
                s3 = String.fromCharCode(dv.getUint8(3));
            const magicField = `${s0}${s1}${s2}${s3}`;
            //正常的gltf数据（非二进制）
            if (magicField !== 'glTF') {
                let gotText = DataUtil.arrayBufferToString(arrayBuffer);
                let partsOfPath = url.split('/');
                let basePath = '';
                for (let i = 0; i < partsOfPath.length - 1; i++) {
                    basePath += partsOfPath[i] + '/';
                }
                const json = JSON.parse(gotText);
                const version =!!json.asset?parseFloat(json.asset.version):1.0;
                this._loadResourcesAndScene(glBoostContext, null, basePath, json, defaultShader, glTFVer, resolve);
                return;
            } else {
                let gltfVer = dataView.getUint32(4, isLittleEndian);
                if (gltfVer !== 1) {
                    reject('invalid version field in this binary glTF file.');
                }
                let lengthOfThisFile = dataView.getUint32(8, isLittleEndian);
                let lengthOfContent = dataView.getUint32(12, isLittleEndian);
                let contentFormat = dataView.getUint32(16, isLittleEndian);
                if (contentFormat !== 0) { // 0 means JSON format
                    reject('invalid contentFormat field in this binary glTF file.');
                }
                let arrayBufferContent = arrayBuffer.slice(20, lengthOfContent + 20);
                let gotText = DataUtil.arrayBufferToString(arrayBufferContent);
                let json = JSON.parse(gotText);
                let arrayBufferBinary = arrayBuffer.slice(20 + lengthOfContent);
                let glTFVer = this._checkGLTFVersion(json);
                this._loadResourcesAndScene(glBoostContext, arrayBufferBinary, null, json, defaultShader, glTFVer, resolve);
            }


        }, function (error) {


        });
    }
    /**
     * 读取binary
     * -scene
     * -resource
     */
    _accessBinary() {

    }
    /**
     * 读取scene
     * 
     */
    _accessScene() {

    }
    /**
     * 读取resource
     */
    _accessResource() {

    }
    /**
     * 读取shader
     */
    _accessShader() {

>>>>>>> 66d20cf3
    }

}


export default gltf;<|MERGE_RESOLUTION|>--- conflicted
+++ resolved
@@ -8,13 +8,8 @@
  * 
  */
 import http from './../../utils/http.js';
-<<<<<<< HEAD
 import { arrayBufferToString } from './../../utils/convert';
 
-
-class gltf {
-=======
->>>>>>> 66d20cf3
 
 class gltf {
     /**
@@ -70,67 +65,7 @@
                     //4.1 载入模型并返回
                 }
             }, function (err) {
-
-<<<<<<< HEAD
             });
-        });
-=======
-    
-
-    /**
-     * 读二进制数据
-     * reference:
-     * https://developer.mozilla.org/en-US/docs/Web/JavaScript/Reference/Global_Objects/DataView
-     * 
-     * @param {String} url 
-     * @param {Object} args 
-     */
-    load(url, args) {
-
-        http.getBinary(url, args || {}).then(function (data) {
-            const arrayBuffer = data;
-            const dv = new DataView(arrayBuffer, 0);
-            //field
-            const s0 = String.fromCharCode(dv.getUint8(0)),
-                s1 = String.fromCharCode(dv.getUint8(1)),
-                s2 = String.fromCharCode(dv.getUint8(2)),
-                s3 = String.fromCharCode(dv.getUint8(3));
-            const magicField = `${s0}${s1}${s2}${s3}`;
-            //正常的gltf数据（非二进制）
-            if (magicField !== 'glTF') {
-                let gotText = DataUtil.arrayBufferToString(arrayBuffer);
-                let partsOfPath = url.split('/');
-                let basePath = '';
-                for (let i = 0; i < partsOfPath.length - 1; i++) {
-                    basePath += partsOfPath[i] + '/';
-                }
-                const json = JSON.parse(gotText);
-                const version =!!json.asset?parseFloat(json.asset.version):1.0;
-                this._loadResourcesAndScene(glBoostContext, null, basePath, json, defaultShader, glTFVer, resolve);
-                return;
-            } else {
-                let gltfVer = dataView.getUint32(4, isLittleEndian);
-                if (gltfVer !== 1) {
-                    reject('invalid version field in this binary glTF file.');
-                }
-                let lengthOfThisFile = dataView.getUint32(8, isLittleEndian);
-                let lengthOfContent = dataView.getUint32(12, isLittleEndian);
-                let contentFormat = dataView.getUint32(16, isLittleEndian);
-                if (contentFormat !== 0) { // 0 means JSON format
-                    reject('invalid contentFormat field in this binary glTF file.');
-                }
-                let arrayBufferContent = arrayBuffer.slice(20, lengthOfContent + 20);
-                let gotText = DataUtil.arrayBufferToString(arrayBufferContent);
-                let json = JSON.parse(gotText);
-                let arrayBufferBinary = arrayBuffer.slice(20 + lengthOfContent);
-                let glTFVer = this._checkGLTFVersion(json);
-                this._loadResourcesAndScene(glBoostContext, arrayBufferBinary, null, json, defaultShader, glTFVer, resolve);
-            }
-
-
-        }, function (error) {
-
-
         });
     }
     /**
@@ -158,11 +93,9 @@
      * 读取shader
      */
     _accessShader() {
-
->>>>>>> 66d20cf3
+      
     }
 
 }
 
-
 export default gltf;