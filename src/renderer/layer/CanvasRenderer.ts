/* eslint-disable @typescript-eslint/ban-types */

import { now, isNil, isArrayHasData, isSVG, IS_NODE, loadImage, hasOwn, getImageBitMap, calCanvasSize, isImageBitMap } from '../../core/util';
import Class from '../../core/Class';
import Browser from '../../core/Browser';
import Canvas2D from '../../core/Canvas';
import Actor from '../../core/worker/Actor';
import Point from '../../geo/Point';
import Extent from '../../geo/Extent';
import { SizeLike } from '../../geo/Size';
import { imageFetchWorkerKey } from '../../core/worker/CoreWorkers';
import { registerWorkerAdapter } from '../../core/worker/Worker';
import { formatResourceUrl } from '../../core/ResourceProxy';

const EMPTY_ARRAY = [];
class ResourceWorkerConnection extends Actor {
    constructor() {
        super(imageFetchWorkerKey);
    }

    fetchImage(url: string, cb: Function) {
        const data = {
            url
        };
        this.send(data, EMPTY_ARRAY, cb);
    }
}

export type CanvasRenderingCanvas = HTMLCanvasElement & { _parentTileTimestamp: number };
export type ImageType = HTMLImageElement | ImageBitmap | HTMLCanvasElement;

/**
 * @english
 * Base Class to render layer on HTMLCanvasElement
 * @abstract
 * @protected
 * @memberOf renderer
 * @extends Class
 */
class CanvasRenderer extends Class {
    public layer: any;
    public resources: ResourceCache;

    public context: CanvasRenderingContext2D;
    public canvas: CanvasRenderingCanvas;
    public gl: WebGL2RenderingContext | WebGLRenderingContext;
    public middleWest: Point;
    public canvasExtent2D: Extent;
    _extent2D: Extent;
    _maskExtent: Extent;

    _painted: boolean;
    _drawTime: number;
    _frameTime: number;
    _resWorkerConn: ResourceWorkerConnection;

    _toRedraw: boolean;
    _loadingResource: boolean;
    _renderComplete: boolean;
    _canvasUpdated: boolean;

    _renderZoom: number;
    _errorThrown: boolean;

    drawOnInteracting?(...args: any[]): void;
    checkResources?(): any[];
    getImageData?(): ImageData;
    draw?(...args: any[]): void;

    /**
     * @param  {Layer} layer the layer to render
     */
    constructor(layer: any) {
        super();
        this.layer = layer;
        this._painted = false;
        this._drawTime = 0;
        if (Browser.decodeImageInWorker && !Browser.safari && !Browser.iosWeixin) {
            this._resWorkerConn = new ResourceWorkerConnection();
        }
        this.setToRedraw();
    }


    /**
     * Render the layer.
     * Call checkResources
     */
    render(framestamp: number): void {
        this.prepareRender();
        if (!this.getMap() || !this.layer.isVisible()) {
            return;
        }
        if (!this.resources) {
            /* eslint-disable no-use-before-define */
            this.resources = new ResourceCache();
            /* eslint-enable no-use-before-define */
        }
        this.checkAndDraw(this._tryToDraw, framestamp);
        this._frameTime = framestamp;
    }

    getFrameTimestamp(): number {
        return this._frameTime || 0;
    }

    checkAndDraw(drawFn, ...args) {
        this._toRedraw = false;
        if (this.checkResources) {
            const resources = this.checkResources();
            if (resources.length > 0) {
                this._loadingResource = true;
                this.loadResources(resources).then(() => {
                    this._loadingResource = false;
                    if (this.layer) {
                        /**
                         * resourceload event, fired when external resources of the layer complete loading.
                         *
                         * @event Layer#resourceload
                         * @type {Object}
                         * @property {String} type     - resourceload
                         * @property {Layer} target    - layer
                         */
                        this.layer.fire('resourceload');
                        const map = this.layer.getMap();
                        this.setToRedraw();
                        map.getRenderer().callInNextFrame(() => {
                            // sometimes renderer still fails to fetch loaded images, an additional frame will solved it
                            this.setToRedraw();
                        });
                    }
                });
            } else {
                drawFn.call(this, ...args);
            }
        } else {
            drawFn.call(this, ...args);
        }
    }

    /**
     * Check if has any external resources to load
     * If yes, load the resources before calling draw method
     * @abstract
     * @method checkResources
     * @instance
     * @returns {Array[]} an array of resource arrays [ [url1, width, height], [url2, width, height], [url3, width, height] .. ]
     * @memberOf renderer.CanvasRenderer
     */

    /**
     * a required abstract method to implement
     * draw the layer when map is not interacting
     * @abstract
     * @instance
     * @method draw
     * @memberOf renderer.CanvasRenderer
     */

    /**
     * an optional abstract method to implement
     * draw the layer when map is interacting (moving/zooming/dragrotating)
     * @abstract
     * @instance
     * @method drawOnInteracting
     * @param {Object} eventParam event parameters
     * @memberOf renderer.CanvasRenderer
     */

    /**
     * @private
     */
    testIfNeedRedraw(): boolean {
        const map = this.getMap();
        if (this._loadingResource) {
            return false;
        }
        if (this._toRedraw) {
            return true;
        }
        if (map.isInteracting() && !this.drawOnInteracting) {
            return false;
        }
        if (this.needToRedraw()) {
            return true;
        }
        return false;
    }

    /**
     * Ask whether the layer renderer needs to redraw
     */
    needToRedraw(): boolean {
        const map = this.getMap();
        if (map.isInteracting() || map.getRenderer().isViewChanged()) {
            // don't redraw when map is moving without any pitch
            return !(!map.getPitch() && map.isMoving() && !map.isZooming() && !map.isRotating() && !this.layer.options['forceRenderOnMoving']);
        }
        return false;
    }

    /**
     * A callback for overriding when drawOnInteracting is skipped due to low fps
     */
    onSkipDrawOnInteracting(): void { }

    isLoadingResource(): boolean {
        return this._loadingResource;
    }

    isRenderComplete(): boolean {
        return !!this._renderComplete;
    }

    /**
     * Whether must call render instead of drawOnInteracting when map is interacting
     */
    mustRenderOnInteracting(): boolean {
        return !this._painted;
    }

    /**
     * Set to redraw, ask map to call draw/drawOnInteracting to redraw the layer
     */
    setToRedraw() {
        this._toRedraw = true;
        return this;
    }

    /**
     *  Mark layer's canvas updated
     */
    setCanvasUpdated() {
        this._canvasUpdated = true;
        return this;
    }

    /**
     * Only called by map's renderer to check whether the layer's canvas is updated
     * @protected
     * @return {Boolean}
     */
    isCanvasUpdated(): boolean {
        return !!this._canvasUpdated;
    }

    /**
     * Remove the renderer, will be called when layer is removed
     */
    remove(): void {
        this.onRemove();
        delete this._loadingResource;
        delete this.middleWest;
        delete this.canvas;
        delete this.context;
        delete this.canvasExtent2D;
        delete this._extent2D;
        if (this.resources) {
            this.resources.remove();
        }
        delete this.resources;
        if (this._resWorkerConn) {
            this._resWorkerConn.remove();
            delete this._resWorkerConn;
        }
        delete this.layer;
    }

    onRemove(): void { }

    onAdd(): void { }

    /**
     * Get map
     */
    getMap(): any {
        if (!this.layer) {
            return null;
        }
        return this.layer.getMap();
    }

    /**
     * Get renderer's Canvas image object
     */
    getCanvasImage(): any {
        const map = this.getMap();
        this._canvasUpdated = false;
        if (this._renderZoom !== map.getZoom() || !this.canvas || !this._extent2D) {
            return null;
        }
        if (this.isBlank()) {
            return null;
        }
        if (this.layer.isEmpty && this.layer.isEmpty()) {
            return null;
        }
        // size = this._extent2D.getSize(),
        const containerPoint = map._pointToContainerPoint(this.middleWest)._add(0, -map.height / 2);
        return {
            'image': this.canvas,
            'layer': this.layer,
            'point': containerPoint/* ,
            'size': size */
        };
    }

    /**
     * Clear canvas
     */
    clear(): void {
        this.clearCanvas();
    }

    /**
     * A method to help improve performance.
     * If you are sure that layer's canvas is blank, returns true to save unnecessary layer works of maps.
     */
    isBlank(): boolean {
        return !this._painted;
    }

    /**
     * Show the layer
     */
    show(): void {
        this.setToRedraw();
    }

    /**
     * Hide the layer
     */
    hide(): void {
        this.clear();
        this.setToRedraw();
    }

    /**
     * Set z-index of layer
     */
    setZIndex(/*z*/): void {
        this.setToRedraw();
    }

    /**
     * Detect if there is anything painted on the given point
     * @param point containerPoint
     */
    hitDetect(point: Point): boolean {
        if (!this.context || (this.layer.isEmpty && this.layer.isEmpty()) || this.isBlank() || this._errorThrown || (this.layer.isVisible && !this.layer.isVisible())) {
            return false;
        }
        const map = this.getMap();
        const r = map.getDevicePixelRatio();
        const size = map.getSize();
        if (point.x < 0 || point.x > size['width'] * r || point.y < 0 || point.y > size['height'] * r) {
            return false;
        }
        const imageData = this.getImageData && this.getImageData();
        if (imageData) {
            const x = Math.round(r * point.x), y = Math.round(r * point.y);
            const idx = y * imageData.width * 4 + x * 4;
            //索引下标从0开始需要-1
            return imageData.data[idx + 3] > 0;
        }
        try {
            const imgData = this.context.getImageData(r * point.x, r * point.y, 1, 1).data;
            if (imgData[3] > 0) {
                return true;
            }
        } catch (error) {
            if (!this._errorThrown) {
                if (console) {
                    console.warn('hit detect failed with tainted canvas, some geometries have external resources in another domain:\n', error);
                }
                this._errorThrown = true;
            }
            //usually a CORS error will be thrown if the canvas uses resources from other domain.
            //this may happen when a geometry is filled with pattern file.
            return false;
        }
        return false;

    }

    /**
     * loadResource from resourceUrls
     * @param  {String[]} resourceUrls    - Array of urls to load
     * @returns {Promise[]}
     */
    loadResources(resourceUrls: string[][]): Promise<any> {
        if (!this.resources) {
            /* eslint-disable no-use-before-define */
            this.resources = new ResourceCache();
            /* eslint-enable no-use-before-define */
        }
        const resources = this.resources,
            promises = [];
        if (isArrayHasData(resourceUrls)) {
            const cache = {};
            for (let i = resourceUrls.length - 1; i >= 0; i--) {
                const url = resourceUrls[i];
                if (!url || !url.length || cache[url.join('-')]) {
                    continue;
                }
                cache[url.join('-')] = 1;
                if (!resources.isResourceLoaded(url, true)) {
                    //closure it to preserve url's value
                    promises.push(new Promise(this._promiseResource(url)));
                }
            }
        }
        return Promise.all(promises);
    }

    /**
     * Prepare rendering
     * Set necessary properties, like this._renderZoom/ this.canvasExtent2D, this.middleWest
     * @private
     */
    prepareRender(): void {
        delete this._renderComplete;
        const map = this.getMap();
        this._renderZoom = map.getZoom();
        this.canvasExtent2D = this._extent2D = map._get2DExtent();
        //change from northWest to middleWest, because northwest's point <=> containerPoint changes when pitch >= 72
        this.middleWest = map._containerPointToPoint(new Point(0, map.height / 2));
    }

    /**
     * Create renderer's Canvas
     */
    createCanvas(): void {
        if (this.canvas) {
            return;
        }
        const map = this.getMap();
        const size = map.getSize();
        const r = map.getDevicePixelRatio(),
            w = Math.round(r * size.width),
            h = Math.round(r * size.height);
        if (this.layer._canvas) {
            const canvas = this.layer._canvas;
            canvas.width = w;
            canvas.height = h;
            if (canvas.style) {
                canvas.style.width = size.width + 'px';
                canvas.style.height = size.height + 'px';
            }
            this.canvas = this.layer._canvas;
        } else {
            this.canvas = Canvas2D.createCanvas(w, h, map.CanvasClass);
        }

        this.onCanvasCreate();

    }

    onCanvasCreate(): void {

    }

    createContext(): void {
        //Be compatible with layer renderers that overrides create canvas and create gl/context
        if (this.gl && this.gl.canvas === this.canvas || this.context) {
            return;
        }
        this.context = Canvas2D.getCanvas2DContext(this.canvas);
        if (!this.context) {
            return;
        }
        if (this.layer.options['globalCompositeOperation']) {
            this.context.globalCompositeOperation = this.layer.options['globalCompositeOperation'];
        }
        const dpr = this.getMap().getDevicePixelRatio();
        if (dpr !== 1) {
            this.context.scale(dpr, dpr);
        }
    }

    resetCanvasTransform(): void {
        if (!this.context) {
            return;
        }
        const dpr = this.getMap().getDevicePixelRatio();
        this.context.setTransform(dpr, 0, 0, dpr, 0, 0);
    }

    /**
     * Resize the canvas
     * @param canvasSize the size resizing to
     */
    resizeCanvas(canvasSize?: SizeLike): void {
        const canvas = this.canvas;
        if (!canvas) {
            return;
        }
        const size = canvasSize || this.getMap().getSize();
        const r = this.getMap().getDevicePixelRatio();
        const { width, height, cssWidth, cssHeight } = calCanvasSize(size, r);
        // width/height不变并不意味着 css width/height 不变
        if (this.layer._canvas && (canvas.style.width !== cssWidth || canvas.style.height !== cssHeight)) {
            canvas.style.width = cssWidth;
            canvas.style.height = cssHeight;
        }

        if (canvas.width === width && canvas.height === height) {
            return;
        }
        //retina support
        canvas.height = height;
        canvas.width = width;
        if (r !== 1 && this.context) {
            this.context.scale(r, r);
        }
    }

    /**
     * Clear the canvas to blank
     */
    clearCanvas(): void {
        if (!this.context || !this.getMap()) {
            return;
        }
        //fix #1597
        const r = this.getMap().getDevicePixelRatio();
        const rScale = 1 / r;
        const w = this.canvas.width * rScale, h = this.canvas.height * rScale;
        Canvas2D.clearRect(this.context, 0, 0, Math.max(w, this.canvas.width), Math.max(h, this.canvas.height));
    }

    /**
     * @english
     * Prepare the canvas for rendering. <br>
     * 1. Clear the canvas to blank. <br>
     * 2. Clip the canvas by mask if there is any and return the mask's extent
     * @return {PointExtent} mask's extent of current zoom's 2d point.
     */
    prepareCanvas(): any {
        if (!this.canvas) {
            this.createCanvas();
            this.createContext();
            this.layer.onCanvasCreate();
            /**
             * canvascreate event, fired when canvas created.
             *
             * @event Layer#canvascreate
             * @type {Object}
             * @property {String} type     - canvascreate
             * @property {Layer} target    - layer
             * @property {CanvasRenderingContext2D} context - canvas's context
             * @property {WebGLRenderingContext2D} gl  - canvas's webgl context
             */
            this.layer.fire('canvascreate', {
                'context': this.context,
                'gl': this.gl
            });
        } else {
            this.resetCanvasTransform();
            this.clearCanvas();
            this.resizeCanvas();
        }
        delete this._maskExtent;
        const mask = this.layer.getMask();
        // this.context may be not available
        if (!mask) {
            this.layer.fire('renderstart', {
                'context': this.context,
                'gl': this.gl
            });
            return null;
        }
        const maskExtent2D = this._maskExtent = mask._getMaskPainter().get2DExtent();
        if (!maskExtent2D.intersects(this._extent2D)) {
            this.layer.fire('renderstart', {
                'context': this.context,
                'gl': this.gl
            });
            return maskExtent2D;
        }
        /**
         * renderstart event, fired when layer starts to render.
         *
         * @event Layer#renderstart
         * @type {Object}
         * @property {String} type              - renderstart
         * @property {Layer} target    - layer
         * @property {CanvasRenderingContext2D} context - canvas's context
         */
        this.layer.fire('renderstart', {
            'context': this.context,
            'gl': this.gl
        });
        return maskExtent2D;
    }

    clipCanvas(context: CanvasRenderingContext2D & { isMultiClip: boolean, isClip: boolean }) {
        const mask = this.layer.getMask();
        if (!mask) {
            return false;
        }
        const old = this.middleWest;
        const map = this.getMap();
        //when clipping, layer's middleWest needs to be reset for mask's containerPoint conversion
        this.middleWest = map._containerPointToPoint(new Point(0, map.height / 2));
        context.save();
        const dpr = map.getDevicePixelRatio();
        if (dpr !== 1) {
            context.save();
            context.scale(dpr, dpr);
        }
        // Handle MultiPolygon
        if (mask.getGeometries) {
            context.isMultiClip = true;
            const masks = mask.getGeometries() || [];
            context.beginPath();
            masks.forEach(_mask => {
                const painter = _mask._getMaskPainter();
                painter.paint(null, context);
            });
            context.stroke();
            context.isMultiClip = false;
        } else {
            context.isClip = true;
            context.beginPath();
            const painter = mask._getMaskPainter();
            painter.paint(null, context);
            context.isClip = false;
        }
        if (dpr !== 1) {
            context.restore();
        }
        context.clip();
        this.middleWest = old;
        return true;
    }

    /**
     * Get renderer's current view extent in 2d point
     * @return {Object} view.extent, view.maskExtent, view.zoom, view.middleWest
     */
    getViewExtent() {
        return {
            'extent': this._extent2D,
            'maskExtent': this._maskExtent,
            'zoom': this._renderZoom,
            'middleWest': this.middleWest
        };
    }

    /**
     * call when rendering completes, this will fire necessary events and call setCanvasUpdated
     */
    completeRender(): void {
        if (this.getMap()) {
            this._renderComplete = true;
            /**
             * renderend event, fired when layer ends rendering.
             *
             * @event Layer#renderend
             * @type {Object}
             * @property {String} type              - renderend
             * @property {Layer} target    - layer
             * @property {CanvasRenderingContext2D} context - canvas's context
             */
            this.layer.fire('renderend', {
                'context': this.context,
                'gl': this.gl
            });
            this.setCanvasUpdated();
        }
    }

    /**
     * Get renderer's event map registered on the map
     * @return {Object} events
     */
    getEvents() {
        return {
            '_zoomstart': this.onZoomStart,
            '_zooming': this.onZooming,
            '_zoomend': this.onZoomEnd,
            '_resize': this.onResize,
            '_movestart': this.onMoveStart,
            '_moving': this.onMoving,
            '_moveend': this.onMoveEnd,
            '_dragrotatestart': this.onDragRotateStart,
            '_dragrotating': this.onDragRotating,
            '_dragrotateend': this.onDragRotateEnd,
            '_spatialreferencechange': this.onSpatialReferenceChange
        };
    }

    /* eslint-disable @typescript-eslint/no-unused-vars */
    /**
     * onZoomStart
     * @param  {Object} param event parameters
     */
    onZoomStart(param: any): void {
    }

    /**
    * onZoomEnd
    * @param  {Object} param event parameters
    */
    onZoomEnd(param: any): void {
        this.setToRedraw();
    }

    /**
    * onZooming
    * @param  {Object} param event parameters
    */
    onZooming(param: any) { }

    /**
    * onMoveStart
    * @param  {Object} param event parameters
    */
    onMoveStart(param: any) { }

    /**
    * onMoving
    * @param  {Object} param event parameters
    */
    onMoving(param: any) { }

    /**
    * onMoveEnd
    * @param  {Object} param event parameters
    */
    onMoveEnd(param: any) {
        this.setToRedraw();
    }

    /**
    * onResize
    * @param  {Object} param event parameters
    */
    onResize(param: any) {
        delete this._extent2D;
        this.resizeCanvas();
        this.setToRedraw();
    }

    /**
    * onDragRotateStart
    * @param  {Object} param event parameters
    */
    onDragRotateStart(param: any) { }

    /**
    * onDragRotating
    * @param  {Object} param event parameters
    */
    onDragRotating(param: any) { }

    /**
    * onDragRotateEnd
    * @param  {Object} param event parameters
    */
    onDragRotateEnd(param: any) {
        this.setToRedraw();
    }

    /**
    * onSpatialReferenceChange
    * @param  {Object} param event parameters
    */
    onSpatialReferenceChange(param: any) {
    }

    /* eslint-disable @typescript-eslint/no-unused-vars */

    /**
     * Get ellapsed time of previous drawing
     * @return {Number}
     */
    getDrawTime() {
        return this._drawTime;
    }

    _tryToDraw(framestamp) {
        this._toRedraw = false;
        if (!this.canvas && this.layer.isEmpty && this.layer.isEmpty()) {
            this._renderComplete = true;
            // not to create canvas when layer is empty
            return;
        }
        this._drawAndRecord(framestamp);
    }

    _drawAndRecord(framestamp: number) {
        if (!this.getMap()) {
            return;
        }
        const painted = this._painted;
        this._painted = true;
        let t = now();
        this.draw(framestamp);
        t = now() - t;
        //reduce some time in the first draw
        this._drawTime = painted ? t : t / 2;
        if (painted && this.layer && this.layer.options['logDrawTime']) {
            console.log(this.layer.getId(), 'frameTimeStamp:', framestamp, 'drawTime:', this._drawTime);
        }
    }

    _promiseResource(url) {
        const layer = this.layer;
        const resources = this.resources;
        const crossOrigin = layer.options['crossOrigin'];
        const renderer = layer.options['renderer'] || '';
        return (resolve) => {
            if (resources.isResourceLoaded(url, true)) {
                resolve(url);
                return;
            }
<<<<<<< HEAD
            const imageURL = formatResouceUrl(url[0]);
=======
            const imageURL = formatResourceUrl(url[0]);
>>>>>>> 43729678

            if (isImageBitMap(imageURL)) {
                createImageBitmap(imageURL).then(newbitmap => {
                    //新的数据为layer提供服务
                    this._cacheResource(url, newbitmap);
                    resolve(url);
                }).catch(err => {
                    console.error(err);
                    resolve(url);
                });
                return;
            }
            const fetchInWorker = !isSVG(url[0]) && this._resWorkerConn && (layer.options['renderer'] !== 'canvas' || layer.options['decodeImageInWorker']);
            if (fetchInWorker) {
                // const uri = getAbsoluteURL(url[0]);
                this._resWorkerConn.fetchImage(imageURL, (err, data) => {
                    if (err) {
                        if (err && typeof console !== 'undefined') {
                            console.warn(err);
                        }
                        resolve(url);
                        return;
                    }
                    getImageBitMap<ImageBitmap>(data, bitmap => {
                        this._cacheResource(url, bitmap);
                        resolve(url);
                    });
                });
            } else {
                const img = new Image();
                if (!isNil(crossOrigin)) {
                    img['crossOrigin'] = crossOrigin;
                } else if (renderer !== 'canvas') {
                    img['crossOrigin'] = '';
                }
                if (isSVG(url[0]) && !IS_NODE) {
                    //amplify the svg image to reduce loading.
                    if (url[1]) { url[1] *= 2; }
                    if (url[2]) { url[2] *= 2; }
                }
                img.onload = () => {
                    this._cacheResource(url, img);
                    resolve(url);
                };
                img.onabort = function (err) {
                    if (console) { console.warn('image loading aborted: ' + url[0]); }
                    if (err) {
                        if (console) { console.warn(err); }
                    }
                    resolve(url);
                };
                img.onerror = function (err) {
                    // if (console) { console.warn('image loading failed: ' + url[0]); }
                    if (err && typeof console !== 'undefined') {
                        console.warn(err);
                    }
                    resources.markErrorResource(url);
                    resolve(url);
                };
                loadImage(img, [imageURL]);
            }
        };

    }

    _cacheResource(url: string[], img: ImageType) {
        if (!this.layer || !this.resources) {
            return;
        }
        let w = url[1], h = url[2];
        if (this.layer.options['cacheSvgOnCanvas'] && isSVG(url[0]) === 1 && (Browser.edge || Browser.ie)) {
            //opacity of svg img painted on canvas is always 1, so we paint svg on a canvas at first.
            if (isNil(w)) {
                w = img.width || this.layer.options['defaultIconSize'][0];
            }
            if (isNil(h)) {
                h = img.height || this.layer.options['defaultIconSize'][1];
            }
            const canvas = Canvas2D.createCanvas(w, h);
            Canvas2D.image(canvas.getContext('2d'), img, 0, 0, w, h);
            img = canvas;
        }
        this.resources.addResource(url, img);
    }
}

export default CanvasRenderer;

type ResourceUrl = string | string[]

export class ResourceCache {
    resources: any;

    private _errors: any;

    constructor() {
        this.resources = {};
        this._errors = {};
    }

    addResource(url: string[], img) {
        this.resources[url[0]] = {
            image: img,
            width: +url[1],
            height: +url[2],
            refCnt: 0
        };
        if (img && img.width && img.height && !img.close && Browser.imageBitMap && !Browser.safari && !Browser.iosWeixin) {
            if (img.src && isSVG(img.src)) {
                return;
            }
            createImageBitmap(img).then(imageBitmap => {
                if (!this.resources[url[0]]) {
                    //removed
                    return;
                }
                this.resources[url[0]].image = imageBitmap;
            });
        }
    }

    isResourceLoaded(url: ResourceUrl, checkSVG?: boolean) {
        if (!url) {
            return false;
        }
        const imgUrl = this._getImgUrl(url);
        if (this._errors[imgUrl]) {
            return true;
        }
        const img = this.resources[imgUrl];
        if (!img) {
            return false;
        }
        if (checkSVG && isSVG(url[0]) && (+url[1] > img.width || +url[2] > img.height)) {
            return false;
        }
        return true;
    }

    login(url: string) {
        const res = this.resources[url];
        if (res) {
            res.refCnt++;
        }
    }

    logout(url: string) {
        const res = this.resources[url];
        if (res && res.refCnt-- <= 0) {
            if (res.image && res.image.close) {
                res.image.close();
            }
            delete this.resources[url];
        }
    }

    getImage(url: ResourceUrl) {
        const imgUrl = this._getImgUrl(url);
        if (!this.isResourceLoaded(url) || this._errors[imgUrl]) {
            return null;
        }
        return this.resources[imgUrl].image;
    }

    markErrorResource(url: ResourceUrl) {
        this._errors[this._getImgUrl(url)] = 1;
    }

    merge(res: any) {
        if (!res) {
            return this;
        }
        for (const p in res.resources) {
            const img = res.resources[p];
            this.addResource([p, img.width, img.height], img.image);
        }
        return this;
    }

    forEach(fn: Function) {
        if (!this.resources) {
            return this;
        }
        for (const p in this.resources) {
            if (hasOwn(this.resources, p)) {
                fn(p, this.resources[p]);
            }
        }
        return this;
    }

    _getImgUrl(url: ResourceUrl) {
        if (!Array.isArray(url)) {
            return url;
        }
        return url[0];
    }

    remove() {
        for (const p in this.resources) {
            const res = this.resources[p];
            if (res && res.image && res.image.close) {
                // close bitmap
                res.image.close();
            }
        }
        this.resources = {};
    }
}

const workerSource = `
function (exports) {
    exports.onmessage = function (msg, postResponse) {
        var url = msg.data.url;
        var fetchOptions = msg.data.fetchOptions;
        requestImageOffscreen(url, function (err, data) {
            var buffers = [];
            if (data && data.data) {
                buffers.push(data.data);
            }
            postResponse(err, data, buffers);
        }, fetchOptions);
    };

    function requestImageOffscreen(url, cb, fetchOptions) {
        fetch(url, fetchOptions ? fetchOptions : {})
            .then(response => response.arrayBuffer())
            .then(arrayBuffer => {
                const blob=new Blob([arrayBuffer]);
                return createImageBitmap(blob);
            })
            .then(bitmap => {
                cb(null, {data:bitmap});
            }).catch(err => {
                console.warn('error when loading tile:', url);
                console.warn(err);
                cb(err);
            });
    }
}`;

function registerWorkerSource() {
    if (!Browser.decodeImageInWorker) {
        return;
    }
    registerWorkerAdapter(imageFetchWorkerKey, function () { return workerSource; });
}
registerWorkerSource();<|MERGE_RESOLUTION|>--- conflicted
+++ resolved
@@ -10,7 +10,7 @@
 import { SizeLike } from '../../geo/Size';
 import { imageFetchWorkerKey } from '../../core/worker/CoreWorkers';
 import { registerWorkerAdapter } from '../../core/worker/Worker';
-import { formatResourceUrl } from '../../core/ResourceProxy';
+import { formatResouceUrl } from '../../core/ResouceProxy';
 
 const EMPTY_ARRAY = [];
 class ResourceWorkerConnection extends Actor {
@@ -816,11 +816,7 @@
                 resolve(url);
                 return;
             }
-<<<<<<< HEAD
-            const imageURL = formatResouceUrl(url[0]);
-=======
             const imageURL = formatResourceUrl(url[0]);
->>>>>>> 43729678
 
             if (isImageBitMap(imageURL)) {
                 createImageBitmap(imageURL).then(newbitmap => {
