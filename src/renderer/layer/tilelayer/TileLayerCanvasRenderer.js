--- conflicted
+++ resolved
@@ -9,11 +9,7 @@
 import TileLayer from '../../../layer/tile/TileLayer';
 import CanvasRenderer from '../CanvasRenderer';
 import Point from '../../../geo/Point';
-<<<<<<< HEAD
 import LRUCache from '../../../core/util/LRUCache';
-=======
-import LRUCache from '../../../core/util/LruCache';
->>>>>>> dc043d60
 import Canvas from '../../../core/Canvas';
 
 const TILE_POINT = new Point(0, 0);
@@ -236,16 +232,9 @@
     onDrawTileEnd() {}
 
     _drawTile(info, image) {
-<<<<<<< HEAD
-        if (!image) {
-            return;
-        }
-        this.drawTile(info, image);
-=======
         if (image) {
             this.drawTile(info, image);
         }
->>>>>>> dc043d60
     }
 
     _drawTileAndCache(tile) {
