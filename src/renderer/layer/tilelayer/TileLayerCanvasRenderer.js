--- conflicted
+++ resolved
@@ -415,13 +415,8 @@
             tileImage.src = tileInfo.url;
             return;
         }
-<<<<<<< HEAD
-        if (tileImage instanceof Image) {           
-            this.abortTileLoading(tileImage);
-=======
         if (tileImage instanceof Image) {
             this.abortTileLoading(tileImage, tileInfo);
->>>>>>> bc9d05cc
         }
         tileImage.loadTime = 0;
         delete this.tilesLoading[tileInfo['id']];
