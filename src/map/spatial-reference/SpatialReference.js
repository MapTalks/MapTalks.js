--- conflicted
+++ resolved
@@ -127,13 +127,7 @@
     static registerPreset(name, value) {
         name = name && name.toUpperCase();
         if (DefaultSpatialReference[name]) {
-<<<<<<< HEAD
-            console.warn(`Spatial reference ${name} already existed.`);
-            return;
-            // throw new Error(`Spatial reference ${name} already existed.`);
-=======
             console.warn(`Spatial reference ${name} already registered.`);
->>>>>>> 34cf41df
         }
         DefaultSpatialReference[name] = value;
     }
