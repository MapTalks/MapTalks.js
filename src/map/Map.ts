import { INTERNAL_LAYER_PREFIX } from '../core/Constants';
import {
    now,
    extend,
    IS_NODE,
    isNil,
    isString,
    isFunction,
    sign,
    UID,
    b64toBlob,
    isNumber,
    isObject,
    isArrayHasData
} from '../core/util';
import Class from '../core/Class';
import Browser from '../core/Browser';
import Eventable from '../core/Eventable';
import Handlerable from '../handler/Handlerable';
import Point from '../geo/Point';
import Size from '../geo/Size';
import PointExtent from '../geo/PointExtent';
import Extent from '../geo/Extent';
import Coordinate from '../geo/Coordinate';
import Layer from '../layer/Layer';
import Renderable from '../renderer/Renderable';
import SpatialReference, { type SpatialReferenceType } from './spatial-reference/SpatialReference';
import { computeDomPosition, MOUSEMOVE_THROTTLE_TIME } from '../core/util/dom';
import EPSG9807, { type EPSG9807ProjectionType } from '../geo/projection/Projection.EPSG9807.js';

const TEMP_COORD = new Coordinate(0, 0);
const TEMP_POINT = new Point(0, 0);
const REDRAW_OPTIONS_PROPERTIES = ['centerCross', 'fog', 'fogColor', 'debugSky'];
/**
 * @property {Object} options                                   - map's options, options must be updated by config method:<br> map.config('zoomAnimation', false);
 * @property {Boolean} [options.centerCross=false]              - Display a red cross in the center of map
 * @property {Boolean} [options.seamlessZoom=true]             - whether to use seamless zooming mode
 * @property {Boolean} [options.zoomInCenter=false]             - whether to fix in the center when zooming
 * @property {Number}  [options.zoomOrigin=null]                - zoom origin in container point, e.g. [400, 300]
 * @property {Boolean} [options.zoomAnimation=true]             - enable zooming animation
 * @property {Number}  [options.zoomAnimationDuration=330]      - zoom animation duration.
 * @property {Boolean} [options.panAnimation=true]              - continue to animate panning when draging or touching ended.
 * @property {Boolean} [options.panAnimationDuration=600]       - duration of pan animation.
 * @property {Boolean} [options.rotateAnimation=true]           - continue to animate rotating when draging or touching rotation ended.
 * @property {Boolean} [options.rotateAnimationDuration=800]    - duration of rotate animation.
 * @property {Boolean} [options.zoomable=true]                  - whether to enable map zooming.
 * @property {Boolean} [options.enableInfoWindow=true]          - whether to enable infowindow on this map.
 * @property {Boolean} [options.hitDetect=true]                 - whether to enable hit detecting of layers for cursor style on this map, disable it to improve performance.
 * @property {Boolean} [options.hitDetectLimit=5]               - the maximum number of layers to perform hit detect.
 * @property {Boolean} [options.fpsOnInteracting=25]            - fps when map is interacting, some slow layers will not be drawn on interacting when fps is low. Set to 0 to disable it.
 * @property {Boolean} [options.layerCanvasLimitOnInteracting=-1]    - limit of layer canvas to draw on map when interacting, set it to improve perf.
 * @property {Number}  [options.maxZoom=null]                   - the maximum zoom the map can be zooming to.
 * @property {Number}  [options.minZoom=null]                   - the minimum zoom the map can be zooming to.
 * @property {Extent}  [options.maxExtent=null]         - when maxExtent is set, map will be restricted to the give max extent and bouncing back when user trying to pan ouside the extent.
 * @property {Boolean} [options.fixCenterOnResize=true]        - whether to fix map center when map is resized
 *
 * @property {Number}  [options.maxPitch=80]                    - max pitch
 * @property {Number}  [options.maxVisualPitch=70]              - the max pitch to be visual
 *
 * @property {Extent}  [options.viewHistory=true]               -  whether to record view history
 * @property {Extent}  [options.viewHistoryCount=10]            -  the count of view history record.
 *
 * @property {Boolean} [options.draggable=true]                         - disable the map dragging if set to false.
 * @property {Boolean} [options.dragPan=true]                           - if true, map can be dragged to pan.
 * @property {Boolean} [options.dragRotate=true]                        - default true. If true, map can be dragged to rotate by right click or ctrl + left click.
 * @property {Boolean} [options.dragPitch=true]                         - default true. If true, map can be dragged to pitch by right click or ctrl + left click.
 * @property {Boolean} [options.dragRotatePitch=true]                   - if true, map is dragged to pitch and rotate at the same time.
 * @property {Number}  [options.switchDragButton=false]                 - switch to use left click (or touch on mobile) to rotate map and right click to move map.
 * @property {Boolean} [options.touchGesture=true]                      - whether to allow map to zoom/rotate/tilt by two finger touch gestures.
 * @property {Boolean} [options.touchZoom=true]                         - whether to allow map to zoom by touch pinch.
 * @property {Boolean} [options.touchRotate=true]                       - whether to allow map to rotate by touch pinch.
 * @property {Boolean} [options.touchPitch=true]                        - whether to allow map to pitch by touch pinch.
 * @property {Boolean} [options.touchZoomRotate=false]                  - if true, map is to zoom and rotate at the same time by touch pinch.
 * @property {Boolean} [options.doubleClickZoom=true]                    - whether to allow map to zoom by double click events.
 * @property {Boolean} [options.scrollWheelZoom=true]                   - whether to allow map to zoom by scroll wheel events.
 * @property {Boolean} [options.geometryEvents=true]                    - enable/disable firing geometry events
 * @property {Number}  [options.clickTimeThreshold=280]                 - time threshold between mousedown(touchstart) and mouseup(touchend) to determine if it's a click event
 *
 * @property {Boolean}        [options.control=true]                    - whether allow map to add controls.
 * @property {Boolean|Object} [options.attribution=true]                - whether to display the attribution control on the map. if true, attribution display maptalks info; if object, you can specify positon or your base content, and both;
 * @property {Boolean|Object} [options.zoomControl=false]               - display the zoom control on the map if set to true or a object as the control construct option.
 * @property {Boolean|Object} [options.scaleControl=false]              - display the scale control on the map if set to true or a object as the control construct option.
 * @property {Boolean|Object} [options.overviewControl=false]           - display the overview control on the map if set to true or a object as the control construct option.
 *
 * @property {Boolean}        [options.fog=true]                        - whether to draw fog in far distance.
 * @property {Number[]}       [options.fogColor=[233, 233, 233]]        - color of fog: [r, g, b]
 *
 * @property {String} [options.renderer=canvas]                 - renderer type. Don't change it if you are not sure about it. About renderer, see [TODO]{@link tutorial.renderer}.
 * @property {Number} [options.devicePixelRatio=null]           - device pixel ratio to override device's default one
 * @property {Number} [options.heightFactor=1]           - the factor for height/altitude calculation,This affects the height calculation of all layers(vectortilelayer/gllayer/threelayer/3dtilelayer)
 * @property {Boolean} [options.cameraInfiniteFar=false]           - Increase camera far plane to infinite. Enable this option may reduce map's performance.
 * @property {Boolean} [options.stopRenderOnOffscreen=true]           - whether to stop map rendering when container is offscreen
 * @property {Boolean} [options.originLatitudeForAltitude=40]         - default latitude for map.altitudeToPoint method
 * @property {Number} [options.mousemoveThrottleTime=48]         - mousemove event interval time(ms)
 * @property {Number} [options.maxFPS=0]         - 0 means no frame is locked, otherwise the frame is locked
 * @memberOf Map
 * @instance
 */
const options: MapOptionsType = {
    'maxVisualPitch': 70,
    'maxPitch': 80,
    'centerCross': false,

    'zoomInCenter': false,
    'zoomOrigin': null,
    'zoomAnimation': (function () {
        return !IS_NODE;
    })(),
    'zoomAnimationDuration': 330,

    'panAnimation': (function () {
        return !IS_NODE;
    })(),

    //default pan animation duration
    'panAnimationDuration': 600,

    'rotateAnimation': (function () {
        return !IS_NODE;
    })(),

    'zoomable': true,
    'enableInfoWindow': true,

    'hitDetect': (function () {
        return !Browser.mobile;
    })(),

    'hitDetectLimit': 5,

    'fpsOnInteracting': 25,

    'layerCanvasLimitOnInteracting': -1,

    'maxZoom': null,
    'minZoom': null,
    'maxExtent': null,
    'fixCenterOnResize': true,

    'checkSize': true,
    'checkSizeInterval': 1000,

    'renderer': 'canvas',

    'cascadePitches': [10, 60],
    'renderable': true,

    'clickTimeThreshold': 280,

    'stopRenderOnOffscreen': true,
    'preventWheelScroll': true,
    'preventTouch': true,
    //for plugin layer,such as threelayer
    'supportPluginEvent': true,

    'switchDragButton': false,
    'mousemoveThrottleTime': MOUSEMOVE_THROTTLE_TIME,
    'maxFPS': 0,
    'debug': false
};

/**
 * The central class of the library, to create a map on a container.
 * @category map
 * @extends Class
 *
 * @mixes Eventable
 * @mixes Handlerable
 * @mixes ui.Menuable
 * @mixes Renderable
 *
 * @example
 * var map = new maptalks.Map("map",{
 *      center:     [180,0],
 *      zoom:  4,
 *      baseLayer : new maptalks.TileLayer("base",{
 *          urlTemplate:'http://{s}.tile.openstreetmap.org/{z}/{x}/{y}.png',
 *          subdomains:['a','b','c']
 *      }),
 *      layers : [
 *          new maptalks.VectorLayer('v', [new maptalks.Marker([180, 0])])
 *      ]
 * });
 */
export class Map extends Handlerable(Eventable(Renderable(Class))) {
    VERSION: number;
    _loaded: boolean;
    _panels: { [key: string]: HTMLDivElement };
    _baseLayer: Layer;
    _layers: Array<Layer>;
    _zoomLevel: number;
    _center: Coordinate;
    _centerZ: number;
    _mapViewPoint: Point;
    isMap: boolean;
    _containerDOM: HTMLDivElement | HTMLCanvasElement;
    _spatialReference: SpatialReference;
    _originLng: number;
    _altitudeOriginDirty: boolean;
    _cursor: string;
    _prjCenter: Coordinate;
    centerAltitude: number;
    width: number;
    height: number;
    _prjMaxExtent: PointExtent;
    _glRes: number;
    _zooming: boolean;
    _layerCache: { [key: string]: Layer };
    _mapViewCoord: Coordinate;
    _eventSilence: boolean;
    _moving: boolean;
    _originCenter: Coordinate;
    _suppressRecenter: boolean;
    _dragRotating: boolean;
    CanvasClass: any;
    _priorityCursor: string;
    _initTime: number;
    _renderer: any;
    _containerDomContentRect: DOMRect;
    _mapRes: number;
    _onLoadHooks: Array<(...args) => void>;
    cameraCenterDistance: number;
    renderer: any;
    options: MapOptionsType;
    static VERSION: number;
    JSON_VERSION: '1.0';


    /**
     * @param {(string|HTMLElement|object)} container - The container to create the map on, can be:<br>
     *                                          1. A HTMLElement container.<br/>
     *                                          2. ID of a HTMLElement container.<br/>
     *                                          3. Any canvas compatible container
     * @param {Object} options - construct options
     * @param {(Number[]|Coordinate)} options.center - initial center of the map.
     * @param {Number} options.zoom - initial zoom of the map.
     * @param {Object} [options.spatialReference=null] - map's spatial reference, default is using projection EPSG:3857 with resolutions used by google map/osm.
     * @param {Layer} [options.baseLayer=null] - base layer that will be set to map initially.
     * @param {Layer[]} [options.layers=null] - layers that will be added to map initially.
     * @param {*} options.* - any other option defined in [Map.options]{@link Map#options}      [description]
     */
    constructor(container: MapContainerType,
        options: MapOptionsType & { center: Array<number> | Coordinate, zoom: number }) {
        if (!options) {
            throw new Error('Invalid options when creating map.');
        }
        if (!options['center']) {
            throw new Error('Invalid center when creating map.');
        }
        // prepare options
        const opts = extend({} as any, options) as MapOptionsType;
        const zoom = opts['zoom'];
        delete opts['zoom'];
        const center = new Coordinate(opts['center']);
        delete opts['center'];

        const baseLayer = opts['baseLayer'];
        delete opts['baseLayer'];
        const layers = opts['layers'];
        delete opts['layers'];
        super(opts);

        /**
         * @property {String}  - Version of library
         * @constant
         * @static
         */
        this.VERSION = Map.VERSION;

        Object.defineProperty(this, 'id', {
            value: UID(),
            writable: false
        });

        this._loaded = false;
        this._initContainer(container);

        this._panels = {};

        //Layers
        this._baseLayer = null;
        this._layers = [];

        this._zoomLevel = zoom;
        this._center = center;
        this._centerZ = center.z;

        this.setSpatialReference(opts['spatialReference'] || opts['view']);


        this._mapViewPoint = new Point(0, 0);

        this._initRenderer();
        this._updateMapSize(this._getContainerDomSize());

        if (baseLayer) {
            this.setBaseLayer(baseLayer);
        }
        if (layers) {
            this.addLayer(layers);
        }

        this.setMaxExtent(opts['maxExtent']);

        this._Load();
        this.proxyOptions();
        this.isMap = true;
    }

    /**
     * Add hooks for additional codes when map's loading complete, useful for plugin developping.
     * Note that it can only be called before the map is created.
     * @param {Function | any} fn
     * @returns {Map}
     */
    static addOnLoadHook(fn: string | ((...args) => void), ...args) { // (Function) || (String, args...)
        // const args = Array.prototype.slice.call(arguments, 1);
        const onload = typeof fn === 'function' ? fn : function () {
            this[fn].call(this, ...args);
        };
        this.prototype._onLoadHooks = this.prototype._onLoadHooks || [];
        this.prototype._onLoadHooks.push(onload);
        return this;
    }

    /**
     * Whether the map is loaded or not.
     * @return {Boolean}
     */
    isLoaded() {
        return !!this._loaded;
    }

    /**
     * Get map's container
     * @returns {HTMLElement}
     */
    getContainer() {
        return this._containerDOM;
    }

    /**
     * Get the spatial reference of the Map.
     * @return {SpatialReference} map's spatial reference
     */
    getSpatialReference() {
        return this._spatialReference;
    }

    /**
     * Change the spatial reference of the map. <br>
     * A SpatialReference is a series of settings to decide the map presentation:<br>
     * 1. the projection.<br>
     * 2. zoom levels and resolutions. <br>
     * 3. full extent.<br>
     * There are some [predefined spatial references]{@link http://www.foo.com}, and surely you can [define a custom one.]{@link http://www.foo.com}.<br>
     * SpatialReference can also be updated by map.config('spatialReference', spatialReference);
     * @param {SpatialReference} spatialReference - spatial reference
     * @returns {Map} this
     * @fires Map#spatialreferencechange
     * @example
     *  map.setSpatialReference({
            projection:'EPSG:4326',
            resolutions: (function() {
                const resolutions = [];
                for (let i=0; i < 19; i++) {
                    resolutions[i] = 180/(Math.pow(2, i)*128);
                }
                return resolutions;
            })()
     *  });
       @example
     *  map.config('spatialReference', {
            projection:'EPSG:4326',
            resolutions: (function() {
                const resolutions = [];
                for (let i=0; i < 19; i++) {
                    resolutions[i] = 180/(Math.pow(2, i)*128);
                }
                return resolutions;
            })()
        });
     */
    setSpatialReference(ref: SpatialReferenceType) {
        const oldRef = this.options['spatialReference'];
        if (this._loaded && SpatialReference.equals(oldRef, ref)) {
            return this;
        }
        this._updateSpatialReference(ref, oldRef);
        return this;
    }

    _updateSpatialReference(ref: SpatialReferenceType, oldRef) {
        if (isString(ref)) {
            ref = SpatialReference.getPreset(ref);
        }
        ref = extend({}, ref);
        this._center = this.getCenter();
        this.options['spatialReference'] = ref;
        this._spatialReference = new SpatialReference(ref);
        const projection = this._spatialReference.getProjection();
        if (this.options['spatialReference'] && isFunction(this.options['spatialReference']['projection'])) {
            //save projection code for map profiling (toJSON/fromJSON)
            this.options['spatialReference']['projection'] = projection['code'];
        }
        this._resetMapStatus();
        if (EPSG9807.is(projection.code)) {
            this._originLng = (projection as EPSG9807ProjectionType).centralMeridian;
            this._altitudeOriginDirty = true;
        }
        /**
         * spatialreferencechange event, fired when map's spatial reference is updated.
         *
         * @event Map#spatialreferencechange
         * @type {Object}
         * @property {String} type - spatialreferencechange
         * @property {Map} target - map
         * @property {Map} old - the old spatial reference
         * @property {Map} new - the new spatial reference changed to
         */
        this._fireEvent('spatialreferencechange', {
            'old': oldRef,
            'new': extend({} as any, this.options['spatialReference'])
        });
        return this;
    }

    // _syncWorld() {
    //     const projection = this.getProjection();
    //     if (!projection) {
    //         return false;
    //     }
    //     const pcenter = this._getPrjCenter();
    //     if (projection.isOutSphere(pcenter)) {
    //         const wrapped = projection.wrapCoord(pcenter);
    //         this._setPrjCenter(wrapped);
    //         this._fireEvent('syncworld', { 'old' : pcenter.toArray(), 'new' : wrapped.toArray() });
    //         return true;
    //     }
    //     return false;
    // }

    /**
     * Callback when any option is updated
     * @param  {Object} conf - options to update
     * @return {Map}   this
     */
    onConfig(conf: { [key: string]: any }) {
        const ref = conf['spatialReference'] || conf['view'];
        if (!isNil(ref)) {
            this._updateSpatialReference(ref, null);
        }
        let needUpdate = false;
        for (let i = 0, len = REDRAW_OPTIONS_PROPERTIES.length; i < len; i++) {
            const key = REDRAW_OPTIONS_PROPERTIES[i];
            if (!isNil(conf[key])) {
                needUpdate = true;
                break;
            }
        }
        if (!needUpdate) {
            return this;
        }
        const renderer = this.getRenderer();
        if (renderer) {
            renderer.setToRedraw();
        }
        return this;
    }

    /**
     * Get the projection of the map. <br>
     * Projection is an algorithm for map projection, e.g. well-known [Mercator Projection]{@link https://en.wikipedia.org/wiki/Mercator_projection} <br>
     * A projection must have 2 methods: <br>
     * 1. project(coordinate) - project the input coordinate <br>
     * 2. unproject(coordinate) - unproject the input coordinate <br>
     * Projection also contains measuring method usually extended from a measurer: <br>
     * 1. measureLength(coord1, coord2) - compute length between 2 coordinates.  <br>
     * 2. measureArea(coords[]) - compute area of the input coordinates. <br>
     * 3. locate(coord, distx, disty) - compute the coordinate from the coord with xdist on axis x and ydist on axis y.
     * @return {Object}
     */
    getProjection() {
        if (!this._spatialReference) {
            return null;
        }
        return this._spatialReference.getProjection();
    }

    /**
     * Get map's full extent, which is defined in map's spatial reference. <br>
     * eg: {'left': -180, 'right' : 180, 'top' : 90, 'bottom' : -90}
     * @return {Extent}
     */
    getFullExtent() {
        if (!this._spatialReference) {
            return null;
        }
        return this._spatialReference.getFullExtent();
    }

    /**
     * Set map's cursor style, cursor style is same with CSS.
     * @param {String} cursor - cursor style
     * @returns {Map} this
     * @example
     * map.setCursor('url(cursor.png) 4 12, auto');
     */
    setCursor(cursor: string) {
        delete this._cursor;
        this._trySetCursor(cursor);
        this._cursor = cursor;
        return this;
    }

    /**
     * Reset map's cursor style.
     * @return {Map} this
     * @example
     * map.resetCursor();
     */
    resetCursor() {
        return this.setCursor(null);
    }

    /**
     * Get center of the map.
     * @return {Coordinate}
     */
    getCenter(): Coordinate {
        if (!this._loaded || !this._prjCenter) {
            return this._center;
        }
        const projection = this.getProjection();
        const center = projection.unproject(this._prjCenter);
        center.x = Math.round(center.x * 1E8) / 1E8;
        center.y = Math.round(center.y * 1E8) / 1E8;
        center.z = this._centerZ;
        if (this.centerAltitude) {
            center.z = this.centerAltitude;
        }
        return center;
    }

    /**
     * Set a new center to the map.
     * @param {Coordinate} center
     * @param  {Object} [padding]
     * @param  {Number} [padding.paddingLeft] - Sets the amount of padding in the left of a map container
     * @param  {Number} [padding.paddingTop] - Sets the amount of padding in the top of a map container
     * @param  {Number} [padding.paddingRight] - Sets the amount of padding in the right of a map container
     * @param  {Number} [padding.paddingBottom] - Sets the amount of padding in the bottom of a map container
     * @return {Map} this
     */
    setCenter(center: Coordinate, padding?: MapPaddingType) {
        if (!center) {
            return this;
        }
        center = new Coordinate(center);
        if (padding) {
            center = this._getCenterByPadding(center, this.getZoom(), padding);
        }
        const projection = this.getProjection();
        const pcenter = projection.project(center);
        if (!this._verifyExtent(pcenter)) {
            return this;
        }
        if (!this._loaded) {
            this._center = center;
            return this;
        }
        this._centerZ = center.z || 0;
        this.onMoveStart();
        this._setPrjCenter(pcenter);
        this.onMoveEnd(this._parseEventFromCoord(this.getCenter()));
        return this;
    }

    /**
     * Get map's size (width and height) in pixel.
     * @return {Size}
     */
    getSize(): Size {
        if (isNil(this.width) || isNil(this.height)) {
            return this._getContainerDomSize();
        }
        return new Size(this.width, this.height);
    }

    /**
     * Get container extent of the map
     * @return {PointExtent}
     */
    getContainerExtent() {
        let visualHeight = this.height;
        const pitch = this.getPitch(),
            maxVisualPitch = this.options['maxVisualPitch'];
        if (maxVisualPitch && pitch > maxVisualPitch) {
            visualHeight = this._getVisualHeight(maxVisualPitch);
        }
        return new PointExtent(0, this.height - visualHeight, this.width, this.height);
    }

    _getVisualHeight(visualPitch) {
        // const pitch = this.getPitch();
        // const visualDistance = this.height / 2 * Math.tan(visualPitch * Math.PI / 180);
        // return this.height / 2 + visualDistance *  Math.tan((90 - pitch) * Math.PI / 180);
        visualPitch = visualPitch || 1E-2;

        const pitch = (90 - this.getPitch()) * Math.PI / 180;
        const fov = this.getFov() * Math.PI / 180;
        visualPitch *= Math.PI / 180;

        const cameraToCenter = this.cameraCenterDistance / this.getGLScale();
        const tanB = Math.tan(fov / 2);
        const tanP = Math.tan(visualPitch);

        const visualDistance = (cameraToCenter * tanB) / (1 / tanP - tanB) / Math.sin(visualPitch);
        const x = cameraToCenter * (Math.sin(pitch) * visualDistance / (cameraToCenter + Math.cos(pitch) * visualDistance));

        return this.height / 2 + x;
    }

    /**
     * Get the geographical extent of map's current view extent.
     *
     * @return {Extent}
     */
    getExtent() {
        return this._pointToExtent(this._get2DExtent());
    }

    /**
     * Get the projected geographical extent of map's current view extent.
     *
     * @return {Extent}
     */
    getProjExtent() {
        const extent2D = this._get2DExtent();
        return new Extent(
            this._pointToPrj(extent2D.getMin()),
            this._pointToPrj(extent2D.getMax())
        );
    }

    /**
     * Alias for getProjExtent
     *
     * @return {Extent}
     */
    getPrjExtent() {
        return this.getProjExtent();
    }

    /**
     * Get the max extent that the map is restricted to.
     * @return {Extent}
     */
    getMaxExtent() {
        if (!this.options['maxExtent']) {
            return null;
        }
        return new Extent(this.options['maxExtent'], this.getProjection());
    }

    /**
     * Sets the max extent that the map is restricted to.
     * @param {Extent}
     * @return {Map} this
     * @example
     * map.setMaxExtent(map.getExtent());
     */
    setMaxExtent(extent: Extent) {
        if (extent) {
            const maxExt = new Extent(extent, this.getProjection());
            this.options['maxExtent'] = maxExt;
            const projection = this.getProjection();
            this._prjMaxExtent = maxExt.convertTo(c => projection.project(c));
            if (!this._verifyExtent(this._getPrjCenter())) {
                if (this._loaded) {
                    this._panTo(this._prjMaxExtent.getCenter());
                } else {
                    this._center = projection.unproject(this._prjMaxExtent.getCenter());
                }

            }
        } else {
            delete this.options['maxExtent'];
            delete this._prjMaxExtent;
        }
        return this;
    }

    /**
     * Get map's current zoom.
     * @return {Number}
     */
    getZoom() {
        return this._zoomLevel;
    }

    /**
     * Caculate the target zoom if scaling from "fromZoom" by "scale"
     * @param  {Number} scale
     * @param  {Number} fromZoom
     * @param  {Boolean} isFraction - can return fractional zoom
     * @return {Number} zoom fit for scale starting from fromZoom
     */
    getZoomForScale(scale: number, fromZoom?: number, isFraction?: boolean) {
        const zoom = this.getZoom();
        if (isNil(fromZoom)) {
            fromZoom = zoom;
        }
        if (scale === 1 && fromZoom === zoom) {
            return zoom;
        }
        const res = this._getResolution(fromZoom),
            targetRes = res / scale;
        const scaleZoom = this.getZoomFromRes(targetRes);
        if (isFraction) {
            return scaleZoom;
        } else {
            const delta = 1E-6; //avoid precision
            return this.getSpatialReference().getZoomDirection() < 0 ?
                Math.ceil(scaleZoom - delta) : Math.floor(scaleZoom + delta);
        }
    }

    getZoomFromRes(res: number): number {
        const resolutions = this._getResolutions(),
            minRes = this._getResolution(this.getMinZoom()),
            maxRes = this._getResolution(this.getMaxZoom());
        if (minRes <= maxRes) {
            if (res <= minRes) {
                return this.getMinZoom();
            } else if (res >= maxRes) {
                return this.getMaxZoom();
            }
        } else if (res >= minRes) {
            return this.getMinZoom();
        } else if (res <= maxRes) {
            return this.getMaxZoom();
        }

        const l = resolutions.length;
        for (let i = 0; i < l - 1; i++) {
            if (!resolutions[i]) {
                continue;
            }
            const gap = resolutions[i + 1] - resolutions[i];
            const test = res - resolutions[i];
            if (sign(gap) === sign(test) && Math.abs(gap) >= Math.abs(test)) {
                return i + test / gap;
            }
        }
        return l - 1;
    }

    /**
     * Sets zoom of the map
     * @param {Number} zoom
     * @param {Object} [options=null] options
     * @param {Boolean} [options.animation=true] whether zoom is animation, true by default
     * @returns {Map} this
     */
    setZoom(zoom: number, options = { 'animation': true }) {
        if (isNaN(zoom) || isNil(zoom)) {
            return this;
        }
        zoom = +zoom;
        if (this._loaded && this.options['zoomAnimation'] && options['animation']) {
            this._zoomAnimation(zoom);
        } else {
            this._zoom(zoom);
        }
        return this;
    }

    /**
     * Get the max zoom that the map can be zoom to.
     * @return {Number}
     */
    getMaxZoom(): number {
        if (!isNil(this.options['maxZoom'])) {
            return this.options['maxZoom'];
        }
        return this.getMaxNativeZoom();
    }

    /**
     * Sets the max zoom that the map can be zoom to.
     * @param {Number} maxZoom
     * @returns {Map} this
     */
    setMaxZoom(maxZoom: number) {
        const viewMaxZoom = this.getMaxNativeZoom();
        if (maxZoom > viewMaxZoom) {
            maxZoom = viewMaxZoom;
        }
        if (maxZoom !== null && maxZoom < this._zoomLevel) {
            this.setZoom(maxZoom);
            maxZoom = +maxZoom;
        }
        this.options['maxZoom'] = maxZoom;
        return this;
    }

    /**
     * Get the min zoom that the map can be zoom to.
     * @return {Number}
     */
    getMinZoom(): number {
        if (!isNil(this.options['minZoom'])) {
            return this.options['minZoom'];
        }
        return this._spatialReference.getMinZoom();
    }

    /**
     * Sets the min zoom that the map can be zoom to.
     * @param {Number} minZoom
     * @return {Map} this
     */
    setMinZoom(minZoom: number) {
        if (minZoom !== null) {
            minZoom = +minZoom;
            const viewMinZoom = this._spatialReference.getMinZoom();
            if (minZoom < viewMinZoom) {
                minZoom = viewMinZoom;
            }
            if (minZoom > this._zoomLevel) {
                this.setZoom(minZoom);
            }
        }
        this.options['minZoom'] = minZoom;
        return this;
    }

    /**
     * Maximum zoom the map has
     * @return {Number}
     */
    getMaxNativeZoom(): number {
        const ref = this.getSpatialReference();
        if (!ref) {
            return null;
        }
        return ref.getMaxZoom();
    }

    /**
     * Resolution for world point in WebGL context
     * @returns {Number}
     */
    getGLRes(): number {
        if (this._glRes) {
            return this._glRes;
        }
        const fullExtent = this.getSpatialReference().getFullExtent();
        this._glRes = (fullExtent.right - fullExtent.left) / Math.pow(2, 19);
        return this._glRes;
        // return this._getResolution(14);
        // return this._getResolution(this.getMaxNativeZoom() / 2);
    }

    /**
     * Caculate scale from gl zoom to given zoom (default by current zoom)
     * @param {Number} [zoom=undefined] target zoom, current zoom by default
     * @returns {Number}
     * @examples
     * const point = map.coordToPoint(map.getCenter());
     * // convert to point in gl zoom
     * const glPoint = point.multi(this.getGLScale());
     */
    getGLScale(zoom?: number): number {
        if (isNil(zoom)) {
            zoom = this.getZoom();
        }
        return this._getResolution(zoom) / this.getGLRes();
    }

    /**
     * zoom in
     * @return {Map} this
     */
    zoomIn() {
        return this.setZoom(this.getZoom() + 1);
    }

    /**
     * zoom out
     * @return {Map} this
     */
    zoomOut() {
        return this.setZoom(this.getZoom() - 1);
    }

    /**
     * Whether the map is zooming
     * @return {Boolean}
     */
    isZooming() {
        return !!this._zooming;
    }

    /**
     * Whether the map is being interacted
     * @return {Boolean}
     */
    isInteracting() {
        return this.isZooming() || this.isMoving() || this.isRotating();
    }

    /**
     * Sets the center and zoom at the same time.
     * @param {Coordinate} center
     * @param {Number} zoom
     * @return {Map} this
     */
    setCenterAndZoom(center: Coordinate, zoom?: number) {
        if (!isNil(zoom) && this._zoomLevel !== zoom) {
            this.setCenter(center);
            this.setZoom(zoom, { animation: false });
        } else {
            this.setCenter(center);
        }
        return this;
    }

    /**
     * Get the padding Size
     * @param  {Object} options
     * @param  {Number} [options.paddingLeft] - Sets the amount of padding in the left of a map container
     * @param  {Number} [options.paddingTop] - Sets the amount of padding in the top of a map container
     * @param  {Number} [options.paddingRight] - Sets the amount of padding in the right of a map container
     * @param  {Number} [options.paddingBottom] - Sets the amount of padding in the bottom of a map container
     * @returns {Object|null}
     */
    _getPaddingSize(options = {}) {
        if (options['paddingLeft'] || options['paddingTop'] || options['paddingRight'] || options['paddingBottom']) {
            return {
                width: (options['paddingLeft'] || 0) + (options['paddingRight'] || 0),
                height: (options['paddingTop'] || 0) + (options['paddingBottom'] || 0)
            };
        }
        return null;
    }
    /**
     * Caculate the zoom level that contains the given extent with the maximum zoom level possible.
     * @param {Extent} extent
     * @param  {Boolean} [isFraction] - can return fractional zoom
     * @param  {Object} [padding] [padding] - padding
     * @param  {Object} [padding.paddingLeft] - Sets the amount of padding in the left of a map container
     * @param  {Object} [padding.paddingTop] - Sets the amount of padding in the top of a map container
     * @param  {Object} [padding.paddingRight] - Sets the amount of padding in the right of a map container
     * @param  {Object} [padding.paddingBottom] - Sets the amount of padding in the bottom of a map container
     * @return {Number} zoom fit for scale starting from fromZoom
     */
    getFitZoom(extent: Extent, isFraction?: boolean, padding?: MapPaddingType) {
        if (!extent || !(extent instanceof Extent)) {
            return this._zoomLevel;
        }
        //It's a point
        if (extent['xmin'] === extent['xmax'] && extent['ymin'] === extent['ymax']) {
            return this.getMaxZoom();
        }
        let size = this.getSize();
        const paddingSize = this._getPaddingSize(padding);
        if (paddingSize) {
            const rect = {
                width: size.width - (paddingSize.width || 0),
                height: size.height - (paddingSize.height || 0)
            };
            size = new Size(rect.width, rect.height);
        }
        const containerExtent = extent.convertTo(p => this.coordToPoint(p));
        const w = containerExtent.getWidth(),
            h = containerExtent.getHeight();
        const scaleX = size['width'] / w,
            scaleY = size['height'] / h;
        const scale = this.getSpatialReference().getZoomDirection() < 0 ?
            Math.max(scaleX, scaleY) : Math.min(scaleX, scaleY);
        const zoom = this.getZoomForScale(scale, null, isFraction);
        return zoom;
    }

    /**
     * Get map's current view (center/zoom/pitch/bearing)
     * @return {Object} { center : *, zoom : *, pitch : *, bearing : * }
     */
    getView(): MapViewType {
        return {
            'center': this.getCenter().toArray() as any,
            'zoom': this.getZoom(),
            'pitch': this.getPitch(),
            'bearing': this.getBearing()
        };
    }

    /**
     * Set map's center/zoom/pitch/bearing at one time
     * @param {Object} view - a object containing center/zoom/pitch/bearing
     * return {Map} this
     */
    setView(view: MapViewType) {
        if (!view) {
            return this;
        }
        if (view['center']) {
            this.setCenter(view['center'] as Coordinate);
        }
        if (view['zoom'] !== null && !isNaN(+view['zoom'])) {
            this.setZoom(+view['zoom'], { 'animation': false });
        }
        if (view['pitch'] !== null && !isNaN(+view['pitch'])) {
            this.setPitch(+view['pitch']);
        }
        if (view['pitch'] !== null && !isNaN(+view['bearing'])) {
            this.setBearing(+view['bearing']);
        }
        return this;
    }

    /**
     * Get map's resolution
     * @param {Number} zoom - zoom or current zoom if not given
     * @return {Number} resolution
     */
    getResolution(zoom?: number) {
        return this._getResolution(zoom);
    }

    /**
     * Get scale of resolutions from zoom to max zoom
     * @param {Number} zoom - zoom or current zoom if not given
     * @return {Number} scale
     */
    getScale(zoom?: number) {
        const z = (isNil(zoom) ? this.getZoom() : zoom);
        const max = this._getResolution(this.getMaxNativeZoom()),
            res = this._getResolution(z);
        return res / max;
    }

    /**
     * Get center by the padding.
     * @private
     * @param  {Coordinate} center
     * @param  {Number} zoom
     * @param  {Object} padding
     * @param  {Number} [padding.paddingLeft] - Sets the amount of padding in the left of a map container
     * @param  {Number} [padding.paddingTop] - Sets the amount of padding in the top of a map container
     * @param  {Number} [padding.paddingRight] - Sets the amount of padding in the right of a map container
     * @param  {Number} [padding.paddingBottom] - Sets the amount of padding in the bottom of a map container
     * @return {Coordinate}
     */
    _getCenterByPadding(center: Coordinate, zoom?: number, padding?: MapPaddingType) {
        const point = this.coordinateToPoint(center, zoom);
        const { paddingLeft = 0, paddingRight = 0, paddingTop = 0, paddingBottom = 0 } = padding || {};
        let pX = 0;
        let pY = 0;
        if (paddingLeft || paddingRight) {
            pX = (paddingRight - paddingLeft) / 2;
        }
        if (paddingTop || paddingBottom) {
            pY = (paddingTop - paddingBottom) / 2;
        }
        const newPoint = new Point({
            x: point.x + pX,
            y: point.y + pY
        });
        return this.pointToCoordinate(newPoint, zoom);
    }

    /**
     * Set the map to be fit for the given extent with the max zoom level possible.
     * @param  {Extent} extent - extent
     * @param  {Number} zoomOffset - zoom offset
     * @param  {Object} [options={}] - options
     * @param  {Object} [options.animation]
     * @param  {Object} [options.duration]
     * @param  {Object} [options.zoomAnimationDuration]
     * @param  {Object} [options.easing='out']
     * @param  {Number} [options.paddingLeft] - Sets the amount of padding in the left of a map container
     * @param  {Number} [options.paddingTop] - Sets the amount of padding in the top of a map container
     * @param  {Number} [options.paddingRight] - Sets the amount of padding in the right of a map container
     * @param  {Number} [options.paddingBottom] - Sets the amount of padding in the bottom of a map container
     * @param  {Boolean} [options.isFraction=false] - can locate to fractional zoom
     * @param  {Function} step - step function for animation
     * @return {Map | player} - this
     */
    fitExtent(extent: Extent, zoomOffset?: number, options?: MapFitType, step?: (frame) => void) {
        options = (options || {} as any);
        if (!extent) {
            return this;
        }
        extent = new Extent(extent, this.getProjection());
        const zoom = this.getFitZoom(extent, options.isFraction || false, options) + (zoomOffset || 0);
        let center = extent.getCenter();
        if (this._getPaddingSize(options)) {
            center = this._getCenterByPadding(center, zoom, options);
        }
        if (typeof (options['animation']) === 'undefined' || options['animation'])
            return this._animateTo({
                center,
                zoom
            }, {
                'duration': options['duration'] || this.options['zoomAnimationDuration'],
                'easing': options['easing'] || 'out',
            }, step);
        else
            return this.setCenterAndZoom(center, zoom);
    }

    /**
     * Get the base layer of the map.
     * @return {Layer}
     */
    getBaseLayer() {
        return this._baseLayer;
    }

    /**
     * Sets a new base layer to the map.<br>
     * Some events will be thrown such as baselayerchangestart, baselayerload, baselayerchangeend.
     * @param  {Layer} baseLayer - new base layer
     * @return {Map} this
     * @fires Map#setbaselayer
     * @fires Map#baselayerchangestart
     * @fires Map#baselayerchangeend
     */
    setBaseLayer(baseLayer: Layer) {
        let isChange = false;
        if (this._baseLayer) {
            isChange = true;
            /**
             * baselayerchangestart event, fired when base layer is changed.
             *
             * @event Map#baselayerchangestart
             * @type {Object}
             * @property {String} type - baselayerchangestart
             * @property {Map} target - map
             */
            this._fireEvent('baselayerchangestart');
            this._baseLayer.remove();
        }
        if (!baseLayer) {
            delete this._baseLayer;
            /**
             * baselayerchangeend event, fired when base layer is changed.
             *
             * @event Map#baselayerchangeend
             * @type {Object}
             * @property {String} type - baselayerchangeend
             * @property {Map} target - map
             */
            this._fireEvent('baselayerchangeend');
            /**
             * setbaselayer event, fired when base layer is set.
             *
             * @event Map#setbaselayer
             * @type {Object}
             * @property {String} type - setbaselayer
             * @property {Map} target - map
             */
            this._fireEvent('setbaselayer');
            return this;
        }

        this._baseLayer = baseLayer;
        baseLayer._bindMap(this, -1);

        function onbaseLayerload() {
            /**
             * baselayerload event, fired when base layer is loaded.
             *
             * @event Map#baselayerload
             * @type {Object}
             * @property {String} type - baselayerload
             * @property {Map} target - map
             */
            this._fireEvent('baselayerload');
            if (isChange) {
                isChange = false;
                this._fireEvent('baselayerchangeend');
            }
        }
<<<<<<< HEAD
=======

>>>>>>> d242a7c1
        this._baseLayer.on('layerload', onbaseLayerload, this);
        if (this._loaded) {
            this._baseLayer.load();
        }
        this._fireEvent('setbaselayer');
        return this;
    }

    /**
     * Remove the base layer from the map
     * @return {Map} this
     * @fires Map#baselayerremove
     */
    removeBaseLayer() {
        if (this._baseLayer) {
            this._baseLayer.remove();
            delete this._baseLayer;
            /**
             * baselayerremove event, fired when base layer is removed.
             *
             * @event Map#baselayerremove
             * @type {Object}
             * @property {String} type - baselayerremove
             * @property {Map} target - map
             */
            this._fireEvent('baselayerremove');
        }
        return this;
    }

    /**
     * Get the layers of the map, except base layer (which should be by getBaseLayer). <br>
     * A filter function can be given to filter layers, e.g. exclude all the VectorLayers.
     * @param {Function} [filter=undefined] - a filter function of layers, return false to exclude the given layer.
     * @return {Layer[]}
     * @example
     * var vectorLayers = map.getLayers(function (layer) {
     *     return (layer instanceof VectorLayer);
     * });
     */
    getLayers(filter?: (layer: Layer) => boolean): Array<Layer> {
        return this._getLayers(function (layer) {
            if (layer === this._baseLayer || layer.getId().indexOf(INTERNAL_LAYER_PREFIX) >= 0) {
                return false;
            }
            if (filter) {
                return filter(layer);
            }
            return true;
        });
    }

    /**
     * Get the layer with the given id.
     * @param  {String} id - layer id
     * @return {Layer}
     */
    getLayer(id: string): Layer | null {
        if (!id) {
            return null;
        }
        const layer = this._layerCache ? this._layerCache[id] : null;
        if (layer) {
            return layer;
        }
        const baseLayer = this.getBaseLayer();
        if (baseLayer && baseLayer.getId() === id) {
            return baseLayer;
        }
        return null;
    }

    /**
     * Add a new layer on the top of the map.
     * @param  {Layer|Layer[]} layer - one or more layers to add
     * @return {Map} this
     * @fires Map#addlayer
     */
    addLayer(layers: Layer | Array<Layer>, ...otherLayers: Array<Layer>): this {
        if (!layers) {
            return this;
        }

        if (!Array.isArray(layers)) {
            layers = [layers];
            // layers = Array.prototype.slice.call(arguments, 0);
            // return this.addLayer(layers);
        }
        if (otherLayers && otherLayers.length) {
            layers = layers.concat(otherLayers);
        }
        if (!this._layerCache) {
            this._layerCache = {};
        }
        const mapLayers = this._layers;
        for (let i = 0, len = layers.length; i < len; i++) {
            const layer = layers[i];
            const id = layer.getId();
            if (isNil(id)) {
                throw new Error('Invalid id for the layer: ' + id);
            }
<<<<<<< HEAD

=======
>>>>>>> d242a7c1
            if (layer.getMap() === this) {
                continue;
            }
            if (this._layerCache[id]) {
                throw new Error('Duplicate layer id in the map: ' + id);
            }
            this._layerCache[id] = layer;
            layer._bindMap(this);
            mapLayers.push(layer);
            if (this._loaded) {
                layer.load();
            }
        }

        this._sortLayersByZIndex();

        /**
         * addlayer event, fired when adding layers.
         *
         * @event Map#addlayer
         * @type {Object}
         * @property {String} type - addlayer
         * @property {Map} target - map
         * @property {Layer[]} layers - layers to add
         */
        this._fireEvent('addlayer', {
            'layers': layers
        });
        return this;
    }

    /**
     * Remove a layer from the map
     * @param  {String|String[]|Layer|Layer[]} layer - one or more layers or layer ids
     * @return {Map} this
     * @fires Map#removelayer
     */
    removeLayer(layers: Layer | Array<Layer>): this {
        if (!layers) {
            return this;
        }
        if (!Array.isArray(layers)) {
            return this.removeLayer([layers]);
        }
        const removed = [];
        for (let i = 0, len = layers.length; i < len; i++) {
            let layer = layers[i];
            if (!(layer instanceof Layer)) {
                layer = this.getLayer(layer);
            }
            if (!layer) {
                continue;
            }
            const map = layer.getMap();
            if (!map || (map as any) !== this) {
                continue;
            }
            removed.push(layer);
            this._removeLayer(layer, this._layers);
            if (this._loaded) {
                layer._doRemove();
            }
            const id = layer.getId();
            if (this._layerCache) {
                delete this._layerCache[id];
            }
        }
        if (removed.length > 0) {
            const renderer = this.getRenderer();
            if (renderer) {
                renderer.setLayerCanvasUpdated();
            }
            this.once('frameend', () => {
                removed.forEach(layer => {
                    layer.fire('remove');
                });
            });
        }
        /**
         * removelayer event, fired when removing layers.
         *
         * @event Map#removelayer
         * @type {Object}
         * @property {String} type - removelayer
         * @property {Map} target - map
         * @property {Layer[]} layers - layers to remove
         */
        this._fireEvent('removelayer', {
            'layers': layers
        });
        return this;
    }

    /**
     * Sort layers according to the order provided, the last will be on the top.
     * @param  {string[]|Layer[]} layers - layers or layer ids to sort
     * @return {Map} this
     * @example
     * map.addLayer([layer1, layer2, layer3]);
     * map.sortLayers([layer2, layer3, layer1]);
     * map.sortLayers(['3', '2', '1']); // sort by layer ids.
     */
    sortLayers(layers: Array<Layer>) {
        if (!layers || !Array.isArray(layers)) {
            return this;
        }
        const layersToOrder = [];
        let minZ = Number.MAX_VALUE;
        for (let i = 0, l = layers.length; i < l; i++) {
            let layer = layers[i];
            if (isString(layers[i])) {
                layer = this.getLayer(layer as any);
            }
            if (!(layer instanceof Layer) || !layer.getMap() || layer.getMap() as any !== this) {
                throw new Error('It must be a layer added to this map to order.');
            }
            if (layer.getZIndex() < minZ) {
                minZ = layer.getZIndex();
            }
            layersToOrder.push(layer);
        }
        for (let i = 0, l = layersToOrder.length; i < l; i++) {
            layersToOrder[i].setZIndex(minZ + i);
        }

        return this;
    }

    /**
     * Exports image from the map's canvas.
     * @param {Object} [options=undefined] - options
     * @param {String} [options.mimeType=image/png] - mime type of the image: image/png, image/jpeg, image/webp
     * @param {String} [options.quality=0.92] - A Number between 0 and 1 indicating the image quality to use for image formats that use lossy compression such as image/jpeg and image/webp.
     * @param {Boolean} [options.save=false] - whether pop a file save dialog to save the export image.
     * @param {String} [options.fileName=export] - specify the file name, if options.save is true.
     * @return {String} image of base64 format.
     */
    toDataURL(options?: MapDataURLType): string | null {
        if (!options) {
            options = {};
        }
        let mimeType = options['mimeType'];
        if (!mimeType) {
            mimeType = 'image/png';
        }
        const save = options['save'];
        const renderer = this._getRenderer();
        if (renderer && renderer.toDataURL) {
            let file = options['fileName'];
            if (!file) {
                file = 'export';
            }
            const dataURL = renderer.toDataURL(mimeType, options.quality || 0.92);
            if (save && dataURL) {
                let imgURL;
                if (typeof Blob !== 'undefined' && typeof atob !== 'undefined') {
                    const blob = b64toBlob(dataURL.replace(/^data:image\/(png|jpeg|jpg|webp);base64,/, ''), mimeType);
                    imgURL = URL.createObjectURL(blob);
                } else {
                    imgURL = dataURL;
                }
                const dlLink = document.createElement('a');
                dlLink.download = file;
                dlLink.href = imgURL;

                document.body.appendChild(dlLink);
                dlLink.click();
                document.body.removeChild(dlLink);
            }
            return dataURL;
        }
        return null;
    }

    /**
     * shorter alias for coordinateToPoint
     */
    coordToPoint(coordinate: Coordinate, zoom?: number, out?: Point) {
        return this.coordinateToPoint(coordinate, zoom, out);
    }

    /**
     * shorter alias for coordinateToPointAtRes
     */
    coordToPointAtRes(coordinate: Coordinate, res?: number, out?: Point) {
        return this.coordinateToPointAtRes(coordinate, res, out);
    }

    /**
     * shorter alias for pointToCoordinate
     */
    pointToCoord(point: Point, zoom?: number, out?: Coordinate) {
        return this.pointToCoordinate(point, zoom, out);
    }

    /**
     * shorter alias for pointAtResToCoordinate
     */
    pointAtResToCoord(point: Point, res?: number, out?: Coordinate) {
        return this.pointAtResToCoordinate(point, res, out);
    }


    /**
     * shorter alias for coordinateToViewPoint
     */
    coordToViewPoint(coordinate: Coordinate, out?: Point, altitude?: number) {
        return this.coordinateToViewPoint(coordinate, out, altitude);
    }

    /**
     * shorter alias for viewPointToCoordinate
     */
    viewPointToCoord(viewPoint: Point, out?: Coordinate) {
        return this.viewPointToCoordinate(viewPoint, out);
    }

    /**
     * shorter alias for coordinateToContainerPoint
     */
    coordToContainerPoint(coordinate: Coordinate, zoom?: number, out?: Point) {
        return this.coordinateToContainerPoint(coordinate, zoom, out);
    }


    /**
     * shorter alias for containerPointToCoordinate
     */
    containerPointToCoord(containerPoint: Point, out?: Coordinate) {
        return this.containerPointToCoordinate(containerPoint, out);
    }

    /**
     * Converts a container point to the view point.
     * Usually used in plugin development.
     * @param {Point}
     * @param  {Point} [out=undefined]    - optional point to receive result
     * @returns {Point}
     */
    containerPointToViewPoint(containerPoint: Point, out?: Point) {
        if (out) {
            out.set(containerPoint.x, containerPoint.y);
        } else {
            out = containerPoint.copy() as Point;
        }
        return out._sub(this.getViewPoint());
    }

    /**
     * Converts a view point to the container point.
     * Usually used in plugin development.
     * @param {Point}
     * @param  {Point} [out=undefined]    - optional point to receive result
     * @returns {Point}
     */
    viewPointToContainerPoint(viewPoint: Point, out?: Point) {
        if (out) {
            out.set(viewPoint.x, viewPoint.y);
        } else {
            out = viewPoint.copy() as Point;
        }
        return out._add(this.getViewPoint());
    }

    /**
     * Checks if the map container size changed and updates the map if so.
     * @return {Map} this
     * @fires Map#resize
     */
    checkSize(force?: boolean) {
        const justStart = ((now() - this._initTime) < 1500) && this.width === 0 || this.height === 0;

        const watched = this._getContainerDomSize(),
            oldHeight = this.height,
            oldWidth = this.width;
        if (!force && watched['width'] === oldWidth && watched['height'] === oldHeight) {
            return this;
        }
        // refresh map's dom position
        computeDomPosition(this._containerDOM);
        const center = this.getCenter();

        if (!this.options['fixCenterOnResize']) {
            // fix northwest's geo coordinate
            const vh = this._getVisualHeight(this.getPitch());
            const nwCP = new Point(0, this.height - vh);
            const nwCoord = this._containerPointToPrj(nwCP);
            this._updateMapSize(watched);
            const vhAfter = this._getVisualHeight(this.getPitch());
            const nwCPAfter = new Point(0, this.height - vhAfter);
            this._setPrjCoordAtContainerPoint(nwCoord, nwCPAfter);
            // when size changed, center is updated but panel's offset remains.
            this._mapViewCoord = this._getPrjCenter();
        } else {
            this._updateMapSize(watched);
        }

        const hided = (watched['width'] === 0 || watched['height'] === 0 || oldWidth === 0 || oldHeight === 0);

        if (justStart || hided) {
            this._eventSilence = true;
            this.setCenter(center);
            delete this._eventSilence;
        }
        /**
         * resize event when map container's size changes
         * @event Map#resize
         * @type {Object}
         * @property {String} type - resize
         * @property {Map} target - map fires the event
         */
        this._fireEvent('resize');

        return this;
    }



    /**
     * Computes the coordinate from the given meter distance.
     * @param  {Coordinate} coordinate - source coordinate
     * @param  {Number} dx           - meter distance on X axis
     * @param  {Number} dy           - meter distance on Y axis
     * @return {Coordinate} Result coordinate
     */
    locate(coordinate: Coordinate, dx: number, dy: number): Coordinate {
        return (this.getProjection() as any)._locate(new Coordinate(coordinate), dx, dy);
    }


    /**
     * Return map's main panel
     * @returns {HTMLElement}
     */
    getMainPanel(): HTMLDivElement {
        return this._getRenderer().getMainPanel();
    }

    /**
     * Returns map panels.
     * @return {Object}
     */
    getPanels() {
        return this._panels;
    }

    /**
     * Remove the map
     * @return {Map} this
     */
    remove() {
        if (this.isRemoved()) {
            return this;
        }
        this._fireEvent('removestart');
        this._removeDomEvents();
        this._clearHandlers();
        this.removeBaseLayer();
        const layers = this.getLayers();
        for (let i = 0; i < layers.length; i++) {
            layers[i].remove();
        }
        if (this._getRenderer()) {
            this._getRenderer().remove();
        }
        if (this._containerDOM.childNodes && this._containerDOM.childNodes.length > 0) {
            Array.prototype.slice.call(this._containerDOM.childNodes, 0)
                .filter(node => node.className === 'maptalks-wrapper')
                .forEach(node => this._containerDOM.removeChild(node));
        }
        delete this._panels;
        delete this._containerDOM;
        delete this.renderer;
        this._fireEvent('removeend');
        this._clearAllListeners();
        return this;
    }

    /**
     * whether the map is removed
     * @return {Boolean}
     */
    isRemoved() {
        return !this._containerDOM;
    }

    /**
     * Whether the map is moving
     * @return {Boolean}
     */
    isMoving() {
        return !!this._moving;
    }

    /**
     * The callback function when move started
     * @private
     * @fires Map#movestart
     */
    onMoveStart(param?: any) {
        if (this._mapAnimPlayer) {
            this._stopAnim(this._mapAnimPlayer);
        }
        const prjCenter = this._getPrjCenter();
        if (!this._originCenter || this._verifyExtent(prjCenter)) {
            this._originCenter = prjCenter;
        }
        this._moving = true;
        this._trySetCursor('move');
        /**
         * movestart event
         * @event Map#movestart
         * @type {Object}
         * @property {String} type - movestart
         * @property {Map} target - map fires the event
         * @property {Coordinate} coordinate - coordinate of the event
         * @property {Point} containerPoint  - container point of the event
         * @property {Point} viewPoint       - view point of the event
         * @property {Event} domEvent                 - dom event
         */
        this._fireEvent('movestart', this._parseEvent(param ? param['domEvent'] : null, 'movestart'));
    }

    onMoving(param) {
        /**
         * moving event
         * @event Map#moving
         * @type {Object}
         * @property {String} type - moving
         * @property {Map} target - map fires the event
         * @property {Coordinate} coordinate - coordinate of the event
         * @property {Point} containerPoint  - container point of the event
         * @property {Point} viewPoint       - view point of the event
         * @property {Event} domEvent                 - dom event
         */
        this._fireEvent('moving', this._parseEvent(param ? param['domEvent'] : null, 'moving'));
    }

    onMoveEnd(param) {
        this._moving = false;
        if (!this._suppressRecenter) {
            this._recenterOnTerrain();
        }


        this._trySetCursor('default');
        /**
         * moveend event
         * @event Map#moveend
         * @type {Object}
         * @property {String} type - moveend
         * @property {Map} target - map fires the event
         * @property {Coordinate} coordinate - coordinate of the event
         * @property {Point} containerPoint  - container point of the event
         * @property {Point} viewPoint       - view point of the event
         * @property {Event} domEvent                 - dom event
         */
        this._fireEvent('moveend', (param && param['domEvent']) ? this._parseEvent(param['domEvent'], 'moveend') : param);
        if (!this._verifyExtent(this._getPrjCenter()) && this._originCenter) {
            const moveTo = this._originCenter;
            this._panTo(moveTo);
        }
    }

    onDragRotateStart(param) {
        this._dragRotating = true;
        /**
         * dragrotatestart event
         * @event Map#dragrotatestart
         * @type {Object}
         * @property {String} type - dragrotatestart
         * @property {Map} target - map fires the event
         * @property {Coordinate} coordinate - coordinate of the event
         * @property {Point} containerPoint  - container point of the event
         * @property {Point} viewPoint       - view point of the event
         * @property {Event} domEvent                 - dom event
         */
        this._fireEvent('dragrotatestart', this._parseEvent(param ? param['domEvent'] : null, 'dragrotatestart'));
    }

    onDragRotating(param) {
        /**
         * dragrotating event
         * @event Map#dragrotating
         * @type {Object}
         * @property {String} type - dragrotating
         * @property {Map} target - map fires the event
         * @property {Coordinate} coordinate - coordinate of the event
         * @property {Point} containerPoint  - container point of the event
         * @property {Point} viewPoint       - view point of the event
         * @property {Event} domEvent                 - dom event
         */
        this._fireEvent('dragrotating', this._parseEvent(param ? param['domEvent'] : null, 'dragrotating'));
    }

    onDragRotateEnd(param) {
        this._dragRotating = false;
        /**
         * dragrotateend event
         * @event Map#dragrotateend
         * @type {Object}
         * @property {String} type - dragrotateend
         * @property {Map} target - map fires the event
         * @property {Coordinate} coordinate - coordinate of the event
         * @property {Point} containerPoint  - container point of the event
         * @property {Point} viewPoint       - view point of the event
         * @property {Event} domEvent                 - dom event
         */
        this._fireEvent('dragrotateend', this._parseEvent(param ? param['domEvent'] : null, 'dragrotateend'));
    }

    isDragRotating() {
        return !!this._dragRotating;
    }

    /**
     * Test if given box is out of current screen
     * @param {Number[] | PointExtent} box - [minx, miny, maxx, maxy]
     * @param {Number} padding - test padding
     * @returns {Boolean}
     */
    isOffscreen(box: PointExtent | Array<number>, viewportPadding = 0) {
        const { width, height } = this;
        const screenRightBoundary = width + viewportPadding;
        const screenBottomBoundary = height + viewportPadding;
        let { xmin, ymin, xmax, ymax } = (box as PointExtent);
        if (Array.isArray(box)) {
            [xmin, ymin, xmax, ymax] = box;
        }
        return xmax < viewportPadding || xmin >= screenRightBoundary || ymax < viewportPadding || ymin > screenBottomBoundary;
    }

    getRenderer(): any {
        return this._getRenderer();
    }

    /**
     * Get map's devicePixelRatio, you can override it by setting devicePixelRatio in options.
     * @returns {Number}
     */
    getDevicePixelRatio(): number {
        return this.options['devicePixelRatio'] || Browser.devicePixelRatio || 1;
    }

    /**
     * Set map's devicePixelRatio
     * @param {Number} dpr
     * @returns {Map} this
     */
    setDevicePixelRatio(dpr: number) {
        if (isNumber(dpr) && dpr > 0 && dpr !== this.options['devicePixelRatio']) {
            this.options['devicePixelRatio'] = dpr;
            this.checkSize(true);
        }
        return this;
    }

    //-----------------------------------------------------------

    _initContainer(container: MapContainerType) {
        if (isString(container)) {
            this._containerDOM = document.getElementById(container) as HTMLDivElement;
            if (!this._containerDOM) {
                throw new Error('Invalid container when creating map: \'' + container + '\'');
            }
        } else {
            this._containerDOM = container as HTMLDivElement;
            if (IS_NODE) {
                //Reserve container's constructor in node for canvas creating.
                this.CanvasClass = this._containerDOM.constructor;
            }
        }

        if (this._containerDOM.childNodes && this._containerDOM.childNodes.length > 0) {
            //@ts-expect-error I don't know either
            if (this._containerDOM.childNodes[0].className === 'maptalks-wrapper') {
                throw new Error('Container is already loaded with another map instance, use map.remove() to clear it.');
            }
        }
    }

    /**
     * try to change cursor when map is not setCursored
     * @private
     * @param  {String} cursor css cursor
     */
    _trySetCursor(cursor: string) {
        if (!this._cursor && !this._priorityCursor) {
            if (!cursor) {
                cursor = 'default';
            }
            this._setCursorToPanel(cursor);
        }
        return this;
    }

    _setPriorityCursor(cursor: string) {
        if (!cursor) {
            let hasCursor = false;
            if (this._priorityCursor) {
                hasCursor = true;
            }
            delete this._priorityCursor;
            if (hasCursor) {
                this.setCursor(this._cursor);
            }
        } else {
            this._priorityCursor = cursor;
            this._setCursorToPanel(cursor);
        }
        return this;
    }

    _setCursorToPanel(cursor: string) {
        const panel = this.getMainPanel();
        if (panel && panel.style && panel.style.cursor !== cursor) {
            panel.style.cursor = cursor;
        }
    }


    //remove a layer from the layerList
    _removeLayer(layer: Layer, layerList: Array<Layer>) {
        if (!layer || !layerList) {
            return;
        }
        const index = layerList.indexOf(layer);
        if (index > -1) {
            layerList.splice(index, 1);
        }
    }

    _sortLayersByZIndex() {
        if (!this._layers) {
            return;
        }
        for (let i = 0, l = this._layers.length; i < l; i++) {

            // this._layers[i]._order = i;
            const layer = this._layers[i] as any;
            layer._order = i;
            if (layer.sortLayersByZIndex) {
                layer.sortLayersByZIndex();
            }
        }
        this._layers.sort(function (a, b) {
            const c = a.getZIndex() - b.getZIndex();
            if (c === 0) {
                return (a as any)._order - (b as any)._order;
            }
            return c;
        });
    }


    _fireEvent(eventName: string, param?: { [key: string]: any }) {
        if (this._eventSilence) {
            return;
        }
        //fire internal events at first
        const underline = '_';
        if (eventName[0] !== underline) {
            this.fire(underline + eventName, param);
        }
        this.fire(eventName, param);
    }

    _Load() {
        this._resetMapStatus();
        if (this.options['pitch']) {
            this.setPitch(this.options['pitch']);
            delete this.options['pitch'];
        }
        if (this.options['bearing']) {
            this.setBearing(this.options['bearing']);
            delete this.options['bearing'];
        }
        delete this._glRes;
        this._loadAllLayers();
        this._getRenderer().onLoad();
        this._loaded = true;
        this._callOnLoadHooks();
        this._initTime = now();
    }

    _initRenderer() {
        const renderer = this.options['renderer'];
        const clazz = Map.getRendererClass(renderer) as any;
        this._renderer = new clazz(this);
        this._renderer.load();
    }

    _getRenderer() {
        return this._renderer;
    }

    _loadAllLayers() {
        function loadLayer(layer) {
            if (layer) {
                layer.load();
            }
        }
        if (this._baseLayer) {
            this._baseLayer.load();
        }
        this._eachLayer(loadLayer, this.getLayers());
    }

    /**
     * Gets layers that fits for the filter
     * @param  {fn} filter - filter function
     * @return {Layer[]}
     * @private
     */
    _getLayers(filter?: (layer: Layer) => boolean) {
        const layers = this._baseLayer ? [this._baseLayer].concat(this._layers) : this._layers;
        const result = [];
        for (let i = 0; i < layers.length; i++) {
            if (!filter || filter.call(this, layers[i])) {
                result.push(layers[i]);
            }
        }
        return result;
    }

    _eachLayer(fn, ...layerLists) {
        if (arguments.length < 2) {
            return;
        }
        // let layerLists = Array.prototype.slice.call(arguments, 1);
        if (layerLists && !Array.isArray(layerLists)) {
            layerLists = [layerLists];
        }
        let layers = [];
        for (let i = 0, len = layerLists.length; i < len; i++) {
            layers = layers.concat(layerLists[i]);
        }
        for (let j = 0, jlen = layers.length; j < jlen; j++) {
            fn.call(fn, layers[j]);
        }
    }

    _onLayerEvent(param) {
        if (!param) {
            return;
        }
        if (param['type'] === 'idchange') {
            delete this._layerCache[param['old']];
            this._layerCache[param['new']] = param['target'];
        }
    }

    //Check and reset map's status when map's spatial reference is changed.
    _resetMapStatus() {
        let maxZoom = this.getMaxZoom(),
            minZoom = this.getMinZoom();
        const viewMaxZoom = this._spatialReference.getMaxZoom(),
            viewMinZoom = this._spatialReference.getMinZoom();
        if (isNil(maxZoom) || maxZoom === -1 || maxZoom > viewMaxZoom) {
            this.setMaxZoom(viewMaxZoom);
        }
        if (isNil(minZoom) || minZoom === -1 || minZoom < viewMinZoom) {
            this.setMinZoom(viewMinZoom);
        }
        maxZoom = this.getMaxZoom();
        minZoom = this.getMinZoom();
        if (maxZoom < minZoom) {
            this.setMaxZoom(minZoom);
        }
        if (isNil(this._zoomLevel) || this._zoomLevel > maxZoom) {
            this._zoomLevel = maxZoom;
        }
        if (this._zoomLevel < minZoom) {
            this._zoomLevel = minZoom;
        }
        delete this._prjCenter;
        delete this._glRes;
        const projection = this.getProjection();
        this._prjCenter = projection.project(this._center);
        this._prjCenter.z = this._center.z;
        this._calcMatrices();
        const renderer = this._getRenderer();
        if (renderer) {
            renderer.resetContainer();
        }
    }

    _getContainerDomSize(): Size | null {
        if (!this._containerDOM) {
            return null;
        }
        const containerDOM = this._containerDOM;
        let width, height;
        if (this._containerDomContentRect) {
            width = this._containerDomContentRect.width;
            height = this._containerDomContentRect.height;
            return new Size(width, height);
        }
        //is Canvas
        const canvasDom = containerDOM as HTMLCanvasElement;
        if (!isNil(canvasDom.width) && !isNil(canvasDom.height)) {
            width = canvasDom.width;
            height = canvasDom.height;
            const dpr = this.getDevicePixelRatio();
            if (dpr !== 1 && containerDOM['layer']) {
                //is a canvas tile of CanvasTileLayer
                width /= dpr;
                height /= dpr;
            }
        } else if (!isNil(containerDOM.clientWidth) && !isNil(containerDOM.clientHeight)) {
            width = parseInt(containerDOM.clientWidth + '', 0);
            height = parseInt(containerDOM.clientHeight + '', 0);
        } else {
            throw new Error('can not get size of container');
        }
        return new Size(width, height);
    }

    _updateMapSize(mSize: Size) {
        this.width = mSize['width'];
        this.height = mSize['height'];
        this._getRenderer().updateMapSize(mSize);
        this._calcMatrices();
        return this;
    }

    /**
     * Gets projected center of the map
     * @return {Coordinate}
     * @private
     */
    _getPrjCenter() {
        return this._prjCenter;
    }

    _setPrjCenter(pcenter: Coordinate) {
        this._prjCenter = pcenter;
        if (this.isInteracting() && !this.isMoving()) {
            // when map is not moving, map's center is updated but map platform won't
            // mapViewCoord needs to be synced
            this._mapViewCoord = pcenter;
        }
        this._calcMatrices();
    }

    _setPrjCoordAtContainerPoint(coordinate: Coordinate, point: Point) {
        if (!this.centerAltitude && point.x === this.width / 2 && point.y === this.height / 2) {
            return this;
        }
        const t = this._containerPointToPoint(point)._sub(this._prjToPoint(this._getPrjCenter()));
        const pcenter = this._pointToPrj(this._prjToPoint(coordinate).sub(t));
        this._setPrjCenter(pcenter);
        return this;
    }

    _setPrjCoordAtOffsetToCenter(prjCoord: Coordinate, offset: Point) {
        const pcenter = this._pointToPrj(this._prjToPoint(prjCoord).sub(offset));
        this._setPrjCenter(pcenter);
        return this;
    }

    _verifyExtent(prjCenter: Coordinate) {
        if (!prjCenter) {
            return false;
        }
        const maxExt = this._prjMaxExtent;
        if (!maxExt) {
            return true;
        }
        return maxExt.contains(prjCenter);
    }

    /**
     * Move map's center by pixels.
     * @param  {Point} pixel - pixels to move, the relation between value and direction is as:
     * -1,1 | 1,1
     * ------------
     *-1,-1 | 1,-1
     * @private
     * @returns {Coordinate} the new projected center.
     */
    _offsetCenterByPixel(pixel: Point) {
        const pos = TEMP_POINT.set(this.width / 2 - pixel.x, this.height / 2 - pixel.y);
        const coord = this._containerPointToPrj(pos, TEMP_COORD);
        const containerCenter = TEMP_POINT.set(this.width / 2, this.height / 2);
        this._setPrjCoordAtContainerPoint(coord, containerCenter);
    }

    /**
     * offset map panels.
     *
     * @param  {Point} offset - offset in pixel to move
     * @return {Map} this
     */
    /**
     * Gets map panel's current view point.
     * @return {Point}
     */
    offsetPlatform(offset?: Point): Point {
        if (!offset) {
            return this._mapViewPoint;
        } else {
            this._getRenderer().offsetPlatform(offset);
            this._mapViewCoord = this._getPrjCenter();
            this._mapViewPoint = this._mapViewPoint.add(offset) as Point;
            return this._mapViewPoint;
        }
    }

    /**
     * Get map's view point, adding in frame offset
     * @return {Point} map view point
     */
    getViewPoint(): Point {
        const offset = this._getViewPointFrameOffset();
        let panelOffset = this.offsetPlatform();
        if (offset) {
            panelOffset = (panelOffset as any).add(offset);
        }
        return panelOffset;
    }


    _resetMapViewPoint() {
        this._mapViewPoint = new Point(0, 0);
        // mapViewCoord is the proj coordinate of current view point
        this._mapViewCoord = this._getPrjCenter();
    }

    /**
     * Get map's current resolution
     * @return {Number} resolution
     * @private
     */
    _getResolution(zoom?: number) {
        if ((zoom === undefined || zoom === this._zoomLevel) && this._mapRes !== undefined) {
            return this._mapRes;
        }
        if (isNil(zoom)) {
            zoom = this._zoomLevel;
        }
        return this._spatialReference.getResolution(zoom);
    }

    _getResolutions() {
        return this._spatialReference.getResolutions();
    }

    /**
     * Converts the projected coordinate to a 2D point in the specific zoom
     * @param  {Coordinate} pCoord - projected Coordinate
     * @param  {Number} zoom   - point's zoom level
     * @return {Point} 2D point
     * @private
     */
    _prjToPoint(pCoord, zoom?: number, out?: Point) {
        zoom = (isNil(zoom) ? this.getZoom() : zoom);
        const res = this._getResolution(zoom);
        return this._prjToPointAtRes(pCoord, res, out);
    }

    _prjToPointAtRes(pCoord: Coordinate, res?: number, out?: Point): Point {
        return this._spatialReference.getTransformation().transform(pCoord, res, out);
    }

    /**
     * Converts the projected coordinate to a 2D point in the specific resolution
     * @param  {Coordinate} pCoord - projected Coordinate
     * @param  {Number} res   - point's resolution
     * @return {Point} 2D point
     * @private
     */
    _prjsToPointsAtRes(pCoords: Array<Coordinate>, res?: number, resultPoints = []): Array<Point> {
        const transformation = this._spatialReference.getTransformation();
        const pts = [];
        for (let i = 0, len = pCoords.length; i < len; i++) {
            const pt = transformation.transform(pCoords[i], res, resultPoints[i]);
            pts.push(pt);
        }
        return pts;
    }

    /**
     * Converts the 2D point to projected coordinate
     * @param  {Point} point - 2D point
     * @param  {Number} zoom   - point's zoom level
     * @return {Coordinate} projected coordinate
     * @private
     */
    _pointToPrj(point: Point, zoom?: number, out?: Coordinate): Coordinate {
        zoom = (isNil(zoom) ? this.getZoom() : zoom);
        const res = this._getResolution(zoom);
        return this._pointToPrjAtRes(point, res, out);
    }

    _pointToPrjAtRes(point: Point, res?: number, out?: Coordinate): Coordinate {
        return this._spatialReference.getTransformation().untransform(point, res, out);
    }

    /**
     * Convert point at zoom to point at current zoom
     * @param  {Point} point point
     * @param  {Number} zoom point's zoom
     * @return {Point} point at current zoom
     * @private
     */
    _pointToPoint(point: Point, zoom?: number, out?: Point): Point {
        if (!isNil(zoom)) {
            return this._pointAtResToPoint(point, this._getResolution(zoom), out);
        }
        if (out) {
            out.x = point.x;
            out.y = point.y;
        } else {
            out = point.copy() as Point;
        }
        return out;
    }

    _pointAtResToPoint(point: Point, res?: number, out?: Point): Point {
        if (out) {
            out.x = point.x;
            out.y = point.y;
        } else {
            out = point.copy() as Point;
        }
        return out._multi(res / this._getResolution());
    }

    /**
     * Convert point at current zoom to point at target res
     * @param  {Point} point point
     * @param  {Number} res target res
     * @return {Point} point at target res
     * @private
     */
    _pointToPointAtRes(point: Point, res?: number, out?: Point): Point {
        if (out) {
            out.x = point.x;
            out.y = point.y;
        } else {
            out = point.copy() as Point;
        }
        return out._multi(this._getResolution() / res);
    }

    /**
     * transform container point to geographical projected coordinate
     *
     * @param  {Point} containerPoint
     * @return {Coordinate}
     * @private
     */
    _containerPointToPrj(containerPoint: Point, out?: Coordinate) {
        return this._pointToPrj(this._containerPointToPoint(containerPoint, undefined, out as Point), undefined, out);
    }


    /* eslint no-extend-native: 0 */
    _callOnLoadHooks() {
        const proto = Map.prototype;
        if (!proto._onLoadHooks) {
            return;
        }
        for (let i = 0, l = proto._onLoadHooks.length; i < l; i++) {
            proto._onLoadHooks[i].call(this);
        }
    }
    //fix prj value when current view is world wide
    _fixPrjOnWorldWide(prjCoord: Coordinate) {
        const projection = this.getProjection() as any;
        if (projection && projection.fullExtent && prjCoord) {
            const { left, bottom, top, right } = projection.fullExtent || {};
            if (isNumber(left)) {
                prjCoord.x = Math.max(left, prjCoord.x);
            }
            if (isNumber(right)) {
                prjCoord.x = Math.min(right, prjCoord.x);
            }
            if (isNumber(bottom)) {
                prjCoord.y = Math.max(bottom, prjCoord.y);
            }
            if (isNumber(top)) {
                prjCoord.y = Math.min(top, prjCoord.y);
            }
        }
        return this;
    }

    /**
     * Export the map's json, a snapshot of the map in JSON format.<br>
     * It can be used to reproduce the instance by [fromJSON]{@link Map#fromJSON} method
     * @param  {Object} [options=null] - export options
     * @param  {Boolean|Object} [options.baseLayer=null] - whether to export base layer's JSON, if yes, it will be used as layer's toJSON options.
     * @param  {Boolean|Extent} [options.clipExtent=null] - if set with an extent instance, only the geometries intersectes with the extent will be exported.
     *                                                             If set to true, map's current extent will be used.
     * @param  {Boolean|Object|Object[]} [options.layers=null] - whether to export other layers' JSON, if yes, it will be used as layer's toJSON options.
     *                                                        It can also be an array of layer export options with a "id" attribute to filter the layers to export.
     * @return {Object} layer's JSON
     */
    toJSON(options?: MapOptionsType): { [key: string]: any } {
        if (!options) {
            options = {};
        }
        const json = {
            'jsonVersion': this['JSON_VERSION'],
            'version': this.VERSION,
            'extent': this.getExtent().toJSON()
        };
        json['options'] = this.config();
        json['options']['center'] = this.getCenter();
        json['options']['zoom'] = this.getZoom();
        json['options']['bearing'] = this.getBearing();
        json['options']['pitch'] = this.getPitch();

        const baseLayer = this.getBaseLayer();
        if ((isNil(options['baseLayer']) || options['baseLayer']) && baseLayer) {
            json['baseLayer'] = baseLayer.toJSON(options['baseLayer']);
        }
        const extraLayerOptions = {};
        if (options['clipExtent']) {
            //if clipExtent is set, only geometries intersecting with extent will be exported.
            //clipExtent's value can be an extent or true (map's current extent)
            if (options['clipExtent'] === true) {
                extraLayerOptions['clipExtent'] = this.getExtent();
            } else {
                extraLayerOptions['clipExtent'] = options['clipExtent'];
            }
        }
        const layersJSON = [];
        if (isNil(options['layers']) || (options['layers'] && !Array.isArray(options['layers']))) {
            const layers = this.getLayers();
            for (let i = 0, len = layers.length; i < len; i++) {
                if (!layers[i].toJSON) {
                    continue;
                }
                const opts = extend({}, isObject(options['layers']) ? options['layers'] : {}, extraLayerOptions);
                layersJSON.push(layers[i].toJSON(opts));
            }
            json['layers'] = layersJSON;
        } else if (isArrayHasData(options['layers'])) {
            const layers = options['layers'];
            for (let i = 0; i < layers.length; i++) {
                const exportOption = layers[i];
                const layer = this.getLayer(exportOption['id']);
                if (!layer.toJSON) {
                    continue;
                }
                const opts = extend({}, exportOption['options'], extraLayerOptions);
                layersJSON.push(layer.toJSON(opts));
            }
            json['layers'] = layersJSON;
        } else {
            json['layers'] = [];
        }
        return json;
    }

    /**
     * Reproduce a map from map's profile JSON.
     * @param {(string|HTMLElement|object)} container - The container to create the map on, can be:<br>
     *                                          1. A HTMLElement container.<br/>
     *                                          2. ID of a HTMLElement container.<br/>
     *                                          3. A canvas compatible container in node,
     *                                          e.g. [node-canvas]{@link https://github.com/Automattic/node-canvas},
     *                                              [canvas2svg]{@link https://github.com/gliffy/canvas2svg}
     * @param  {Object} mapJSON - map's profile JSON
     * @param  {Object} [options=null] - options
     * @param  {Object} [options.baseLayer=null] - whether to import the baseLayer
     * @param  {Object} [options.layers=null]    - whether to import the layers
     * @return {Map}
     * @static
     * @function
     * @example
     * var map = Map.fromJSON('map', mapProfile);
     */
    static fromJSON(container: MapContainerType, profile: { [key: string]: any }, options?: MapOptionsType) {
        if (!container || !profile) {
            return null;
        }
        if (!options) {
            options = {};
        }
        const map = new Map(container, profile['options']);
        if (isNil(options['baseLayer']) || options['baseLayer']) {
            const baseLayer = Layer.fromJSON(profile['baseLayer']);
            if (baseLayer) {
                map.setBaseLayer(baseLayer);
            }
        }
        if (isNil(options['layers']) || options['layers']) {
            const layers = [];
            const layerJSONs = profile['layers'];
            for (let i = 0; i < layerJSONs.length; i++) {
                const layer = Layer.fromJSON(layerJSONs[i]);
                layers.push(layer);
            }
            map.addLayer(layers);
        }

        return map;
    }

}

Map.mergeOptions(options);

export default Map;

export type MapOptionsType = {
    // center: Array<number> | Coordinate;
    // zoom: number;
    baseLayer?: Layer;
    layers?: Array<Layer>;
    draggable?: boolean;
    dragPan?: boolean;
    dragRotate?: boolean;
    dragPitch?: boolean;
    dragRotatePitch?: boolean;
    touchGesture?: boolean;
    touchZoom?: boolean;
    touchRotate?: boolean;
    touchPitch?: boolean;
    touchZoomRotate?: boolean;
    doubleClickZoom?: boolean;
    scrollWheelZoom?: boolean;
    geometryEvents?: boolean;
    control?: boolean;
    attribution?: boolean;
    zoomControl?: boolean;
    scaleControl?: boolean;
    overviewControl?: boolean;
    fog?: boolean;
    fogColor?: string;
    devicePixelRatio?: number;
    heightFactor?: number;
    cameraInfiniteFar?: boolean;
    originLatitudeForAltitude?: number;

    viewHistory?: boolean;
    viewHistoryCount?: number;
    seamlessZoom?: boolean;
    maxVisualPitch?: number;
    maxPitch?: number;
    centerCross?: boolean;
    zoomInCenter?: boolean;
    zoomOrigin?: Array<number>;
    zoomAnimation?: boolean;
    zoomAnimationDuration?: number;
    panAnimation?: boolean;
    panAnimationDuration?: number;
    rotateAnimation?: boolean;
    rotateAnimationDuration?: number;
    zoomable?: boolean;
    enableInfoWindow?: boolean;
    hitDetect?: boolean;
    hitDetectLimit?: number;
    fpsOnInteracting?: number;
    layerCanvasLimitOnInteracting?: number;
    maxZoom?: number;
    minZoom?: number;
    maxExtent?: Extent;
    fixCenterOnResize?: boolean;
    checkSize?: boolean;
    checkSizeInterval?: number;
    renderer?: 'canvas' | 'gl';
    cascadePitches?: Array<number>;
    renderable?: boolean;
    clickTimeThreshold?: number;
    stopRenderOnOffscreen?: boolean;
    preventWheelScroll?: boolean;
    preventTouch?: boolean;
    supportPluginEvent?: boolean;
    switchDragButton?: boolean;
    mousemoveThrottleTime?: number;
    maxFPS?: number;
    debug?: boolean;
    spatialReference?: SpatialReferenceType,
    autoPanAtEdge?: boolean;
    boxZoom?: boolean;
    boxZoomSymbol?: {
        'markerType': string;
        'markerLineWidth': number;
        'markerLineColor': string;
        'markerLineDasharray': Array<number>;
        'markerFillOpacity': number;
        'markerFill': string;
        'markerWidth': number;
        'markerHeight': number;
    };
    onlyVisibleGeometryEvents?: boolean;

}

export type MapPaddingType = {
    paddingLeft: number;
    paddingRight: number;
    paddingTop: number;
    paddingBottom: number;
}

export type MapViewType = {
    center?: Array<number> | Coordinate,
    zoom?: number;
    pitch?: number;
    bearing?: number;
    height?: number;
}

export type MapFitType = {
    isFraction?: boolean;
    animation?: boolean;
    duration?: number;
    easing?: string;
} & MapPaddingType;

export type MapDataURLType = {
    mimeType?: string;
    fileName?: string;
    quality?: number;
    save?: boolean;
}

export type MapAnimationOptionsType = {
    duration?: number;
    easing?: string;
    repeat?: boolean;
}

export type MapIdentifyOptionsType = {
    tolerance?: number;
    eventTypes?: Array<string>;
    layers?: Array<Layer>;
    count?: number;
    includeInvisible?: boolean;
    includeInternals?: boolean;


}

export type MapContainerType = string | HTMLDivElement | HTMLCanvasElement | { [key: string]: any };<|MERGE_RESOLUTION|>--- conflicted
+++ resolved
@@ -1185,10 +1185,7 @@
                 this._fireEvent('baselayerchangeend');
             }
         }
-<<<<<<< HEAD
-=======
-
->>>>>>> d242a7c1
+
         this._baseLayer.on('layerload', onbaseLayerload, this);
         if (this._loaded) {
             this._baseLayer.load();
@@ -1290,10 +1287,7 @@
             if (isNil(id)) {
                 throw new Error('Invalid id for the layer: ' + id);
             }
-<<<<<<< HEAD
-
-=======
->>>>>>> d242a7c1
+
             if (layer.getMap() === this) {
                 continue;
             }
