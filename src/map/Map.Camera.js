import Map from './Map';
import Point from '../geo/Point';
import Coordinate from '../geo/Coordinate';
import * as mat4 from '../core/util/mat4';
<<<<<<< HEAD
import { subtract, add, scale, normalize, dot, set, dist as distance } from '../core/util/vec3';
=======
import { subtract, add, scale, normalize, dot, set, distance } from '../core/util/vec3';
>>>>>>> 119e4db4
import { clamp, interpolate, wrap } from '../core/util';
import { applyMatrix, matrixToQuaternion, quaternionToMatrix, lookAt, setPosition } from '../core/util/math';
import Browser from '../core/Browser';

const RADIAN = Math.PI / 180;
const DEFAULT_FOV = 0.6435011087932844;
const TEMP_COORD = new Coordinate(0, 0);

/*!
 * contains code from mapbox-gl-js
 * https://github.com/mapbox/mapbox-gl-js
 * LICENSE : MIT
 * (c) mapbox
 *
 */

Map.include(/** @lends Map.prototype */{
    /**
     * Get map's fov (field of view);
     * @return {Number} fov in degree
     */
    getFov() {
        if (!this._fov) {
            this._fov = DEFAULT_FOV;
        }
        return this._fov / RADIAN;
    },

    /**
     * Set a new fov to map
     * @param {Number} fov new fov in degree
     * @return {Map} this
     */
    setFov(fov) {
        if (this.isZooming()) {
            return this;
        }
        fov = Math.max(0.01, Math.min(60, fov));
        if (this._fov === fov) return this;
        const from = this.getFov();
        this._fov = fov * RADIAN;
        this._calcMatrices();
        this._renderLayers();
        /*
          * fovchange event
          * @event Map#fovchange
          * @type {Object}
          * @property {String} type                    - fovchange
          * @property {Map} target                     - the map fires event
          * @property {Number} from                    - fovchange from
          * @property {Number} to                      - fovchange to
        */
        this._fireEvent('fovchange', { 'from' : from, 'to': this.getFov() });
        return this;
    },

    /**
     * Get map's bearing
     * @return {Number} bearing in degree
     */
    getBearing() {
        if (!this._angle) {
            return 0;
        }
        return -this._angle / RADIAN;
    },

    /**
     * Set a new bearing to map
     * @param {Number} bearing new bearing in degree
     * @return {Map} this
     */
    setBearing(bearing) {
        if (Browser.ie9) {
            throw new Error('map can\'t rotate in IE9.');
        }
        const b = -wrap(bearing, -180, 180) * RADIAN;
        if (this._angle === b) return this;
        const from = this.getBearing();
        /*
          * rotate event
          * @event Map#rotatestart
          * @type {Object}
          * @property {String} type                    - rotatestart
          * @property {Map} target                     - the map fires event
          * @property {Number} from                    - bearing rotate from
          * @property {Number} to                      - bearing rotate to
        */
        this._fireEvent('rotatestart', { 'from' : from, 'to': b });
        this._angle = b;
        this._calcMatrices();
        this._renderLayers();
        /*
          * rotate event, alias of rotateend, deprecated
          *
          * @event Map#rotate
          * @type {Object}
          * @property {String} type                    - rotate
          * @property {Map} target                     - the map fires event
          * @property {Number} from                    - bearing rotate from
          * @property {Number} to                      - bearing rotate to
        */
        this._fireEvent('rotate', { 'from' : from, 'to': b });
        /*
          * rotateend event
          * @event Map#rotateend
          * @type {Object}
          * @property {String} type                    - rotateend
          * @property {Map} target                     - the map fires event
          * @property {Number} from                    - bearing rotate from
          * @property {Number} to                      - bearing rotate to
        */
        this._fireEvent('rotateend', { 'from' : from, 'to': b });
        return this;
    },

    /**
     * Get map's pitch
     * @return {Number} pitch in degree
     */
    getPitch() {
        if (!this._pitch) {
            return 0;
        }
        return this._pitch / Math.PI * 180;
    },

    /**
     * Set a new pitch to map
     * @param {Number} pitch new pitch in degree
     * @return {Map} this
     */
    setPitch(pitch) {
        if (Browser.ie9) {
            throw new Error('map can\'t tilt in IE9.');
        }
        const p = clamp(pitch, 0, this.options['maxPitch']) * RADIAN;
        if (this._pitch === p) return this;
        const from = this.getPitch();
        /*
          * rotate event
          * @event Map#pitchstart
          * @type {Object}
          * @property {String} type                    - pitchstart
          * @property {Map} target                     - the map fires event
          * @property {Number} from                    - pitch from
          * @property {Number} to                      - pitch to
        */
        this._fireEvent('pitchstart', { 'from' : from, 'to': p });
        this._pitch = p;
        this._calcMatrices();
        this._renderLayers();
        /**
          * pitch event, alias of pitchend, deprecated
          * @event Map#pitch
          * @type {Object}
          * @property {String} type                    - pitch
          * @property {Map} target                     - the map fires event
          * @property {Number} from                    - pitch from
          * @property {Number} to                      - pitch to
          */
        this._fireEvent('pitch', { 'from' : from, 'to': p });
        /**
          * pitchend event
          * @event Map#pitchend
          * @type {Object}
          * @property {String} type                    - pitchend
          * @property {Map} target                     - the map fires event
          * @property {Number} from                    - pitchend from
          * @property {Number} to                      - pitchend to
          */
        this._fireEvent('pitchend', { 'from' : from, 'to': p });
        return this;
    },

    /**
     * Whether the map is rotating or tilting.
     * @return {Boolean}
     * @private
     */
    isTransforming() {
        return !!(this._pitch || this._angle);
    },

    getFrustumAltitude() {
        return this._frustumAltitude;
    },

    _calcFrustumAltitude() {
        const pitch = 90 - this.getPitch();
        let fov = this.getFov() / 2;
        const cameraAlt = this.cameraPosition ? this.cameraPosition[2] : 0;
        if (fov <= pitch) {
            return cameraAlt;
        }
        fov = Math.PI * fov / 180;
        const d1 = new Point(this.cameraPosition).distanceTo(new Point(this.cameraLookAt)),
            d2 = cameraAlt * Math.tan(fov * 2);
        const d = Math.tan(fov) * (d1 + d2);
        return cameraAlt + d;
    },

    /**
     * Convert 2d point at target zoom to containerPoint at current zoom
     * @param  {Point} point 2d point at target zoom
     * @param  {Number} zoom  point's zoom
     * @param  {Number} [altitude=0]  target's altitude in 2d point system at target zoom
     * @return {Point}       containerPoint at current zoom
     * @private
     * @function
     */
    _pointToContainerPoint: function () {
        const a = [0, 0, 0];
        return function (point, zoom, altitude = 0, out) {
            point = this._pointToPoint(point, zoom, out);
            if (this.isTransforming() || altitude) {
                //convert altitude at zoom to current zoom
                altitude *= this._getResolution(zoom) / this._getResolution();
                const scale = this._glScale;
                set(a, point.x * scale, point.y * scale, altitude * scale);

                const t = this._projIfBehindCamera(a, this.cameraPosition, this.cameraForward);
                applyMatrix(t, t, this.projViewMatrix);

                const w2 = this.width / 2, h2 = this.height / 2;
                t[0] = (t[0] * w2) + w2;
                t[1] = -(t[1] * h2) + h2;
                if (out) {
                    out.x = t[0];
                    out.y = t[1];
                    return out;
                }
                return new Point(t[0], t[1]);
            } else {
                const centerPoint = this._prjToPoint(this._getPrjCenter(), undefined, TEMP_COORD);
                if (out) {
                    out.x = point.x;
                    out.y = point.y;
                } else {
                    out = point;
                }
                out._sub(centerPoint.x, centerPoint.y);
                out.set(out.x, -out.y);
                return out._add(this.width / 2, this.height / 2);
            }
        };
    }(),

    // https://forum.unity.com/threads/camera-worldtoscreenpoint-bug.85311/#post-2121212
    _projIfBehindCamera: function () {
        const vectorFromCam = new Array(3);
        const proj = new Array(3);
        const sub = new Array(3);
        return function (position, cameraPos, camForward) {
            subtract(vectorFromCam, position, cameraPos);
            const camNormDot = dot(camForward, vectorFromCam);
            if (camNormDot <= 0) {
                scale(proj, camForward, camNormDot * 1.01);
                add(position, cameraPos, subtract(sub, vectorFromCam, proj));
            }
            return position;
        };
    }(),

    /**
     * Convert containerPoint at current zoom to 2d point at target zoom
     * from mapbox-gl-js
     * @param  {Point} p    container point at current zoom
     * @param  {Number} zoom target zoom, current zoom in default
     * @return {Point}      2d point at target zoom
     * @private
     * @function
     */
    _containerPointToPoint: function () {
        const cp = [0, 0, 0],
            coord0 = [0, 0, 0, 1],
            coord1 = [0, 0, 0, 1];
        return function (p, zoom, out) {
            if (this.isTransforming()) {
                const w2 = this.width / 2 || 1, h2 = this.height / 2 || 1;
                set(cp, (p.x - w2) / w2, (h2 - p.y) / h2, 0);

                set(coord0, cp[0], cp[1], 0);
                set(coord1, cp[0], cp[1], 1);
                coord0[3] = coord1[3] = 1;

                applyMatrix(coord0, coord0, this.projViewMatrixInverse);
                applyMatrix(coord1, coord1, this.projViewMatrixInverse);
                const x0 = coord0[0];
                const x1 = coord1[0];
                const y0 = coord0[1];
                const y1 = coord1[1];
                const z0 = coord0[2];
                const z1 = coord1[2];

                const t = z0 === z1 ? 0 : (0 - z0) / (z1 - z0);
                const x = interpolate(x0, x1, t);
                const y = interpolate(y0, y1, t);
                if (out) {
                    out.x = x;
                    out.y = y;
                } else {
                    out = new Point(x, y);
                }
                out._multi(1 / this._glScale);
                return ((zoom === undefined || this.getZoom() === zoom) ? out : this._pointToPointAtZoom(out, zoom, out));
            }
            const centerPoint = this._prjToPoint(this._getPrjCenter(), zoom, out),
                scale = (zoom !== undefined ? this._getResolution() / this._getResolution(zoom) : 1);
            const x = scale * (p.x - this.width / 2),
                y = scale * (p.y - this.height / 2);
            return centerPoint._add(x, -y);
        };
    }(),

    /**
     * GL Matrices in maptalks (based on THREE):
     * //based on point at map's gl world zoom, by map.coordToPoint(coord, map.getGLZoom())
     * map.cameraPosition
     * map.cameraLookAt
     * map.cameraUp       //camera's up vector
     * map.cameraForward  //camera's forward vector
     * map.cameraWorldMatrix
     * map.projMatrix
     * map.viewMatrix = cameraWorldMatrix.inverse()
     * map.projViewMatrix = projMatrix * viewMatrix
     * map.projViewMatrixInverse = projViewMatrix.inverse()
     *  @private
     */
    _calcMatrices: function () {
        // closure matrixes to reuse
        const m0 = createMat4(),
            m1 = createMat4();
        return function () {
<<<<<<< HEAD
            // get pixel size of map
            if (Browser.ie9) {
                return;
            }
            const sr = this.getSpatialReference();
=======
>>>>>>> 119e4db4
            //必须先删除缓存的常用值，否则后面计算常用值时，会循环引用造成错误
            delete this._mapRes;
            delete this._mapGlRes;
            delete this._mapExtent2D;
            delete this._mapGlExtent2D;
            const size = this.getSize();
            const w = size.width || 1,
                h = size.height || 1;

            this._glScale = this.getGLScale();
<<<<<<< HEAD
=======
            const pitch = this.getPitch() * Math.PI / 180;
>>>>>>> 119e4db4

            // camera world matrix
            const worldMatrix = this._getCameraWorldMatrix();

<<<<<<< HEAD
            const fov = this.getFov() * RADIAN,
                pitch = this.getPitch() * RADIAN;

            const halfFov = fov / 2;
            const groundAngle = Math.PI / 2 + pitch;
            const topHalfSurfaceDistance = Math.sin(halfFov) * this.cameraToCenterDistance / Math.sin(Math.PI - groundAngle - halfFov);

            // Calculate z distance of the farthest fragment that should be rendered.
            const furthestDistance = Math.cos(Math.PI / 2 - pitch) * topHalfSurfaceDistance + this.cameraToCenterDistance;

            // const maxScale = this.getScale(this.getMinZoom()) / this.getScale(this.getMaxNativeZoom());
            this.cameraFar = furthestDistance * 10.01; //this._glScale * h / 2 / this._getFovRatio() * 2;
            if (sr.isEPSG) {
                // dynamic cameraNear for predefined EPSG* projections
                // this can help to increase depth resolutions
                //TODO cameraNear会出现过大，而导致图形不显示的问题
                this.cameraNear = Math.max(this._glScale * this.getResolution(this.getGLZoom()) * Math.cos(this.getPitch() * RADIAN), 0.1);
            } else {
                this.cameraNear = 0.1;
            }

            // camera projection matrix
            const projMatrix = this.projMatrix || createMat4();
            mat4.perspective(projMatrix, fov, w / h, this.cameraNear, this.cameraFar);
            this.projMatrix = projMatrix;
=======
            // get field of view
            const fov = this.getFov() * Math.PI / 180;
            const farZ = this._getCameraFar(fov, this.getPitch());
            this.cameraFar = farZ;
            this.cameraNear = Math.max(this._glScale * this.getResolution(this.getGLZoom()) * Math.cos(pitch), 0.1);
            // camera projection matrix
            const projMatrix = this.projMatrix || createMat4();
            mat4.perspective(projMatrix, fov, w / h, this.cameraNear, farZ);
            this.projMatrix = projMatrix;

>>>>>>> 119e4db4
            // view matrix
            this.viewMatrix = mat4.invert(m0, worldMatrix);
            // matrix for world point => screen point
            this.projViewMatrix = mat4.multiply(this.projViewMatrix || createMat4(), projMatrix, this.viewMatrix);
            this._calcCascadeMatrixes();
            // matrix for screen point => world point
            this.projViewMatrixInverse = mat4.multiply(this.projViewMatrixInverse || createMat4(), worldMatrix, mat4.invert(m1, projMatrix));
            this.domCssMatrix = this._calcDomMatrix();
            this._frustumAltitude = this._calcFrustumAltitude();
            //缓存常用的值
            this._mapRes = this._getResolution();
            this._mapGlRes = this._getResolution(this.getGLZoom());
            this._mapExtent2D = this._get2DExtent();
            this._mapGlExtent2D = this._get2DExtent(this.getGLZoom());
        };
    }(),

    _getCameraFar(fov, pitch) {
        const cameraCenterDistance = this.cameraCenterDistance = distance(this.cameraPosition, this.cameraLookAt);
        let farZ = cameraCenterDistance;
        if (pitch > 0) {
            const tanB = Math.tan(fov / 2);
            const tanP = Math.tan(pitch * Math.PI / 180);
            farZ += (cameraCenterDistance * tanB) / (1 / tanP - tanB);
        }
        //TODO 地下的图形无法显示
        return farZ + 0.01;
    },

    _calcCascadeMatrixes: function () {
        // const cameraLookAt = [];
        // const cameraPosition = [];
        // const cameraUp = [];
        // const cameraForward = [];
        // const cameraWorldMatrix = createMat4();
        const projMatrix = createMat4();
        // const viewMatrix = createMat4();
        function cal(curPitch, pitch, out) {
            const w = this.width;
            const h = this.height;
            const fov = this.getFov() * Math.PI / 180;
            // const worldMatrix = this._getCameraWorldMatrix(
            //     pitch, this.getBearing(),
            //     cameraLookAt, cameraPosition, cameraUp, cameraForward, cameraWorldMatrix
            // );

            // get field of view
            let farZ = this._getCameraFar(fov, pitch);
            const cameraCenterDistance = this.cameraCenterDistance;
            farZ = cameraCenterDistance + (farZ - cameraCenterDistance) / Math.cos((90 - pitch) * Math.PI / 180) * Math.cos((90 - curPitch) * Math.PI / 180);

            // camera projection matrix
            mat4.perspective(projMatrix, fov, w / h, 0.1, farZ);
            // view matrix
            // mat4.invert(viewMatrix, worldMatrix);
            const viewMatrix = this.viewMatrix;
            // matrix for world point => screen point
            return mat4.multiply(out, projMatrix, viewMatrix);
        }
        return function () {

            const pitch = this.getPitch();

            const cascadePitch0 = this.options['cascadePitches'][0];
            const cascadePitch1 = this.options['cascadePitches'][1];
            const projViewMatrix0 = this.cascadeFrustumMatrix0 = this.cascadeFrustumMatrix0 || createMat4();
            const projViewMatrix1 = this.cascadeFrustumMatrix1 = this.cascadeFrustumMatrix1 || createMat4();
            if (pitch > cascadePitch0) {
                cal.call(this, pitch, cascadePitch0, projViewMatrix0);
            } else {
                mat4.copy(this.cascadeFrustumMatrix0, this.projViewMatrix);
            }
            if (pitch > cascadePitch1) {
                cal.call(this, pitch, cascadePitch1, projViewMatrix1);
            } else {
                mat4.copy(this.cascadeFrustumMatrix1, this.cascadeFrustumMatrix0);
            }
        };
    }(),

    _calcDomMatrix: function () {
        const m = createMat4(),
            m1 = createMat4(),
            minusY = [1, -1, 1],
            arr = [0, 0, 0];
        return function () {
            const width = this.width || 1;
            const height = this.height || 1;
            const cameraToCenterDistance = 0.5 / Math.tan(this._fov / 2) * height;
            mat4.scale(m, this.projMatrix, minusY);
            mat4.translate(m, m, set(arr, 0, 0, -cameraToCenterDistance));//[0, 0, cameraToCenterDistance]
            if (this._pitch) {
                mat4.rotateX(m, m, this._pitch);
            }
            if (this._angle) {
                mat4.rotateZ(m, m, this._angle);
            }
            mat4.identity(m1);
            mat4.scale(m1, m1, set(arr, width / 2, -height / 2, 1)); //[this.width / 2, -this.height / 2, 1]
            return mat4.multiply(this.domCssMatrix || createMat4(), m1, m);
        };
    }(),

    _getCameraWorldMatrix: function () {
        const q = {};
        return function () {
            const targetZ = this.getGLZoom();

            const size = this.getSize(),
                scale = this.getGLScale();
            const center2D = this._prjToPoint(this._prjCenter, targetZ);
            this.cameraLookAt = set(this.cameraLookAt || [0, 0, 0], center2D.x, center2D.y, 0);

            const pitch = this.getPitch() * RADIAN;
            const bearing = this.getBearing() * RADIAN;

            const ratio = this._getFovRatio();
            const z = scale * (size.height || 1) / 2 / ratio;
            const cz = z * Math.cos(pitch);
            // and [dist] away from map's center on XY plane to tilt the scene.
            const dist = Math.sin(pitch) * z;
            // when map rotates, the camera's xy position is rotating with the given bearing and still keeps [dist] away from map's center
            const cx = center2D.x - dist * Math.sin(bearing);
            const cy = center2D.y - dist * Math.cos(bearing);
            this.cameraPosition = set(this.cameraPosition || [0, 0, 0], cx, cy, cz);
            this.cameraToCenterDistance  = distance(this.cameraPosition, this.cameraLookAt);
            // when map rotates, camera's up axis is pointing to bearing from south direction of map
            // default [0,1,0] is the Y axis while the angle of inclination always equal 0
            // if you want to rotate the map after up an incline,please rotateZ like this:
            // let up = new vec3(0,1,0);
            // up.rotateZ(target,radians);
            const d = dist || 1;
            const up = this.cameraUp = set(this.cameraUp || [0, 0, 0], Math.sin(bearing) * d, Math.cos(bearing) * d, 0);
            const m = this.cameraWorldMatrix = this.cameraWorldMatrix || createMat4();
            lookAt(m, this.cameraPosition, this.cameraLookAt, up);

            const cameraForward = this.cameraForward || [0, 0, 0];
            subtract(cameraForward, this.cameraLookAt, this.cameraPosition);
            // similar with unity's camera.transform.forward
            this.cameraForward = normalize(cameraForward, cameraForward);
            // math from THREE.js
            matrixToQuaternion(q, m);
            quaternionToMatrix(m, q);
            setPosition(m, this.cameraPosition);
            // mat4.scale(m, m, minusY);
            return m;
        };
    }(),

    _getFovRatio() {
        const fov = this.getFov();
        return Math.tan(fov / 2 * RADIAN);
    },

    _renderLayers() {
        if (this.isInteracting()) {
            return;
        }
        const layers = this._getLayers();
        // clear canvas layers to prevent unsync painting with tile layers.
        layers.forEach(layer => {
            if (!layer) {
                return;
            }
            const renderer = layer._getRenderer();
            if (renderer && renderer.setToRedraw) {
                renderer.setToRedraw();
            }
        });
    }
});

function createMat4() {
    return mat4.identity(new Array(16));
}<|MERGE_RESOLUTION|>--- conflicted
+++ resolved
@@ -2,11 +2,7 @@
 import Point from '../geo/Point';
 import Coordinate from '../geo/Coordinate';
 import * as mat4 from '../core/util/mat4';
-<<<<<<< HEAD
-import { subtract, add, scale, normalize, dot, set, dist as distance } from '../core/util/vec3';
-=======
 import { subtract, add, scale, normalize, dot, set, distance } from '../core/util/vec3';
->>>>>>> 119e4db4
 import { clamp, interpolate, wrap } from '../core/util';
 import { applyMatrix, matrixToQuaternion, quaternionToMatrix, lookAt, setPosition } from '../core/util/math';
 import Browser from '../core/Browser';
@@ -341,14 +337,6 @@
         const m0 = createMat4(),
             m1 = createMat4();
         return function () {
-<<<<<<< HEAD
-            // get pixel size of map
-            if (Browser.ie9) {
-                return;
-            }
-            const sr = this.getSpatialReference();
-=======
->>>>>>> 119e4db4
             //必须先删除缓存的常用值，否则后面计算常用值时，会循环引用造成错误
             delete this._mapRes;
             delete this._mapGlRes;
@@ -359,41 +347,11 @@
                 h = size.height || 1;
 
             this._glScale = this.getGLScale();
-<<<<<<< HEAD
-=======
             const pitch = this.getPitch() * Math.PI / 180;
->>>>>>> 119e4db4
 
             // camera world matrix
             const worldMatrix = this._getCameraWorldMatrix();
 
-<<<<<<< HEAD
-            const fov = this.getFov() * RADIAN,
-                pitch = this.getPitch() * RADIAN;
-
-            const halfFov = fov / 2;
-            const groundAngle = Math.PI / 2 + pitch;
-            const topHalfSurfaceDistance = Math.sin(halfFov) * this.cameraToCenterDistance / Math.sin(Math.PI - groundAngle - halfFov);
-
-            // Calculate z distance of the farthest fragment that should be rendered.
-            const furthestDistance = Math.cos(Math.PI / 2 - pitch) * topHalfSurfaceDistance + this.cameraToCenterDistance;
-
-            // const maxScale = this.getScale(this.getMinZoom()) / this.getScale(this.getMaxNativeZoom());
-            this.cameraFar = furthestDistance * 10.01; //this._glScale * h / 2 / this._getFovRatio() * 2;
-            if (sr.isEPSG) {
-                // dynamic cameraNear for predefined EPSG* projections
-                // this can help to increase depth resolutions
-                //TODO cameraNear会出现过大，而导致图形不显示的问题
-                this.cameraNear = Math.max(this._glScale * this.getResolution(this.getGLZoom()) * Math.cos(this.getPitch() * RADIAN), 0.1);
-            } else {
-                this.cameraNear = 0.1;
-            }
-
-            // camera projection matrix
-            const projMatrix = this.projMatrix || createMat4();
-            mat4.perspective(projMatrix, fov, w / h, this.cameraNear, this.cameraFar);
-            this.projMatrix = projMatrix;
-=======
             // get field of view
             const fov = this.getFov() * Math.PI / 180;
             const farZ = this._getCameraFar(fov, this.getPitch());
@@ -404,7 +362,6 @@
             mat4.perspective(projMatrix, fov, w / h, this.cameraNear, farZ);
             this.projMatrix = projMatrix;
 
->>>>>>> 119e4db4
             // view matrix
             this.viewMatrix = mat4.invert(m0, worldMatrix);
             // matrix for world point => screen point
