--- conflicted
+++ resolved
@@ -339,15 +339,12 @@
             if (Browser.ie9) {
                 return;
             }
-<<<<<<< HEAD
             const sr = this.getSpatialReference();
-=======
             //必须先删除缓存的常用值，否则后面计算常用值时，会循环引用造成错误
             delete this._mapRes;
             delete this._mapGlRes;
             delete this._mapExtent2D;
             delete this._mapGlExtent2D;
->>>>>>> c1325fb2
             const size = this.getSize();
             const w = size.width || 1,
                 h = size.height || 1;
